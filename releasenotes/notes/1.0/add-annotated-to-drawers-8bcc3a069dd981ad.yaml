--- conflicted
+++ resolved
@@ -13,9 +13,6 @@
     :attr:`.AnnotatedOperation.modifiers` contains a :class:`.ControlModifier`
     the operation will be displayed the same way as controlled gates. If
     the :class:`.InverseModifier` or :class:`.PowerModifier` is used,
-<<<<<<< HEAD
-    these will be indicated with the base operation name.
-=======
     these will be indicated with the base operation name. For example:
 
     .. plot::
@@ -33,5 +30,4 @@
        annotated_op = AnnotatedOperation(SGate(), [PowerModifier(3.4), ControlModifier(3), InverseModifier()])
        qc = QuantumCircuit(4)
        qc.append(annotated_op, range(4))
-       qc.draw("mpl")
->>>>>>> 6249ca1e
+       qc.draw("mpl")