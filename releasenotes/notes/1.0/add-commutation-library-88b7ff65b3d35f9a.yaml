---
features:
  - |
<<<<<<< HEAD
    Adds a commutation library to the :class:`.CommutationChecker`. The commutation library stores all
    commutation relations of unparameterizable standard gates into a dictionary that allows for efficient
    lookup at runtime. Furthermore, the :class:`.CommutationChecker` was refactored and an upper limit was
    set to the number of cached commutation relations that are not in the commutation library. A session
    commutation checker was added, that can be used to cache commutations computed during one qiskit
    execution. Addresses `#8020 <https://github.com/Qiskit/qiskit-terra/issues/8020>`__ and
    `#7101 <https://github.com/Qiskit/qiskit-terra/issues/7101>`__
  - |
    Adds ``SessionCommutationChecker``, i.e. a commutation checker with commutations that are cached
    consistently during the runtime of a python execution.
=======
    Added a commutation library to the :class:`.CommutationChecker` which stores all the
    commutation relations of unparameterizable standard gates into a dictionary that allows
    for efficient lookup at runtime. This speeds up the execution of the :class:`.CommutationChecker`
    class and by extensions the :class:`.CommutationAnalysis` transpiler pass as instead of
    computing whether two unparameterizable standard gates commute it just has to look it up
    from the library.

    Additionally, the :class:`.CommutationChecker` was refactored and now has an upper limit
    set on the number of cached commutation relations that are not in the commutation library.
    This addressed: `#8020 <https://github.com/Qiskit/qiskit-terra/issues/8020>`__ and
    `#7101 <https://github.com/Qiskit/qiskit-terra/issues/7101>`__
>>>>>>> 6249ca1e
<|MERGE_RESOLUTION|>--- conflicted
+++ resolved
@@ -1,18 +1,6 @@
 ---
 features:
   - |
-<<<<<<< HEAD
-    Adds a commutation library to the :class:`.CommutationChecker`. The commutation library stores all
-    commutation relations of unparameterizable standard gates into a dictionary that allows for efficient
-    lookup at runtime. Furthermore, the :class:`.CommutationChecker` was refactored and an upper limit was
-    set to the number of cached commutation relations that are not in the commutation library. A session
-    commutation checker was added, that can be used to cache commutations computed during one qiskit
-    execution. Addresses `#8020 <https://github.com/Qiskit/qiskit-terra/issues/8020>`__ and
-    `#7101 <https://github.com/Qiskit/qiskit-terra/issues/7101>`__
-  - |
-    Adds ``SessionCommutationChecker``, i.e. a commutation checker with commutations that are cached
-    consistently during the runtime of a python execution.
-=======
     Added a commutation library to the :class:`.CommutationChecker` which stores all the
     commutation relations of unparameterizable standard gates into a dictionary that allows
     for efficient lookup at runtime. This speeds up the execution of the :class:`.CommutationChecker`
@@ -23,5 +11,4 @@
     Additionally, the :class:`.CommutationChecker` was refactored and now has an upper limit
     set on the number of cached commutation relations that are not in the commutation library.
     This addressed: `#8020 <https://github.com/Qiskit/qiskit-terra/issues/8020>`__ and
-    `#7101 <https://github.com/Qiskit/qiskit-terra/issues/7101>`__
->>>>>>> 6249ca1e
+    `#7101 <https://github.com/Qiskit/qiskit-terra/issues/7101>`__