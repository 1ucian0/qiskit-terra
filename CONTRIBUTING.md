# Contributing

Qiskit is an open-source project committed to bringing quantum computing to
people of all backgrounds. This page describes how you can join the Qiskit
community in this goal.


## Contents
* [Before you start](#before-you-start)
* [Choose an issue to work on](#Choose-an-issue-to-work-on)
* [Set up Python virtual development environment](#set-up-python-virtual-development-environment)
* [Installing Qiskit from source](#installing-qiskit-from-source)
* [Issues and pull requests](#issues-and-pull-requests)
* [Contributor Licensing Agreement](#contributor-licensing-agreement)
* [Changelog generation](#changelog-generation)
* [Release notes](#release-notes)
* [Testing](#testing)
  * [Qiskit's Python test suite](#qiskits-python-test-suite)
  * [Snapshot testing for visualizations](#snapshot-testing-for-visualizations)
  * [Testing Rust components](#testing-rust-components)
    * [Using a custom venv instead of tox](#using-a-custom-venv-instead-of-tox)
    * [Calling Python from Rust tests](#calling-python-from-rust-tests)
* [Style and Lint](#style-and-lint)
* [Building API docs locally](#building-api-docs-locally)
  * [Troubleshooting docs builds](#troubleshooting-docs-builds)
* [Development Cycle](#development-cycle)
  * [Branches](#branches)
  * [Release Cycle](#release-cycle)
* [Adding deprecation warnings](#adding-deprecation-warnings)
* [Using dependencies](#using-dependencies)
  * [Adding a requirement](#adding-a-requirement)
  * [Adding an optional dependency](#adding-an-optional-dependency)
  * [Checking for optionals](#checking-for-optionals)
* [Dealing with git blame ignore list](#dealing-with-the-git-blame-ignore-list)


## Before you start

If you are new to Qiskit contributing we recommend you do the following before diving into the code:

* Read the [Code of Conduct](https://github.com/Qiskit/qiskit/blob/main/CODE_OF_CONDUCT.md)
* Familiarize yourself with the Qiskit community (via [Slack](https://qisk.it/join-slack),
   [Stack Exchange](https://quantumcomputing.stackexchange.com), [GitHub](https://github.com/qiskit-community/feedback/discussions) etc.)


## Choose an issue to work on
Qiskit uses the following labels to help non-maintainers find issues best suited to their interests and experience level:

* [good first issue](https://github.com/Qiskit/qiskit/issues?q=is%3Aopen+is%3Aissue+label%3A%22good+first+issue%22) - these issues are typically the simplest available to work on, ideal for newcomers. They should already be fully scoped, with a clear approach outlined in the descriptions.
* [help wanted](https://github.com/Qiskit/qiskit/issues?q=is%3Aopen+is%3Aissue+label%3A%22help+wanted%22) - these issues are generally more complex than good first issues. They typically cover work that core maintainers don't currently have capacity to implement and may require more investigation/discussion. These are a great option for experienced contributors looking for something a bit more challenging.
* [short project](https://github.com/Qiskit/qiskit/issues?q=is%3Aopen+is%3Aissue+label%3A%22short+project%22) - these issues are bigger pieces of work that require greater time commitment. Good options for hackathons, internship projects etc.


## Set up Python virtual development environment

Virtual environments are used for Qiskit development to isolate the development environment
from system-wide packages. This way, we avoid inadvertently becoming dependent on a
particular system configuration. For developers, this also makes it easy to maintain multiple
environments (e.g. one per supported Python version, for older versions of Qiskit, etc.).

### Set up a Python venv

All Python versions supported by Qiskit include built-in virtual environment module
[venv](https://docs.python.org/3/tutorial/venv.html).

Start by creating a new virtual environment with `venv`. The resulting
environment will use the same version of Python that created it and will not inherit installed
system-wide packages by default. The specified folder will be created and is used to hold the environment's
installation. It can be placed anywhere. For more detail, see the official Python documentation,
[Creation of virtual environments](https://docs.python.org/3/library/venv.html).

```
python3 -m venv ~/.venvs/qiskit-dev
```

Activate the environment by invoking the appropriate activation script for your system, which can
be found within the environment folder. For example, for bash/zsh:


```
source ~/.venvs/qiskit-dev/bin/activate
```

Upgrade pip within the environment to ensure Qiskit dependencies installed in the subsequent sections
can be located for your system.

```
pip install -U pip
```

```
pip install -e .
```

### Set up a Conda environment

For Conda users, a new environment can be created as follows.

```
conda create -y -n QiskitDevenv python=3
conda activate QiskitDevenv
```

```
pip install -e .
```

## Installing Qiskit from source

Qiskit is primarily written in Python but there are some core routines
that are written in the [Rust](https://www.rust-lang.org/) programming
language to improve the runtime performance. For the released versions of
Qiskit we publish precompiled binaries on the
[Python Package Index](https://pypi.org/) for all the supported platforms
which only requires a functional Python environment to install. However, when
building and installing from source you will need a Rust compiler installed. You can do this very easily
using rustup: https://rustup.rs/ which provides a single tool to install and
configure the latest version of the rust compiler.
[Other installation methods](https://forge.rust-lang.org/infra/other-installation-methods.html)
exist too. For Windows users, besides rustup, you will also need to install
the Visual C++ build tools so that Rust can link against the system c/c++
libraries. You can see more details on this in the
[rustup documentation](https://rust-lang.github.io/rustup/installation/windows-msvc.html).

If you use Rustup, it will automatically install the correct Rust version
currently used by the project.

Once you have a Rust compiler installed, you can rely on the normal Python
build/install steps to install Qiskit. This means you just run
`pip install .` in your local git clone to build and install Qiskit.

Do note that if you do use develop mode/editable install (via `python setup.py develop` or `pip install -e .`) the Rust extension will be built in debug mode
without any optimizations enabled. This will result in poor runtime performance.
If you'd like to use an editable install with an optimized binary you can
run `python setup.py build_rust --release --inplace` after you install in
editable mode to recompile the rust extensions in release mode.

Note that in order to run `python setup.py ...` commands you need to have the 
build dependency packages, which are listed in the `pyproject.toml` file under 
the `[build-system]` section, installed in your environment.

### Compile time options

When building qiskit from source there are options available to control how
Qiskit is built. Right now the only option is if you set the environment
variable `QISKIT_NO_CACHE_GATES=1` this will disable runtime caching of
Python gate objects when accessing them from a `QuantumCircuit` or `DAGCircuit`.
This makes a tradeoff between runtime performance for Python access and memory
overhead. Caching gates will result in better runtime for users of Python at
the cost of increased memory consumption. If you're working with any custom
transpiler passes written in Python or are otherwise using a workflow that
repeatedly accesses the `operation` attribute of a `CircuitInstruction` or `op`
attribute of `DAGOpNode` enabling caching is recommended.

## Issues and pull requests

We use [GitHub pull requests](https://help.github.com/articles/about-pull-requests) to accept
contributions.

While not required, opening a new issue about the bug you're fixing or the
feature you're working on before you open a pull request is an important step
in starting a discussion with the community about your work. The issue gives us
a place to talk about the idea and how we can work together to implement it in
the code. It also lets the community know what you're working on, and if you
need help, you can reference the issue when discussing it with other community
and team members.

* For documentation issues relating to pages in the guides, tutorials, and migration guides sections of [quantum.cloud.ibm.com](https://quantum.cloud.ibm.com/docs/), please open an issue in the [Qiskit/documentation repo](https://github.com/Qiskit/documentation/issues/new/choose) rather than the Qiskit/qiskit repo. In other words, any page that DOES NOT have `/api/` in the url should be addressed in the Qiskit/documentation repo.
* For issues relating to API reference pages (any page that contains `/api/` in the url), please open an issue in the repo specific to that API reference, for example [Qiskit/qiskit](https://github.com/Qiskit/qiskit/issues/new/choose), [Qiskit/qiskit-aer](https://github.com/Qiskit/qiskit-aer/issues/new/choose), or [Qiskit/qiskit-ibm-runtime](https://github.com/Qiskit/qiskit-ibm-runtime/issues/new/choose).

If you've written some code but need help finishing it, want to get initial
feedback on it prior to finishing it, or want to share it and discuss prior
to finishing the implementation, you can open a *Draft* pull request and prepend
the title with the **\[WIP\]** tag (for Work In Progress). This will indicate
to reviewers that the code in the PR isn't in its final state and will change.
It also means that we will not merge the commit until it is finished. You or a
reviewer can remove the [WIP] tag when the code is ready to be fully reviewed for merging.

Before marking your Pull Request as "ready for review" make sure you have followed the
PR Checklist below. PRs that adhere to this list are more likely to get reviewed and
merged in a timely manner.

### Pull request checklist

When submitting a pull request and you feel it is ready for review,
please ensure that:

1. The code follows the code style of the project and successfully
   passes the CI tests. For convenience, you can execute `tox` locally,
   which will run these checks and report any issues.

   If your code fails the local style checks (specifically the black
   or Rust code formatting check) you can use `tox -eblack` and
   `cargo fmt` to automatically fix the code formatting.
2. The documentation has been updated accordingly. In particular, if a
   function or class has been modified during the PR, please update the
   *docstring* accordingly.

   If your pull request is adding a new class, function, or module that is
   intended to be user facing ensure that you've also added those to a
   documentation `autosummary` index to include it in the api documentation.
3. If you are of the opinion that the modifications you made warrant additional tests,
   feel free to include them
4. Ensure that if your change has an end user facing impact (new feature,
   deprecation, removal etc) that you have added a reno release note for that
   change and that the PR is tagged for the changelog.
5. All contributors have signed the CLA.
6. The PR has a concise and explanatory title (e.g. `Fixes Issue1234` is a bad title!).
7. If the PR addresses an open issue the PR description includes the `fixes #issue-number`
  syntax to link the PR to that issue (**you must use the exact phrasing in order for GitHub
  to automatically close the issue when the PR merges**)

### Code Review

Code review is done in the open and is open to anyone. While only maintainers have
access to merge commits, community feedback on pull requests is extremely valuable.
It is also a good mechanism to learn about the code base.

Response times may vary for your PR, it is not unusual to wait a few weeks for a maintainer
to review your work, due to other internal commitments. If you have been waiting over a week
for a review on your PR feel free to tag the relevant maintainer in a comment to politely remind
them to review your work.

Please be patient! Maintainers have a number of other priorities to focus on and so it may take
some time for your work to get reviewed and merged. PRs that are in a good shape (i.e. following the [Pull request checklist](#pull-request-checklist))
are easier for maintainers to review and more likely to get merged in a timely manner. Please also make
sure to always be kind and respectful in your interactions with maintainers and other contributors, you can read
[the Qiskit Code of Conduct](https://github.com/Qiskit/qiskit/blob/main/CODE_OF_CONDUCT.md).

### Use of AI tools

> [!WARNING]
> If you use any AI tool while preparing your code contribution, you **must** disclose the name of the tool and its version in the PR description.

When using AI tools for code generation, your submission must still be your own original work of authorship, as required by the [Contributor License Agreement (CLA)](https://qisk.it/cla). It is your responsibility to make sure that:

- You review and fully understand the generated code, and you can explain the reasoning behind it during review.
- The usage of the AI tool does not violate any third-party license obligations.
- The AI tool's terms and conditions allow its output to be used in open source projects and are compatible with the [Qiskit license](LICENSE.txt), the [Qiskit CLA](https://qisk.it/cla), and [these Contributor Guidelines](CONTRIBUTING.md).
- You only use AI tools that have features to:
  * filter out generated code substantially similar to training data, or
  * identify similar training code so you can comply with the original license obligations (notice, attribution, etc.) and only contribute if it's compatible with the [Qiskit license](LICENSE.txt).
- You disclose the name and version of the AI tool in your PR description.

Submissions that appear unreviewed or copied directly from an AI tool without proper understanding may be requested to be revised or declined.

Remember that spamming issues or pull requests with AI-generated comments is prohibited under the [Qiskit Code of Conduct](https://qisk.it/coc).


## Contributor Licensing Agreement

Before you can submit any code, all contributors must sign a
contributor license agreement (CLA). By signing a CLA, you're attesting
that you are the author of the contribution, and that you're freely
contributing it under the terms of the Apache-2.0 license.

When you contribute to the Qiskit project with a new pull request,
a bot will evaluate whether you have signed the CLA. If required, the
bot will comment on the pull request, including a link to accept the
agreement. The [individual CLA](https://qisk.it/cla)
document is available for review as a PDF.

Note: If your contribution is part of your employment or your contribution
is the property of your employer, then you will more than likely need to sign a
[corporate CLA](https://qisk.it/corporate-cla) too and
email it to us at <qiskit@us.ibm.com>.

## Changelog generation

The changelog is automatically generated as part of the release process
automation. This works through a combination of the git log and the pull
request. When a release is tagged and pushed to github the release automation
bot looks at all commit messages from the git log for the release. It takes the
PR numbers from the git log (assuming a squash merge) and checks if that PR had
a `Changelog:` label on it. If there is a label it will add the git commit
message summary line from the git log for the release to the changelog.

If there are multiple `Changelog:` tags on a PR the git commit message summary
line from the git log will be used for each changelog category tagged.

The current categories for each label are as follows:

| PR Label               | Changelog Category |
| -----------------------|--------------------|
| Changelog: Deprecation | Deprecated         |
| Changelog: New Feature | Added              |
| Changelog: API Change  | Changed            |
| Changelog: Removal     | Removed            |
| Changelog: Bugfix      | Fixed              |

## Release notes

When making any end user facing changes in a contribution we have to make sure
we document that when we release a new version of qiskit. The expectation
is that if your code contribution has user facing changes that you will write
the release documentation for these changes. This documentation must explain
what was changed, why it was changed, and how users can either use or adapt
to the change. The idea behind release documentation is that when a naive
user with limited internal knowledge of the project is upgrading from the
previous release to the new one, they should be able to read the release notes,
understand if they need to update their program which uses qiskit, and how they
would go about doing that. It ideally should explain why they need to make
this change too, to provide the necessary context.

To make sure we don't forget a release note or if the details of user facing
changes over a release cycle we require that all user facing changes include
documentation at the same time as the code. To accomplish this we use the
[reno](https://docs.openstack.org/reno/latest/) tool which enables a git based
workflow for writing and compiling release notes.

### Adding a new release note

Making a new release note is quite straightforward. Ensure that you have reno
installed with:

    pip install -U reno

Once you have reno installed you can make a new release note by running in
your local repository checkout's root:

    reno new short-description-string

where short-description-string is a brief string (with no spaces) that describes
what's in the release note. This will become the prefix for the release note
file. Once that is run it will create a new yaml file in releasenotes/notes.
Then open that yaml file in a text editor and write the release note. The basic
structure of a release note is restructured text in yaml lists under category
keys. You add individual items under each category and they will be grouped
automatically by release when the release notes are compiled. A single file
can have as many entries in it as needed, but to avoid potential conflicts
you'll want to create a new file for each pull request that has user facing
changes. When you open the newly created file it will be a full template of
the different categories with a description of a category as a single entry
in each category. You'll want to delete all the sections you aren't using and
update the contents for those you are. For example, the end result should
look something like:

```yaml
features:
  - |
    Introduced a new feature foo, that adds support for doing something to
    :class:`.QuantumCircuit` objects. It can be used by using the foo function,
    for example::

      from qiskit import foo
      from qiskit import QuantumCircuit
      foo(QuantumCircuit())

  - |
    The :class:`.QuantumCircuit` class has a new method :meth:`~.QuantumCircuit.foo`.
    This is the equivalent of calling the :func:`~qiskit.foo` to do something to your
    :class:`.QuantumCircuit`. This is the equivalent of running :func:`~qiskit.foo`
    on your circuit, but provides the convenience of running it natively on
    an object. For example::

      from qiskit import QuantumCircuit

      circ = QuantumCircuit()
      circ.foo()

deprecations:
  - |
    The ``qiskit.bar`` module has been deprecated and will be removed in a
    future release. Its sole function, ``foobar()`` has been superseded by the
    :func:`~qiskit.foo` function which provides similar functionality but with
    more accurate results and better performance. You should update your
    :func:`~qiskit.bar.foobar` calls to :func:`~qiskit.foo`.
```

You can also look at other release notes for other examples.

For the ``features``, ``deprecations``, and ``upgrade`` sections there are a
list of subsections available which are used to provide more structure to the
release notes organization. If you're adding a feature, making an API change,
or deprecating an API you should pick the subsection that matches that note.
For example if you're adding a new feature to the transpiler, you should put
it under the ``upgrade_transpiler`` section.

Note that you can use sphinx [restructured text syntax](https://www.sphinx-doc.org/en/master/usage/restructuredtext/basics.html).
In fact, you can use any restructured text feature in them (code sections, tables,
enumerated lists, bulleted list, etc) to express what is being changed as
needed. In general you want the release notes to include as much detail as
needed so that users will understand what has changed, why it changed, and how
they'll have to update their code.

After you've finished writing your release notes you'll want to add the note
file to your commit with `git add` and commit them to your PR branch to make
sure they're included with the code in your PR.

#### Linking to issues

If you need to link to an issue or other github artifact as part of the release
note this should be done using an inline link with the text being the issue
number. For example you would write a release note with a link to issue 12345
as:

```yaml
fixes:
  - |
    Fixes a race condition in the function ``foo()``. Refer to
    `#12345 <https://github.com/Qiskit/qiskit/issues/12345>` for more
    details.
```

#### Generating the release notes

After release notes have been added, you can use reno to see what the full output
of the release notes is. In general the output from reno that we'll get is a rst
(ReStructuredText) file that can be compiled by
[sphinx](https://www.sphinx-doc.org/en/master/). To generate the rst file you
use the ``reno report`` command. If you want to generate the full release
notes for all releases (since we started using reno during 0.9) you just run:

    reno report

but you can also use the ``--version`` argument to view a single release (after
it has been tagged:

    reno report --version 0.9.0

#### Building release notes locally

Building The release notes are part of the standard qiskit documentation
builds. To check what the rendered html output of the release notes will look
like for the current state of the repo you can run: `tox -edocs` which will
build all the documentation into `docs/_build/html` and the release notes in
particular will be located at `docs/_build/html/release_notes.html`

## Testing
Once you've made a code change, it is important to verify that your change
does not break any existing tests and that any new tests that you've added
also run successfully. Before you open a new pull request for your change,
you'll want to run Qiskit's Python test suite (as well as its Rust-based
unit tests if you've modified native code).

### Qiskit's Python test suite

The easiest way to run Qiskit's Python test suite is to use
[**tox**](https://tox.readthedocs.io/en/latest/#). You can install tox
with pip: `pip install -U tox`. Tox provides several advantages, but the
biggest one is that it builds an isolated virtualenv for running tests. This
means it does not pollute your system python when running. Additionally, the
environment that tox sets up matches the CI environment more closely and it
runs the tests in parallel (resulting in much faster execution). To run tests
on all installed supported python versions and lint/style checks you can simply
run `tox`. Or if you just want to run the tests once run for a specific python
version: `tox -epy310` (or replace py310 with the python version you want to use,
py39 or py311).

If you just want to run a subset of tests you can pass a selection regex to
the test runner. For example, if you want to run all tests that have "dag" in
the test id you can run: `tox -epy310 -- dag`. You can pass arguments directly to
the test runner after the bare `--`. To see all the options on test selection
you can refer to the stestr manual:
https://stestr.readthedocs.io/en/stable/MANUAL.html#test-selection

If you want to run a single test module, test class, or individual test method
you can do this faster with the `-n`/`--no-discover` option. For example:

to run a module:
```
tox -epy310 -- -n test.python.compiler.test_transpiler
```
or to run the same module by path:

```
tox -epy310 -- -n test/python/compiler/test_transpiler.py
```
to run a class:

```
tox -epy310 -- -n test.python.compiler.test_transpiler.TestTranspile
```
to run a method:
```
tox -epy310 -- -n test.python.compiler.test_transpiler.TestTranspile.test_transpile_non_adjacent_layout
```

Alternatively there is a makefile provided to run tests, however this
does not perform any environment setup. It also doesn't run tests in
parallel and doesn't provide an option to easily modify the tests run.
For executing the tests with the makefile, a `make test` target is available.
The execution of the tests (both via the make target and during manual
invocation) takes into account the `LOG_LEVEL` environment variable. If
present, a `.log` file will be created on the test directory with the
output of the log calls, which will also be printed to stdout. You can
adjust the verbosity via the content of that variable, for example:

Linux and Mac:

``` {.bash}
$ cd out
out$ LOG_LEVEL="DEBUG" ARGS="-V" make test
```

Windows:

``` {.bash}
$ cd out
C:\..\out> set LOG_LEVEL="DEBUG"
C:\..\out> set ARGS="-V"
C:\..\out> make test
```

For executing a simple python test manually, we don\'t need to change
the directory to `out`, just run this command:

Linux and Mac:

``` {.bash}
$ LOG_LEVEL=INFO python -m unittest test/python/circuit/test_circuit_operations.py
```

Windows:

``` {.bash}
C:\..\> set LOG_LEVEL="INFO"
C:\..\> python -m unittest test/python/circuit/test_circuit_operations.py
```

##### STDOUT/STDERR and logging capture

When running tests in parallel using `stestr` either via tox, the Makefile
(`make test_ci`), or in CI we set the env variable
`QISKIT_TEST_CAPTURE_STREAMS` which will capture any text written to stdout,
stderr, and log messages and add them as attachments to the tests run so
output can be associated with the test case it originated from. However, if
you run tests with `stestr` outside of these mechanisms by default the streams
are not captured. To enable stream capture just set the
`QISKIT_TEST_CAPTURE_STREAMS` env variable to `1`. If this environment
variable is set outside of running with `stestr` the streams (STDOUT, STDERR,
and logging) will still be captured but **not** displayed in the test runners
output. If you are using the stdlib unittest runner a similar result can be
accomplished by using the
[`--buffer`](https://docs.python.org/3/library/unittest.html#command-line-options)
option (e.g. `python -m unittest discover --buffer ./test/python`).

##### Test Skip Options

How and which tests are executed is controlled by an environment
variable, `QISKIT_TESTS`:

Option | Description | Default
------ | ----------- | -------
`run_slow` | It runs tests tagged as *slow*. | `False`

It is possible to provide more than one option separated with commas.

Alternatively, the `make test_ci` target can be used instead of
`make test` in order to run in a setup that replicates the configuration
we used in our CI systems more closely.

### Snapshot Testing for Visualizations

If you are working on code that makes changes to any matplotlib visualizations
you will need to check that your changes don't break any snapshot tests, and add
new tests where necessary. You can do this as follows:

1. Make sure you have pushed your latest changes to your remote branch.
2. Go to link: `https://mybinder.org/v2/gh/<github_user>/<repo>/<branch>?urlpath=apps/test/ipynb/mpl_tester.ipynb`. For example, if your GitHub username is `username`, your forked repo has the same name as the original, and your branch is `my_awesome_new_feature`, you should visit https://mybinder.org/v2/gh/username/qiskit/my_awesome_new_feature?urlpath=apps/test/ipynb/mpl_tester.ipynb.
This opens a Jupyter Notebook application running in the cloud that automatically runs
the snapshot tests (note this may take some time to finish loading).
3. Each test result provides a set of 3 images (left: reference image, middle: your test result, right: differences). In the list of tests the passed tests are collapsed and failed tests are expanded. If a test fails, you will see a situation like this:

   <img width="995" alt="Screenshot_2021-03-26_at_14 13 54" src="https://user-images.githubusercontent.com/23662430/112663508-d363e800-8e50-11eb-9478-6d665d0ff086.png">
4. Fix any broken tests. Working on code for one aspect of the visualizations
can sometimes result in minor changes elsewhere to spacing etc. In these cases
you just need to update the reference images as follows:
    - download the mismatched images (link at top of Jupyter Notebook output)
    - unzip the folder
    - copy and paste the new images into `qiskit/test/ipynb/mpl/references`,
  replacing the existing reference images
    - add, commit and push your changes, then restart the Jupyter Notebook app in your browser. The
  tests should now pass.
5. Add new snapshot tests covering your new features, extensions, or bugfixes.
    - add your new snapshot tests to `test/ipynb/mpl/test_circuit_matplotlib_drawer.py`
    , where you can also find existing tests to use as a guide.
    - commit and push your changes, restart the Jupyter Notebook app in your browser.
    As this is the first time you run your new tests there won't be any reference
    images to compare to. Instead you should see an option in the list of tests
    to download the new images, like so:

    <img width="1002" alt="Screenshot_2021-03-26_at_15 38 31" src="https://user-images.githubusercontent.com/23662430/112665215-b9c3a000-8e52-11eb-89e7-b18550718522.png">

    - download the new images, then copy and paste into `qiskit/test/ipynb/mpl/references`
    - add, commit and push your changes, restart the Jupyter Notebook app in your browser. The
    new tests should now pass.

Note: If you have run `test/ipynb/mpl_tester.ipynb` locally it is possible some file metadata has changed, **please do not commit and push changes to this file unless they were intentional**.


### Testing Rust components

Many of Qiskit's core data structures and algorithms are implemented in Rust.
The bulk of this code is exercised heavily by our Python-based unit testing,
but this coverage really only provides integration-level testing from the
perspective of Rust.

To provide Rust unit testing, we use `cargo test`. Rust tests are
integrated directly into the Rust file being tested within a `tests` module.
Functions decorated with `#[test]` within these modules are built and run
as tests.

```rust
#[cfg(test)]
mod tests {
    #[test]
    fn my_first_test() {
        assert_eq!(2, 1 + 1);
    }
}
```

For more detailed guidance on how to write Rust tests, you can refer to the Rust
documentation's [guide on writing tests](https://doc.rust-lang.org/book/ch11-01-writing-tests.html).

Rust tests are run separately from the Python tests. The easiest way to run
them is via `tox`, which creates an isolated venv and pre-installs `qiskit`
prior to running `cargo test`:

```bash
tox -erust
```

> [!TIP]
> If you've already built your changes (e.g. `python setup.py build_rust --release --inplace`),
> you can pass `--skip-pkg-install` when invoking `tox` to avoid a rebuild. This works because
> Python will instead find and use Qiskit from the current working directory (since we skipped
> its installation).

#### Using a custom venv instead of `tox`

If you're not using `tox`, you can also execute Cargo tests directly in your own virtual environment.
If you haven't done so already, [create a Python virtual environment](#set-up-a-python-venv) and
**_activate it_**.

Then, run the following commands:

```bash
python setup.py build_rust --inplace
tools/run_cargo_test.py
```

The first command builds Qiskit in editable mode,
which ensures that Rust tests that interact with Qiskit's Python code actually
use the latest Python code from your working directory. The second command invokes
the tests via Cargo.

#### Calling Python from Rust tests
By default, our Cargo project configuration allows Rust tests to interact with the
Python interpreter by calling `Python::with_gil` to obtain a `Python` (`py`) token.
This is particularly helpful when testing Rust code that (still) requires interaction
with Python.

To execute code that needs the GIL in your tests, define the `tests` module as
follows:

```rust
#[cfg(all(test, not(miri)))] // disable for Miri!
mod tests {
    use pyo3::prelude::*;
    
    #[test]
    fn my_first_test() {
        Python::with_gil(|py| {
            todo!() // do something that needs a `py` token.
        })
    }
}
```

> [!IMPORTANT]
> Note that we explicitly disable compilation of such tests when running with Miri, i.e.
`#[cfg(not(miri))]`. This is necessary because Miri doesn't support the FFI
> code used internally by PyO3.
>
> If not all of your tests will use the `Python` token, you can disable Miri on a per-test
basis within the same module by decorating *the specific test* with `#[cfg_attr(miri, ignore)]`
instead of disabling Miri for the entire module.


### Unsafe code and Miri

Any `unsafe` code added to the Rust logic should be exercised by Rust-space
tests, in addition to the more complete Python test suite.  In CI, we run the
Rust test suite under [Miri](https://github.com/rust-lang/miri) as an
undefined-behavior sanitizer.

Miri is currently only available on `nightly` Rust channels, so to run it
locally you will need to ensure you have that channel available, such as by
```bash
rustup install nightly --components miri
```

After this, you can run the Miri test suite with
```bash
MIRIFLAGS="<flags go here>" cargo +nightly miri test
```

For the current set of `MIRIFLAGS` used by Qiskit's CI, see the
[`miri.yml`](https://github.com/Qiskit/qiskit/blob/main/.github/workflows/miri.yml)
GitHub Action file.  This same file may also include patches to dependencies to
make them compatible with Miri, which you would need to temporarily apply as
well.

### Testing the C API

The C API test suite is located at `test/c/`. It is built and run using `cmake`
and `ctest` which can be triggered simply via:
```bash
make ctest
```

#### Writing C API tests

The C API test suite automatically discovers any files inside `test/c/` matching
the pattern `test_*.c`. Each one of these files should follow a template similar
to the following.
```c
#include "common.h"

// Individual tests may be implemented by custom functions. The return value
// should be `Ok` (from `test/c/common.h`) when the test was successful or one
// of the other error codes (`>0`) indicating the error type.
//
// Individual test functions should be marked static; this is a double line of
// defence so the compiler will error if you forget to add it to the runner.
static int test_something()
{
    return Ok;
}

// One main function must exist, WHOSE FUNCTION NAME MATCHES THE FILENAME!
int test_FILE_NAME()
{
    // Ideally, this function should track the number of failed subtests.
    int num_failed = 0;

    // The RUN_TEST macro will execute the provided test function and perform a
    // minimal amount of logging to indicate the success/failure of this test.
    num_failed += RUN_TEST(test_something);

    // Finally, this test should report the number of failed subtests.
    fprintf(stderr, "=== Number of failed subtests: %i\n", num_failed);
    fflush(stderr);

    // And return the number of failed subtests. If this is greater than 0,
    // ctest will indicate the failure.
    return num_failed;
}
```

## Style and lint

Qiskit uses three tools for Python code formatting and lint checking. The
first tool is [black](https://github.com/psf/black) which is a code formatting
tool that will automatically update the code formatting to a consistent style.
The second tool is [pylint](https://www.pylint.org/) which is a code linter
which does a deeper analysis of the Python code to find both style issues and
potential bugs and other common issues in Python. The third tool is the linter
[ruff](https://github.com/charliermarsh/ruff), which has been recently
introduced into Qiskit on an experimental basis. Only a very small number
of rules are enabled.

You can check that your local modifications conform to the style rules by
running `tox -elint` which will run `black`, `ruff`, and `pylint` to check the
local code formatting and lint. If black returns a code formatting error you can
run `tox -eblack` to automatically update the code formatting to conform to the
style. However, if `ruff` or `pylint` return any error you will have to fix
these issues by manually updating your code.

Because `pylint` analysis can be slow, there is also a `tox -elint-incr` target,
which runs `black` and `ruff` just as `tox -elint` does, but only applies
`pylint` to files which have changed from the source github. On rare occasions
this will miss some issues that would have been caught by checking the complete
source tree, but makes up for this by being much faster (and those rare
oversights will still be caught by the CI after you open a pull request).

Because they are so fast, it is sometimes convenient to run the tools `black` and `ruff` separately
rather than via `tox`. If you have installed the development packages in your python environment via
`pip install -r requirements-dev.txt`, then `ruff` and `black` will be available and can be run from
the command line. See [`tox.ini`](tox.ini) for how `tox` invokes them.

### Rust style and lint

For formatting and lint checking Rust code, you'll need to use different tools than you would for Python. Qiskit uses [rustfmt](https://github.com/rust-lang/rustfmt) for
code formatting. You can simply run `cargo fmt` (if you installed Rust with the
default settings using `rustup`), and it will update the code formatting automatically to
conform to the style guidelines. This is very similar to running `tox -eblack` for Python code. For lint checking, Qiskit uses [clippy](https://github.com/rust-lang/rust-clippy) which can be invoked via `cargo clippy`.

Rust lint and formatting checks are included in the `tox -elint` command. For CI to pass you will need both checks to pass without any warnings or errors. Note that this command checks the code but won't apply any modifications, if you need to update formatting, you'll need to run `cargo fmt`.

### C style and lint

Qiskit uses [clang-format](https://clang.llvm.org/docs/ClangFormat.html) to format C code.
<<<<<<< HEAD
The style is based on LLVM, with some few Qiskit-specific adjustments.
=======
The style is based on LLVM, with a few Qiskit-specific adjustments. 
>>>>>>> 1b75f9bc
To check whether the C code conforms to the style guide, you can run `make cformat`. This check
will need to execute without any warnings or errors for CI to pass.
Automatic formatting can be applied by `make fix_cformat`.

## Building API docs locally

The API documentation is built with Sphinx.
We recommend that you use [**tox**](https://tox.readthedocs.io/en/latest) to orchestrate this.
Run a complete documentation build with
```
tox -e docs
```

The documentation output will be located at `docs/_build/html`.
Open the `index.html` file there in your browser to find the main page.

To build the documentation you will need to have Doxygen installed and in
your PATH environment variable as tox will run `doxygen` to build the API
documentation for the C API. You can download doxygen from [here](https://www.doxygen.nl/download.html).

### Troubleshooting docs builds

When you build documentation, you might get errors that look like
```
ValueError: earliest-version set to unknown revision '1.0.0rc1'
```
If so, you need to fetch Qiskit's `git` tags and stable branches, in order to fully build the release notes.
To do this, run the command:
```
git fetch --tags upstream
```
where `upstream` is your name for the [git remote repository](https://git-scm.com/book/en/v2/Git-Basics-Working-with-Remotes) that corresponds to https://github.com/Qiskit/qiskit (this repository).
You might need to re-run this command if Qiskit has issued a new release since the last time you built the documentation.

Sometimes, you might get errors about "names not existing" or "failed to import" during the docs build, even when the test suite passes.
This can mean that Sphinx's cache has become invalidated, but hasn't been successfully cleared.
Use the command:
```
tox -e docs-clean
```
to fully clean out all documentation build artefacts and partial builds, and see if the problem persists.


## Development cycle

The development cycle for qiskit is all handled in the open using
the project boards in Github for project management. We use milestones
in Github to track work for specific releases. The features or other changes
that we want to include in a release will be tagged and discussed in Github.
As we're preparing a new release we'll document what has changed since the
previous version in the release notes.

### Branches

* `main`:

The main branch is used for development of the next version of qiskit.
It will be updated frequently and should not be considered stable. The API
can and will change on main as we introduce and refine new features.

* `stable/*` branches:
Branches under `stable/*` are used to maintain released versions of qiskit.
It contains the version of the code corresponding to the latest release for
that minor version on pypi. For example, stable/0.8 contains the code for the
0.8.2 release on pypi. The API on these branches are stable and the only changes
merged to it are bugfixes.

### Release cycle

In the lead up to a release there are a few things to keep in mind. Prior to
the release date there is a feature, removal, and deprecation proposal freeze
date. This date in each release cycle is the last day where a new PR adding a
new feature, removing something, or adding a new deprecation can be proposed (in
a ready for review state) for potential inclusion in the release. If a new
PR is opened after this date it will not be considered for inclusion in that
release. Note, that meeting these deadlines does not guarantee inclusion in a
release: they are preconditions. You can refer to the milestone page for each
release to see these dates for each release (for example for 0.21.0 the page is:
https://github.com/Qiskit/qiskit/milestone/23).

After the proposal freeze a release review period will begin, during this time
release candidate PRs will be reviewed as we finalize the feature set and merge
the last PRs for the release. Following the review period a release candidate will be
tagged and published. This release candidate is pre-release that enables users and
developers to test the release ahead of time. When the pre-release is tagged the release
automation will publish the pre-release to PyPI (but only get installed on user request),
create the `stable/*` branch, and generate a pre-release changelog/release page. At
this point the `main` opens up for development of the next release. The `stable/*`
branches should only receive changes in the form of bug fixes at this point. If there
is a need additional release candidates can be published from `stable/*` and when the
release is ready a full release will be tagged and published from `stable/*`.

## Adding deprecation warnings
The qiskit code is part of Qiskit and, therefore, the [Qiskit Deprecation Policy](./DEPRECATION.md) fully applies here. Additionally, qiskit does not allow `DeprecationWarning`s in its testsuite. If you are deprecating code, you should add a test to use the new/non-deprecated method (most of the time based on the existing test of the deprecated method) and alter the existing test to check that the deprecated method still works as expected, [using `assertWarns`](https://docs.python.org/3/library/unittest.html#unittest.TestCase.assertWarns). The `assertWarns` context will silence the deprecation warning while checking that it raises.

For example, if `Obj.method1` is being deprecated in favour of `Obj.method2`, the existing test (or tests) for `method1` might look like this:

```python
def test_method1(self):
   result = Obj.method1()
   self.assertEqual(result, <expected>)
```

Deprecating `method1` means that `Obj.method1()` now raises a deprecation warning and the test will not pass. The existing test should be updated and a new test added for `method2`:


```python
def test_method1_deprecated(self):
   with self.assertWarns(DeprecationWarning):
       result = Obj.method1()
   self.assertEqual(result, <expected>)

def test_method2(self):
   result = Obj.method2()
   self.assertEqual(result, <expected>)
```

`test_method1_deprecated` can be removed after `Obj.method1` is removed (following the [Qiskit Deprecation Policy](./DEPRECATION.md)).

## Using dependencies

We distinguish between "requirements" and "optional dependencies" in qiskit.
A requirement is a package that is absolutely necessary for core functionality in qiskit, such as Numpy or Scipy.
An optional dependency is a package that is used for specialized functionality, which might not be needed by all users.
If a new feature has a new dependency, it is almost certainly optional.

### Adding a requirement

Any new requirement must have broad system support; it needs to be supported on all the Python versions and operating systems that qiskit supports.
It also cannot impose many version restrictions on other packages.
Users often install qiskit into virtual environments with many different packages in, and we need to ensure that neither we, nor any of our requirements, conflict with their other packages.
When adding a new requirement, you must add it to [`requirements.txt`](requirements.txt) with as loose a constraint on the allowed versions as possible.

### Adding an optional dependency

New features can also use optional dependencies, which might be used only in very limited parts of qiskit.
These are not required to use the rest of the package, and so should not be added to `requirements.txt`.
Instead, if several optional dependencies are grouped together to provide one feature, you can consider adding an "extra" to the package metadata, such as the `visualization` extra that installs Matplotlib and Seaborn (amongst others).
To do this, modify the [`setup.py`](setup.py) file, adding another entry in the `extras_require` keyword argument to `setup()` at the bottom of the file.
You do not need to be quite as accepting of all versions here, but it is still a good idea to be as permissive as you possibly can be.
You should also add a new "tester" to [`qiskit.utils.optionals`](qiskit/utils/optionals.py), for use in the next section.

### Checking for optionals

You cannot `import` an optional dependency at the top of a file, because if it is not installed, it will raise an error and qiskit will be unusable.
We also largely want to avoid importing packages until they are actually used; if we import a lot of packages during `import qiskit`, it becomes sluggish for the user if they have a large environment.
Instead, you should use [one of the "lazy testers" for optional dependencies](https://quantum.cloud.ibm.com/docs/api/qiskit/utils#optional-dependency-checkers), and import your optional dependency inside the function or class that uses it, as in the examples within that link.
Very lightweight _requirements_ can be imported at the tops of files, but even this should be limited; it's always ok to `import numpy`, but Scipy modules are relatively heavy, so only import them within functions that use them.


## Dealing with the git blame ignore list

In the qiskit repository we maintain a list of commits for git blame
to ignore. This is mostly commits that are code style changes that don't
change the functionality but just change the code formatting (for example,
when we migrated to use black for code formatting). This file,
`.git-blame-ignore-revs` just contains a list of commit SHA1s you can tell git
to ignore when using the `git blame` command. This can be done one time
with something like

```
git blame --ignore-revs-file .git-blame-ignore-revs qiskit/version.py

```

from the root of the repository. If you'd like to enable this by default you
can update your local repository's configuration with:

```
git config blame.ignoreRevsFile .git-blame-ignore-revs
```

which will update your local repositories configuration to use the ignore list
by default.<|MERGE_RESOLUTION|>--- conflicted
+++ resolved
@@ -793,11 +793,7 @@
 ### C style and lint
 
 Qiskit uses [clang-format](https://clang.llvm.org/docs/ClangFormat.html) to format C code.
-<<<<<<< HEAD
-The style is based on LLVM, with some few Qiskit-specific adjustments.
-=======
-The style is based on LLVM, with a few Qiskit-specific adjustments. 
->>>>>>> 1b75f9bc
+The style is based on LLVM, with a few Qiskit-specific adjustments.
 To check whether the C code conforms to the style guide, you can run `make cformat`. This check
 will need to execute without any warnings or errors for CI to pass.
 Automatic formatting can be applied by `make fix_cformat`.
