# This code is part of Qiskit.
#
# (C) Copyright IBM 2018, 2023.
#
# This code is licensed under the Apache License, Version 2.0. You may
# obtain a copy of this license in the LICENSE.txt file in the root directory
# of this source tree or at http://www.apache.org/licenses/LICENSE-2.0.
#
# Any modifications or derivative works of this code must retain this
# copyright notice, and modified files need to carry a notice indicating
# that they have been altered from the originals.

"""Grover's search algorithm."""

import itertools
import operator
import warnings
from typing import Iterator, List, Optional, Union

import numpy as np

from qiskit import ClassicalRegister, QuantumCircuit
from qiskit.algorithms.exceptions import AlgorithmError
from qiskit.primitives import BaseSampler
from qiskit.providers import Backend
from qiskit.quantum_info import partial_trace
from qiskit.utils import QuantumInstance, algorithm_globals
from qiskit.utils.deprecation import deprecate_function

from .amplification_problem import AmplificationProblem
from .amplitude_amplifier import AmplitudeAmplifier, AmplitudeAmplifierResult


class Grover(AmplitudeAmplifier):
    r"""Grover's Search algorithm.

    .. note::

        If you want to learn more about the theory behind Grover's Search algorithm, check
        out the `Qiskit Textbook <https://qiskit.org/textbook/ch-algorithms/grover.html>`_.
        or the `Qiskit Tutorials
        <https://qiskit.org/documentation/tutorials/algorithms/07_grover_examples.html>`_
        for more concrete how-to examples.

    Grover's Search [1, 2] is a well known quantum algorithm that can be used for
    searching through unstructured collections of records for particular targets
    with quadratic speedup compared to classical algorithms.

    Given a set :math:`X` of :math:`N` elements :math:`X=\{x_1,x_2,\ldots,x_N\}`
    and a boolean function :math:`f : X \rightarrow \{0,1\}`, the goal of an
    unstructured-search problem is to find an element :math:`x^* \in X` such
    that :math:`f(x^*)=1`.

    The search is called *unstructured* because there are no guarantees as to how
    the database is ordered.  On a sorted database, for instance, one could perform
    binary search to find an element in :math:`\mathbb{O}(\log N)` worst-case time.
    Instead, in an unstructured-search problem, there is no prior knowledge about
    the contents of the database. With classical circuits, there is no alternative
    but to perform a linear number of queries to find the target element.
    Conversely, Grover's Search algorithm allows to solve the unstructured-search
    problem on a quantum computer in :math:`\mathcal{O}(\sqrt{N})` queries.

    To carry out this search a so-called oracle is required, that flags a good element/state.
    The action of the oracle :math:`\mathcal{S}_f` is

    .. math::

        \mathcal{S}_f |x\rangle = (-1)^{f(x)} |x\rangle,

    i.e. it flips the phase of the state :math:`|x\rangle` if :math:`x` is a hit.
    The details of how :math:`S_f` works are unimportant to the algorithm; Grover's
    search algorithm treats the oracle as a black box.

    This class supports oracles in form of a :class:`~qiskit.circuit.QuantumCircuit`.

    With the given oracle, Grover's Search constructs the Grover operator to amplify the
    amplitudes of the good states:

    .. math::

        \mathcal{Q} = H^{\otimes n} \mathcal{S}_0 H^{\otimes n} \mathcal{S}_f
                    = D \mathcal{S}_f,

    where :math:`\mathcal{S}_0` flips the phase of the all-zero state and acts as identity
    on all other states. Sometimes the first three operands are summarized as diffusion operator,
    which implements a reflection over the equal superposition state.

    If the number of solutions is known, we can calculate how often :math:`\mathcal{Q}` should be
    applied to find a solution with very high probability, see the method
    `optimal_num_iterations`. If the number of solutions is unknown, the algorithm tries different
    powers of Grover's operator, see the `iterations` argument, and after each iteration checks
    if a good state has been measured using `good_state`.

    The generalization of Grover's Search, Quantum Amplitude Amplification [3], uses a modified
    version of :math:`\mathcal{Q}` where the diffusion operator does not reflect about the
    equal superposition state, but another state specified via an operator :math:`\mathcal{A}`:

    .. math::

        \mathcal{Q} = \mathcal{A} \mathcal{S}_0 \mathcal{A}^\dagger \mathcal{S}_f.

    For more information, see the :class:`~qiskit.circuit.library.GroverOperator` in the
    circuit library.

    References:
        [1]: L. K. Grover (1996), A fast quantum mechanical algorithm for database search,
            `arXiv:quant-ph/9605043 <https://arxiv.org/abs/quant-ph/9605043>`_.
        [2]: I. Chuang & M. Nielsen, Quantum Computation and Quantum Information,
            Cambridge: Cambridge University Press, 2000. Chapter 6.1.2.
        [3]: Brassard, G., Hoyer, P., Mosca, M., & Tapp, A. (2000).
            Quantum Amplitude Amplification and Estimation.
            `arXiv:quant-ph/0005055 <http://arxiv.org/abs/quant-ph/0005055>`_.
    """

    def __init__(
        self,
        iterations: Optional[Union[List[int], Iterator[int], int]] = None,
        growth_rate: Optional[float] = None,
        sample_from_iterations: bool = False,
        quantum_instance: Optional[Union[QuantumInstance, Backend]] = None,
        sampler: Optional[BaseSampler] = None,
    ) -> None:
        r"""
        Args:
            iterations: Specify the number of iterations/power of Grover's operator to be checked.
                * If an int, only one circuit is run with that power of the Grover operator.
                If the number of solutions is known, this option should be used with the optimal
                power. The optimal power can be computed with ``Grover.optimal_num_iterations``.
                * If a list, all the powers in the list are run in the specified order.
                * If an iterator, the powers yielded by the iterator are checked, until a maximum
                number of iterations or maximum power is reached.
                * If ``None``, the :obj:`AmplificationProblem` provided must have an ``is_good_state``,
                and circuits are run until that good state is reached.
            growth_rate: If specified, the iterator is set to increasing powers of ``growth_rate``,
                i.e. to ``int(growth_rate ** 1), int(growth_rate ** 2), ...`` until a maximum
                number of iterations is reached.
            sample_from_iterations: If True, instead of taking the values in ``iterations`` as
                powers of the Grover operator, a random integer sample between 0 and smaller value
                than the iteration is used as a power, see [1], Section 4.
            quantum_instance: Deprecated: A Quantum Instance or Backend to run the circuits.
            sampler: A Sampler to use for sampling the results of the circuits.

        Raises:
            ValueError: If ``growth_rate`` is a float but not larger than 1.
            ValueError: If both ``iterations`` and ``growth_rate`` is set.

        References:
            [1]: Boyer et al., Tight bounds on quantum searching
                 `<https://arxiv.org/abs/quant-ph/9605034>`_
        """
        # set default value
        if growth_rate is None and iterations is None:
            growth_rate = 1.2

        if growth_rate is not None and iterations is not None:
            raise ValueError("Pass either a value for iterations or growth_rate, not both.")

        if growth_rate is not None:
            # yield iterations ** 1, iterations ** 2, etc. and casts to int
            self._iterations = map(lambda x: int(growth_rate**x), itertools.count(1))
        elif isinstance(iterations, int):
            self._iterations = [iterations]
        else:
            self._iterations = iterations

        if quantum_instance is not None and sampler is not None:
            raise ValueError("Only one of quantum_instance or sampler can be passed, not both!")

        # check positionally passing the sampler in the place of quantum_instance
        # which will be removed in future
        if isinstance(quantum_instance, BaseSampler):
            sampler = quantum_instance
            quantum_instance = None

        self._quantum_instance = None
        if quantum_instance is not None:
            warnings.warn(
                "The quantum_instance argument is deprecated as of Qiskit Terra 0.23.0 and "
                "will be removed no sooner than 3 months after the release date. Instead, use "
                "the sampler argument as a replacement.",
                category=DeprecationWarning,
                stacklevel=2,
            )
            with warnings.catch_warnings():
                warnings.simplefilter("ignore")
                self.quantum_instance = quantum_instance

        self._sampler = sampler

        self._sample_from_iterations = sample_from_iterations
        self._iterations_arg = iterations

    @property
    @deprecate_function(
<<<<<<< HEAD
        "The Grover.quantum_instance getter is pending deprecation. "
        "This property will be deprecated in a future release and subsequently "
        "removed after that.",
        category=PendingDeprecationWarning,
        since="0.22.0",
=======
        "The Grover.quantum_instance getter is deprecated as of Qiskit Terra 0.23.0 and "
        "will be removed no sooner than 3 months after the release date.",
        category=DeprecationWarning,
>>>>>>> f0f8638a
    )
    def quantum_instance(self) -> Optional[QuantumInstance]:
        r"""Deprecated\; Get the quantum instance.

        Returns:
            The quantum instance used to run this algorithm.
        """
        return self._quantum_instance

    @quantum_instance.setter
    @deprecate_function(
<<<<<<< HEAD
        "The Grover.quantum_instance setter is pending deprecation. "
        "This property will be deprecated in a future release and subsequently "
        "removed after that.",
        category=PendingDeprecationWarning,
        since="0.22.0",
=======
        "The Grover.quantum_instance setter is deprecated as of Qiskit Terra 0.23.0 and "
        "will be removed no sooner than 3 months after the release date.",
        category=DeprecationWarning,
>>>>>>> f0f8638a
    )
    def quantum_instance(self, quantum_instance: Union[QuantumInstance, Backend]) -> None:
        r"""Deprecated\; Set quantum instance.

        Args:
            quantum_instance: The quantum instance used to run this algorithm.
        """
        if isinstance(quantum_instance, Backend):
            quantum_instance = QuantumInstance(quantum_instance)
        self._quantum_instance = quantum_instance

    @property
    def sampler(self) -> Optional[BaseSampler]:
        """Get the sampler.

        Returns:
            The sampler used to run this algorithm.
        """
        return self._sampler

    @sampler.setter
    def sampler(self, sampler: BaseSampler) -> None:
        """Set the sampler.

        Args:
            sampler: The sampler used to run this algorithm.
        """
        self._sampler = sampler

    def amplify(self, amplification_problem: AmplificationProblem) -> "GroverResult":
        """Run the Grover algorithm.

        Args:
            amplification_problem: The amplification problem.

        Returns:
            The result as a ``GroverResult``, where e.g. the most likely state can be queried
            as ``result.top_measurement``.

        Raises:
            ValueError: If a quantum instance or sampler is not set.
            AlgorithmError: If a sampler job fails.
            TypeError: If ``is_good_state`` is not provided and is required (i.e. when iterations
            is ``None`` or a ``list``)
        """
        if self._sampler is None and self._quantum_instance is None:
            raise ValueError("A quantum instance or sampler must be provided.")

        if self._quantum_instance is not None and self._sampler is not None:
            raise ValueError("Only one of quantum_instance or sampler can be passed, not both!")

        if isinstance(self._iterations, list):
            max_iterations = len(self._iterations)
            max_power = np.inf  # no cap on the power
            iterator = iter(self._iterations)
        else:
            max_iterations = max(10, 2**amplification_problem.oracle.num_qubits)
            max_power = np.ceil(
                2 ** (len(amplification_problem.grover_operator.reflection_qubits) / 2)
            )
            iterator = self._iterations

        result = GroverResult()

        iterations = []
        top_measurement = "0" * len(amplification_problem.objective_qubits)
        oracle_evaluation = False
        all_circuit_results = []
        max_probability = 0
        shots = 0

        for _ in range(max_iterations):  # iterate at most to the max number of iterations
            # get next power and check if allowed
            power = next(iterator)

            if power > max_power:
                break

            iterations.append(power)  # store power

            # sample from [0, power) if specified
            if self._sample_from_iterations:
                power = algorithm_globals.random.randint(power)
            # Run a grover experiment for a given power of the Grover operator.
            if self._sampler is not None:
                qc = self.construct_circuit(amplification_problem, power, measurement=True)
                job = self._sampler.run([qc])

                try:
                    results = job.result()
                except Exception as exc:
                    raise AlgorithmError("Sampler job failed.") from exc

                num_bits = len(amplification_problem.objective_qubits)
                circuit_results = {
                    np.binary_repr(k, num_bits): v for k, v in results.quasi_dists[0].items()
                }
                top_measurement, max_probability = max(circuit_results.items(), key=lambda x: x[1])

            else:
                if self._quantum_instance.is_statevector:
                    qc = self.construct_circuit(amplification_problem, power, measurement=False)
                    circuit_results = self._quantum_instance.execute(qc).get_statevector()
                    num_bits = len(amplification_problem.objective_qubits)

                    # trace out work qubits
                    if qc.width() != num_bits:
                        indices = [
                            i
                            for i in range(qc.num_qubits)
                            if i not in amplification_problem.objective_qubits
                        ]
                        rho = partial_trace(circuit_results, indices)
                        circuit_results = np.diag(rho.data)

                    max_amplitude = max(circuit_results.max(), circuit_results.min(), key=abs)
                    max_amplitude_idx = np.where(circuit_results == max_amplitude)[0][0]
                    top_measurement = np.binary_repr(max_amplitude_idx, num_bits)
                    max_probability = np.abs(max_amplitude) ** 2
                    shots = 1
                else:
                    qc = self.construct_circuit(amplification_problem, power, measurement=True)
                    circuit_results = self._quantum_instance.execute(qc).get_counts(qc)
                    top_measurement = max(circuit_results.items(), key=operator.itemgetter(1))[0]
                    shots = sum(circuit_results.values())
                    max_probability = (
                        max(circuit_results.items(), key=operator.itemgetter(1))[1] / shots
                    )

            all_circuit_results.append(circuit_results)

            if (isinstance(self._iterations_arg, int)) and (
                amplification_problem.is_good_state is None
            ):
                oracle_evaluation = None  # cannot check for good state without is_good_state arg
                break

            # is_good_state arg must be provided if iterations arg is not an integer
            if (
                self._iterations_arg is None or isinstance(self._iterations_arg, list)
            ) and amplification_problem.is_good_state is None:
                raise TypeError("An is_good_state function is required with the provided oracle")

            # only check if top measurement is a good state if an is_good_state arg is provided
            oracle_evaluation = amplification_problem.is_good_state(top_measurement)

            if oracle_evaluation is True:
                break  # we found a solution

        result.iterations = iterations
        result.top_measurement = top_measurement
        result.assignment = amplification_problem.post_processing(top_measurement)
        result.oracle_evaluation = oracle_evaluation
        result.circuit_results = all_circuit_results
        result.max_probability = max_probability

        return result

    @staticmethod
    def optimal_num_iterations(num_solutions: int, num_qubits: int) -> int:
        """Return the optimal number of iterations, if the number of solutions is known.

        Args:
            num_solutions: The number of solutions.
            num_qubits: The number of qubits used to encode the states.

        Returns:
            The optimal number of iterations for Grover's algorithm to succeed.
        """
        amplitude = np.sqrt(num_solutions / 2**num_qubits)
        return round(np.arccos(amplitude) / (2 * np.arcsin(amplitude)))

    def construct_circuit(
        self, problem: AmplificationProblem, power: Optional[int] = None, measurement: bool = False
    ) -> QuantumCircuit:
        """Construct the circuit for Grover's algorithm with ``power`` Grover operators.

        Args:
            problem: The amplification problem for the algorithm.
            power: The number of times the Grover operator is repeated. If None, this argument
                is set to the first item in ``iterations``.
            measurement: Boolean flag to indicate if measurement should be included in the circuit.

        Returns:
            QuantumCircuit: the QuantumCircuit object for the constructed circuit

        Raises:
            ValueError: If no power is passed and the iterations are not an integer.
        """
        if power is None:
            if len(self._iterations) > 1:
                raise ValueError("Please pass ``power`` if the iterations are not an integer.")
            power = self._iterations[0]

        qc = QuantumCircuit(problem.oracle.num_qubits, name="Grover circuit")
        qc.compose(problem.state_preparation, inplace=True)
        if power > 0:
            qc.compose(problem.grover_operator.power(power), inplace=True)

        if measurement:
            measurement_cr = ClassicalRegister(len(problem.objective_qubits))
            qc.add_register(measurement_cr)
            qc.measure(problem.objective_qubits, measurement_cr)

        return qc


class GroverResult(AmplitudeAmplifierResult):
    """Grover Result."""

    def __init__(self) -> None:
        super().__init__()
        self._iterations = None

    @property
    def iterations(self) -> List[int]:
        """All the powers of the Grover operator that have been tried.

        Returns:
            The powers of the Grover operator tested.
        """
        return self._iterations

    @iterations.setter
    def iterations(self, value: List[int]) -> None:
        """Set the powers of the Grover operator that have been tried.

        Args:
            value: A new value for the powers.
        """
        self._iterations = value<|MERGE_RESOLUTION|>--- conflicted
+++ resolved
@@ -192,17 +192,10 @@
 
     @property
     @deprecate_function(
-<<<<<<< HEAD
-        "The Grover.quantum_instance getter is pending deprecation. "
-        "This property will be deprecated in a future release and subsequently "
-        "removed after that.",
-        category=PendingDeprecationWarning,
-        since="0.22.0",
-=======
-        "The Grover.quantum_instance getter is deprecated as of Qiskit Terra 0.23.0 and "
-        "will be removed no sooner than 3 months after the release date.",
+        "The Grover.quantum_instance getter is deprecated. "
+        "This property will be removed in a future release.",
         category=DeprecationWarning,
->>>>>>> f0f8638a
+        since="0.23.0",
     )
     def quantum_instance(self) -> Optional[QuantumInstance]:
         r"""Deprecated\; Get the quantum instance.
@@ -214,17 +207,10 @@
 
     @quantum_instance.setter
     @deprecate_function(
-<<<<<<< HEAD
-        "The Grover.quantum_instance setter is pending deprecation. "
-        "This property will be deprecated in a future release and subsequently "
-        "removed after that.",
-        category=PendingDeprecationWarning,
-        since="0.22.0",
-=======
-        "The Grover.quantum_instance setter is deprecated as of Qiskit Terra 0.23.0 and "
-        "will be removed no sooner than 3 months after the release date.",
+        "The Grover.quantum_instance setter is deprecated. "
+        "This property will be removed in a future release.",
         category=DeprecationWarning,
->>>>>>> f0f8638a
+        since="0.23.0",
     )
     def quantum_instance(self, quantum_instance: Union[QuantumInstance, Backend]) -> None:
         r"""Deprecated\; Set quantum instance.
