# This code is part of Qiskit.
#
# (C) Copyright IBM 2017, 2018.
#
# This code is licensed under the Apache License, Version 2.0. You may
# obtain a copy of this license in the LICENSE.txt file in the root directory
# of this source tree or at http://www.apache.org/licenses/LICENSE-2.0.
#
# Any modifications or derivative works of this code must retain this
# copyright notice, and modified files need to carry a notice indicating
# that they have been altered from the originals.

# pylint: disable=invalid-name,no-name-in-module,ungrouped-imports

"""A circuit library widget module"""

import ipywidgets as wid
from IPython.display import display
from qiskit import QuantumCircuit

try:
    import pygments
    from pygments.formatters import HtmlFormatter
<<<<<<< HEAD
    from qiskit.qasm2.pygments import QasmHTMLStyle, OpenQASMLexer
=======
    from qiskit.qasm.pygments import QasmHTMLStyle, OpenQASMLexer

>>>>>>> 9d4bb91b
    HAS_PYGMENTS = True
except Exception:  # pylint: disable=broad-except
    HAS_PYGMENTS = False


def circuit_data_table(circuit: QuantumCircuit) -> wid.HTML:
    """Create a HTML table widget for a given quantum circuit.

    Args:
        circuit: Input quantum circuit.

    Returns:
        Output widget.
    """

    ops = circuit.count_ops()

    num_nl = circuit.num_nonlocal_gates()

    html = "<table>"
    html += """<style>
table {
    font-family: "IBM Plex Sans", Arial, Helvetica, sans-serif;
    border-collapse: collapse;
    width: 100%;
    border-left: 2px solid #212121;
}

th {
    text-align: left;
    padding: 5px 5px 5px 5px;
    width: 100%;
    background-color: #988AFC;
    color: #fff;
    font-size: 14px;
    border-left: 2px solid #988AFC;
}

td {
    text-align: left;
    padding: 5px 5px 5px 5px;
    width: 100%;
    font-size: 12px;
    font-weight: medium;
}

tr:nth-child(even) {background-color: #f6f6f6;}
</style>"""
    html += "<tr><th>{}</th><th></tr>".format(circuit.name)
    html += "<tr><td>Width</td><td>{}</td></tr>".format(circuit.width())
    html += "<tr><td>Depth</td><td>{}</td></tr>".format(circuit.depth())
    html += "<tr><td>Total Gates</td><td>{}</td></tr>".format(sum(ops.values()))
    html += "<tr><td>Non-local Gates</td><td>{}</td></tr>".format(num_nl)
    html += "</table>"

    out_wid = wid.HTML(html)
    return out_wid


head_style = (
    "font-family: IBM Plex Sans, Arial, Helvetica, sans-serif;"
    " font-size: 20px; font-weight: medium;"
)

property_label = wid.HTML(
    "<p style='{}'>Circuit Properties</p>".format(head_style),
    layout=wid.Layout(margin="0px 0px 10px 0px"),
)


def properties_widget(circuit: QuantumCircuit) -> wid.VBox:
    """Create a HTML table widget with header for a given quantum circuit.

    Args:
        circuit: Input quantum circuit.

    Returns:
        Output widget.
    """
    properties = wid.VBox(
        children=[property_label, circuit_data_table(circuit)],
        layout=wid.Layout(width="40%", height="auto"),
    )
    return properties


def qasm_widget(circuit: QuantumCircuit) -> wid.VBox:
    """Generate a QASM widget with header for a quantum circuit.

    Args:
        circuit: Input quantum circuit.

    Returns:
        Output widget.

    Raises:
        ImportError: If pygments is not installed
    """
    if not HAS_PYGMENTS:
        raise ImportError(
            "pygments>2.4 must be installed for to use the qasm "
            'widget. To install run "pip install pygments"'
        )
    qasm_code = circuit.qasm()
    code = pygments.highlight(qasm_code, OpenQASMLexer(), HtmlFormatter())

    html_style = HtmlFormatter(style=QasmHTMLStyle).get_style_defs(".highlight")

    code_style = (
        """
    <style>
     .highlight
                {
                    font-family: monospace;
                    font-size: 14px;
                    line-height: 1.7em;
                }
     .highlight .err { color: #000000; background-color: #FFFFFF }
    %s
    </style>
    """
        % html_style
    )

    out = wid.HTML(
        code_style + code,
        layout=wid.Layout(max_height="500px", height="auto", overflow="scroll scroll"),
    )

    out_label = wid.HTML(
        "<p style='{}'>OpenQASM</p>".format(head_style),
        layout=wid.Layout(margin="0px 0px 10px 0px"),
    )

    qasm = wid.VBox(
        children=[out_label, out],
        layout=wid.Layout(
            height="auto", max_height="500px", width="60%", margin="0px 0px 0px 20px"
        ),
    )

    qasm._code_length = len(qasm_code.split("\n"))
    return qasm


def circuit_diagram_widget() -> wid.Box:
    """Create a circuit diagram widget.

    Returns:
        Output widget.
    """
    # The max circuit height corresponds to a 20Q circuit with flat
    # classical register.
    top_out = wid.Output(
        layout=wid.Layout(
            width="100%",
            height="auto",
            max_height="1000px",
            overflow="hidden scroll",
        )
    )

    top = wid.Box(children=[top_out], layout=wid.Layout(width="100%", height="auto"))

    return top


def circuit_library_widget(circuit: QuantumCircuit) -> None:
    """Create a circuit library widget.

    Args:
        circuit: Input quantum circuit.
    """
    qasm_wid = qasm_widget(circuit)
    sep_length = str(min(20 * qasm_wid._code_length, 495))

    # The separator widget
    sep = wid.HTML(
        "<div style='border-left: 3px solid #212121;" "height: {}px;'></div>".format(sep_length),
        layout=wid.Layout(height="auto", max_height="495px", margin="40px 0px 0px 20px"),
    )
    bottom = wid.HBox(
        children=[properties_widget(circuit), sep, qasm_widget(circuit)],
        layout=wid.Layout(max_height="550px", height="auto"),
    )

    top = circuit_diagram_widget()

    with top.children[0]:
        display(circuit.draw(output="mpl"))

    display(wid.VBox(children=[top, bottom], layout=wid.Layout(width="100%", height="auto")))<|MERGE_RESOLUTION|>--- conflicted
+++ resolved
@@ -21,12 +21,7 @@
 try:
     import pygments
     from pygments.formatters import HtmlFormatter
-<<<<<<< HEAD
     from qiskit.qasm2.pygments import QasmHTMLStyle, OpenQASMLexer
-=======
-    from qiskit.qasm.pygments import QasmHTMLStyle, OpenQASMLexer
-
->>>>>>> 9d4bb91b
     HAS_PYGMENTS = True
 except Exception:  # pylint: disable=broad-except
     HAS_PYGMENTS = False
