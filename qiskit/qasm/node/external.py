--- conflicted
+++ resolved
@@ -14,15 +14,9 @@
 
 """Node for an OPENQASM external function."""
 
-<<<<<<< HEAD
 import warnings
-import sympy
-=======
-import numpy as np
->>>>>>> 4199bcd7
 
 from .node import Node
-from .nodeexception import NodeException
 
 
 class External(Node):
@@ -42,13 +36,17 @@
             warnings.warn('Parameter \'prec\' is no longer used and is being deprecated.',
                           DeprecationWarning)
         return self.children[0].qasm() + "(" + \
-            self.children[1].qasm() + ")"
+               self.children[1].qasm() + ")"
 
     def latex(self, prec=None, nested_scope=None):
         """Return the corresponding math mode latex string."""
-<<<<<<< HEAD
-=======
-        del prec  # TODO prec ignored
+        if prec is not None:
+            warnings.warn('Parameter \'prec\' is no longer used and is being deprecated.',
+                          DeprecationWarning)
+        if nested_scope is not None:
+            warnings.warn('Parameter \'nested_scope\' is no longer used and is being deprecated.',
+                          DeprecationWarning)
+
         try:
             from pylatexenc.latexencode import utf8tolatex
         except ImportError:
@@ -56,56 +54,24 @@
                               "pylatexenc needs to be installed. Run "
                               "'pip install pylatexenc' before using this "
                               "method.")
-        return utf8tolatex(self.sym(nested_scope))
->>>>>>> 4199bcd7
+        return utf8tolatex(self.sym())
 
-        if prec is not None:
-            warnings.warn('Parameter \'prec\' is no longer used and is being deprecated.',
-                          DeprecationWarning)
+    def real(self, nested_scope=None):
+        """Return the correspond floating point number."""
         if nested_scope is not None:
             warnings.warn('Parameter \'nested_scope\' is no longer used and is being deprecated.',
                           DeprecationWarning)
+        operation = self.children[0].operation()
+        lhs = self.children[1].real()
+        rhs = self.children[2].real()
+        return operation(lhs, rhs)
 
-        return sympy.latex(self.sym())
-
-    def real(self):
-        """Return the correspond floating point number."""
-        op = self.children[0].name
-        expr = self.children[1]
-        dispatch = {
-            'sin': np.sin,
-            'cos': np.cos,
-            'tan': np.tan,
-            'asin': np.arcsin,
-            'acos': np.arccos,
-            'atan': np.arctan,
-            'exp': np.exp,
-            'ln': np.log,
-            'sqrt': np.sqrt
-        }
-        if op in dispatch:
-            arg = expr.real()
-            return dispatch[op](arg)
-        else:
-            raise NodeException("internal error: undefined external")
-
-    def sym(self):
-        """Return the corresponding symbolic expression."""
-        op = self.children[0].name
-        expr = self.children[1]
-        dispatch = {
-            'sin': np.sin,
-            'cos': np.cos,
-            'tan': np.tan,
-            'asin': np.arcsin,
-            'acos': np.arccos,
-            'atan': np.arctan,
-            'exp': np.exp,
-            'ln': np.log,
-            'sqrt': np.sqrt
-        }
-        if op in dispatch:
-            arg = expr.sym()
-            return dispatch[op](arg)
-        else:
-            raise NodeException("internal error: undefined external")+    def sym(self, nested_scope=None):
+        """Return the correspond symbolic number."""
+        if nested_scope is not None:
+            warnings.warn('Parameter \'nested_scope\' is no longer used and is being deprecated.',
+                          DeprecationWarning)
+        operation = self.children[0].operation()
+        lhs = self.children[1].sym()
+        rhs = self.children[2].sym()
+        return operation(lhs, rhs)