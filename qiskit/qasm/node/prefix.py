--- conflicted
+++ resolved
@@ -35,12 +35,6 @@
         """Return the corresponding OPENQASM string."""
         return self.children[0].value + "(" + self.children[1].qasm() + ")"
 
-<<<<<<< HEAD
-    def latex(self):
-        """Return the corresponding math mode latex string."""
-        return sympy.latex(self.sym())
-
-=======
     def latex(self, prec=None, nested_scope=None):
         """Return the corresponding math mode latex string."""
 
@@ -53,7 +47,6 @@
 
         return sympy.latex(self.sym())
 
->>>>>>> f29bfbb4
     def real(self):
         """Return the correspond floating point number."""
         operation = self.children[0].operation()
