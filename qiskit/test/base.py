--- conflicted
+++ resolved
@@ -230,23 +230,6 @@
         for msg in allow_DeprecationWarning_message:
             warnings.filterwarnings("default", category=DeprecationWarning, message=msg)
 
-<<<<<<< HEAD
-        allow_aer_DeprecationWarning_message = [
-            # This warning should be fixed once Qiskit/qiskit-aer#1761 is in a release version of Aer.
-            "Setting metadata to None.*",
-            # and this one once Qiskit/qiskit-aer#1945 is merged and released.
-            r"The method ``qiskit\.circuit\.quantumcircuit\.QuantumCircuit\.i\(\)`` is "
-            r"deprecated as of qiskit 0\.45\.0\. It will be removed in the next major release 1\.0\. "
-            r"Use QuantumCircuit\.id as direct replacement\.",
-        ]
-
-        for msg in allow_aer_DeprecationWarning_message:
-            warnings.filterwarnings(
-                "default", category=DeprecationWarning, module="qiskit_aer.*", message=msg
-            )
-
-=======
->>>>>>> fc567f08
 
 class FullQiskitTestCase(QiskitTestCase):
     """Terra-specific further additions for test cases, if ``testtools`` is available.
