# This code is part of Qiskit.
#
# (C) Copyright IBM 2024.
#
# This code is licensed under the Apache License, Version 2.0. You may
# obtain a copy of this license in the LICENSE.txt file in the root directory
# of this source tree or at http://www.apache.org/licenses/LICENSE-2.0.
#
# Any modifications or derivative works of this code must retain this
# copyright notice, and modified files need to carry a notice indicating
# that they have been altered from the originals.

"""
Preset pass manager generation function
"""

import copy
import warnings

<<<<<<< HEAD
from qiskit.circuit.controlflow import CONTROL_FLOW_OP_NAMES
=======
from qiskit.circuit.controlflow import (
    CONTROL_FLOW_OP_NAMES,
    IfElseOp,
    WhileLoopOp,
    ForLoopOp,
    SwitchCaseOp,
)
>>>>>>> 896d1c8b
from qiskit.circuit.library.standard_gates import get_standard_gate_name_mapping
from qiskit.circuit.quantumregister import Qubit
from qiskit.providers.backend import Backend
from qiskit.providers.backend_compat import BackendV2Converter
from qiskit.transpiler.coupling import CouplingMap
from qiskit.transpiler.exceptions import TranspilerError
from qiskit.transpiler.instruction_durations import InstructionDurations
from qiskit.transpiler.layout import Layout
from qiskit.transpiler.passmanager_config import PassManagerConfig
from qiskit.transpiler.target import Target, target_to_backend_properties
from qiskit.transpiler.timing_constraints import TimingConstraints
from qiskit.utils import deprecate_arg
from qiskit.utils.deprecate_pulse import deprecate_pulse_arg

from .level0 import level_0_pass_manager
from .level1 import level_1_pass_manager
from .level2 import level_2_pass_manager
from .level3 import level_3_pass_manager


@deprecate_arg(
    name="instruction_durations",
    since="1.3",
    package_name="Qiskit",
    removal_timeline="in Qiskit 2.0",
    additional_msg="The `target` parameter should be used instead. You can build a `Target` instance "
    "with defined instruction durations with "
    "`Target.from_configuration(..., instruction_durations=...)`",
)
@deprecate_arg(
    name="timing_constraints",
    since="1.3",
    package_name="Qiskit",
    removal_timeline="in Qiskit 2.0",
    additional_msg="The `target` parameter should be used instead. You can build a `Target` instance "
    "with defined timing constraints with "
    "`Target.from_configuration(..., timing_constraints=...)`",
)
@deprecate_arg(
    name="backend_properties",
    since="1.3",
    package_name="Qiskit",
    removal_timeline="in Qiskit 2.0",
    additional_msg="The `target` parameter should be used instead. You can build a `Target` instance "
    "with defined properties with Target.from_configuration(..., backend_properties=...)",
)
@deprecate_pulse_arg("inst_map", predicate=lambda inst_map: inst_map is not None)
def generate_preset_pass_manager(
    optimization_level=2,
    backend=None,
    target=None,
    basis_gates=None,
    inst_map=None,
    coupling_map=None,
    instruction_durations=None,
    backend_properties=None,
    timing_constraints=None,
    initial_layout=None,
    layout_method=None,
    routing_method=None,
    translation_method=None,
    scheduling_method=None,
    approximation_degree=1.0,
    seed_transpiler=None,
    unitary_synthesis_method="default",
    unitary_synthesis_plugin_config=None,
    hls_config=None,
    init_method=None,
    optimization_method=None,
    dt=None,
    qubits_initially_zero=True,
    *,
    _skip_target=False,
):
    """Generate a preset :class:`~.PassManager`

    This function is used to quickly generate a preset pass manager. Preset pass
    managers are the default pass managers used by the :func:`~.transpile`
    function. This function provides a convenient and simple method to construct
    a standalone :class:`~.PassManager` object that mirrors what the :func:`~.transpile`
    function internally builds and uses.

    The target constraints for the pass manager construction can be specified through a :class:`.Target`
    instance, a :class:`.BackendV1` or :class:`.BackendV2` instance, or via loose constraints
    (``basis_gates``, ``inst_map``, ``coupling_map``, ``backend_properties``, ``instruction_durations``,
    ``dt`` or ``timing_constraints``).
    The order of priorities for target constraints works as follows: if a ``target``
    input is provided, it will take priority over any ``backend`` input or loose constraints.
    If a ``backend`` is provided together with any loose constraint
    from the list above, the loose constraint will take priority over the corresponding backend
    constraint. This behavior is independent of whether the ``backend`` instance is of type
    :class:`.BackendV1` or :class:`.BackendV2`, as summarized in the table below. The first column
    in the table summarizes the potential user-provided constraints, and each cell shows whether
    the priority is assigned to that specific constraint input or another input
    (`target`/`backend(V1)`/`backend(V2)`).

    ============================ ========= ======================== =======================
    User Provided                target    backend(V1)              backend(V2)
    ============================ ========= ======================== =======================
    **basis_gates**              target    basis_gates              basis_gates
    **coupling_map**             target    coupling_map             coupling_map
    **instruction_durations**    target    instruction_durations    instruction_durations
    **inst_map**                 target    inst_map                 inst_map
    **dt**                       target    dt                       dt
    **timing_constraints**       target    timing_constraints       timing_constraints
    **backend_properties**       target    backend_properties       backend_properties
    ============================ ========= ======================== =======================

    Args:
        optimization_level (int): The optimization level to generate a
            :class:`~.StagedPassManager` for. By default optimization level 2
            is used if this is not specified. This can be 0, 1, 2, or 3. Higher
            levels generate potentially more optimized circuits, at the expense
            of longer transpilation time:

                * 0: no optimization
                * 1: light optimization
                * 2: heavy optimization
                * 3: even heavier optimization

        backend (Backend): An optional backend object which can be used as the
            source of the default values for the ``basis_gates``, ``inst_map``,
            ``coupling_map``, ``backend_properties``, ``instruction_durations``,
            ``timing_constraints``, and ``target``. If any of those other arguments
            are specified in addition to ``backend`` they will take precedence
            over the value contained in the backend.
        target (Target): The :class:`~.Target` representing a backend compilation
            target. The following attributes will be inferred from this
            argument if they are not set: ``coupling_map``, ``basis_gates``,
            ``instruction_durations``, ``inst_map``, ``timing_constraints``
            and ``backend_properties``.
        basis_gates (list): List of basis gate names to unroll to
            (e.g: ``['u1', 'u2', 'u3', 'cx']``).
        inst_map (InstructionScheduleMap): DEPRECATED. Mapping object that maps gates to schedules.
            If any user defined calibration is found in the map and this is used in a
            circuit, transpiler attaches the custom gate definition to the circuit.
            This enables one to flexibly override the low-level instruction
            implementation.
        coupling_map (CouplingMap or list): Directed graph represented a coupling
            map. Multiple formats are supported:

            #. ``CouplingMap`` instance
            #. List, must be given as an adjacency matrix, where each entry
               specifies all directed two-qubit interactions supported by backend,
               e.g: ``[[0, 1], [0, 3], [1, 2], [1, 5], [2, 5], [4, 1], [5, 3]]``

        instruction_durations (InstructionDurations or list): Dictionary of duration
            (in dt) for each instruction. If specified, these durations overwrite the
            gate lengths in ``backend.properties``. Applicable only if ``scheduling_method``
            is specified.
            The format of ``instruction_durations`` must be as follows:
            They must be given as an :class:`.InstructionDurations` instance or a list of tuples

            ```
            [(instruction_name, qubits, duration, unit), ...].
            | [('cx', [0, 1], 12.3, 'ns'), ('u3', [0], 4.56, 'ns')]
            | [('cx', [0, 1], 1000), ('u3', [0], 300)]
            ```

            If ``unit`` is omitted, the default is ``'dt'``, which is a sample time depending on backend.
            If the time unit is ``'dt'``, the duration must be an integer.
        dt (float): Backend sample time (resolution) in seconds.
            If provided, this value will overwrite the ``dt`` value in ``instruction_durations``.
            If ``None`` (default) and a backend is provided, ``backend.dt`` is used.
        timing_constraints (TimingConstraints): Hardware time alignment restrictions.
             A quantum computer backend may report a set of restrictions, namely:

                - granularity: An integer value representing minimum pulse gate
                  resolution in units of ``dt``. A user-defined pulse gate should have
                  duration of a multiple of this granularity value.
                - min_length: An integer value representing minimum pulse gate
                  length in units of ``dt``. A user-defined pulse gate should be longer
                  than this length.
                - pulse_alignment: An integer value representing a time resolution of gate
                  instruction starting time. Gate instruction should start at time which
                  is a multiple of the alignment value.
                - acquire_alignment: An integer value representing a time resolution of measure
                  instruction starting time. Measure instruction should start at time which
                  is a multiple of the alignment value.

                This information will be provided by the backend configuration.
                If the backend doesn't have any restriction on the instruction time allocation,
                then ``timing_constraints`` is None and no adjustment will be performed.

        initial_layout (Layout | List[int]): Initial position of virtual qubits on
            physical qubits.
        layout_method (str): The :class:`~.Pass` to use for choosing initial qubit
            placement. Valid choices are ``'trivial'``, ``'dense'``,
            and ``'sabre'``, representing :class:`~.TrivialLayout`, :class:`~.DenseLayout` and
            :class:`~.SabreLayout` respectively. This can also
            be the external plugin name to use for the ``layout`` stage of the output
            :class:`~.StagedPassManager`. You can see a list of installed plugins by using
            :func:`~.list_stage_plugins` with ``"layout"`` for the ``stage_name`` argument.
        routing_method (str): The pass to use for routing qubits on the
            architecture. Valid choices are ``'basic'``, ``'lookahead'``, ``'stochastic'``,
            ``'sabre'``, and ``'none'`` representing :class:`~.BasicSwap`,
            :class:`~.LookaheadSwap`, :class:`~.StochasticSwap`, :class:`~.SabreSwap`, and
            erroring if routing is required respectively. This can also be the external plugin
            name to use for the ``routing`` stage of the output :class:`~.StagedPassManager`.
            You can see a list of installed plugins by using :func:`~.list_stage_plugins` with
            ``"routing"`` for the ``stage_name`` argument.
        translation_method (str): The method to use for translating gates to
            basis gates. Valid choices ``'translator'``, ``'synthesis'`` representing
            :class:`~.BasisTranslator`, and :class:`~.UnitarySynthesis` respectively. This can
            also be the external plugin name to use for the ``translation`` stage of the output
            :class:`~.StagedPassManager`. You can see a list of installed plugins by using
            :func:`~.list_stage_plugins` with ``"translation"`` for the ``stage_name`` argument.
        scheduling_method (str): The pass to use for scheduling instructions. Valid choices
            are ``'alap'`` and ``'asap'``. This can also be the external plugin name to use
            for the ``scheduling`` stage of the output :class:`~.StagedPassManager`. You can
            see a list of installed plugins by using :func:`~.list_stage_plugins` with
            ``"scheduling"`` for the ``stage_name`` argument.
        backend_properties (BackendProperties): Properties returned by a
            backend, including information on gate errors, readout errors,
            qubit coherence times, etc.
        approximation_degree (float): Heuristic dial used for circuit approximation
            (1.0=no approximation, 0.0=maximal approximation).
        seed_transpiler (int): Sets random seed for the stochastic parts of
            the transpiler.
        unitary_synthesis_method (str): The name of the unitary synthesis
            method to use. By default ``'default'`` is used. You can see a list of
            installed plugins with :func:`.unitary_synthesis_plugin_names`.
        unitary_synthesis_plugin_config (dict): An optional configuration dictionary
            that will be passed directly to the unitary synthesis plugin. By
            default this setting will have no effect as the default unitary
            synthesis method does not take custom configuration. This should
            only be necessary when a unitary synthesis plugin is specified with
            the ``unitary_synthesis_method`` argument. As this is custom for each
            unitary synthesis plugin refer to the plugin documentation for how
            to use this option.
        hls_config (HLSConfig): An optional configuration class :class:`~.HLSConfig`
            that will be passed directly to :class:`~.HighLevelSynthesis` transformation pass.
            This configuration class allows to specify for various high-level objects
            the lists of synthesis algorithms and their parameters.
        init_method (str): The plugin name to use for the ``init`` stage of
            the output :class:`~.StagedPassManager`. By default an external
            plugin is not used. You can see a list of installed plugins by
            using :func:`~.list_stage_plugins` with ``"init"`` for the stage
            name argument.
        optimization_method (str): The plugin name to use for the
            ``optimization`` stage of the output
            :class:`~.StagedPassManager`. By default an external
            plugin is not used. You can see a list of installed plugins by
            using :func:`~.list_stage_plugins` with ``"optimization"`` for the
            ``stage_name`` argument.
        qubits_initially_zero (bool): Indicates whether the input circuit is
                zero-initialized.

    Returns:
        StagedPassManager: The preset pass manager for the given options

    Raises:
        ValueError: if an invalid value for ``optimization_level`` is passed in.
    """

    # Handle positional arguments for target and backend. This enables the usage
    # pattern `generate_preset_pass_manager(backend.target)` to generate a default
    # pass manager for a given target.
    if isinstance(optimization_level, Target):
        target = optimization_level
        optimization_level = 2
    elif isinstance(optimization_level, Backend):
        backend = optimization_level
        optimization_level = 2

    if backend is not None and getattr(backend, "version", 0) <= 1:
<<<<<<< HEAD
        with warnings.catch_warnings():
            # TODO BackendV1 is deprecated and this path can be removed once it gets removed.
            warnings.filterwarnings(
                "ignore",
                category=DeprecationWarning,
                message=r".+qiskit\.providers\.backend_compat\.BackendV2Converter.+",
                module="qiskit",
            )
            # This is a temporary conversion step to allow for a smoother transition
            # to a fully target-based transpiler pipeline while maintaining the behavior
            # of `transpile` with BackendV1 inputs.
            backend = BackendV2Converter(backend)
=======
        # This is a temporary conversion step to allow for a smoother transition
        # to a fully target-based transpiler pipeline while maintaining the behavior
        # of `transpile` with BackendV1 inputs.
        warnings.warn(
            "The `generate_preset_pass_manager` function will stop supporting inputs of "
            f"type `BackendV1` ( {backend} ) in the `backend` parameter in a future "
            "release no earlier than 2.0. `BackendV1` is deprecated and implementations "
            "should move to `BackendV2`.",
            category=DeprecationWarning,
            stacklevel=2,
        )
        backend = BackendV2Converter(backend)
>>>>>>> 896d1c8b

    # Check if a custom inst_map was specified before overwriting inst_map
    _given_inst_map = bool(inst_map)
    # If there are no loose constraints => use backend target if available
    _no_loose_constraints = (
        basis_gates is None
        and coupling_map is None
        and dt is None
        and instruction_durations is None
        and backend_properties is None
        and timing_constraints is None
    )
    # If it's an edge case => do not build target
    _skip_target = (
        target is None
        and backend is None
        # Note: instruction_durations is deprecated and will be removed in 2.0 (no need for alternative)
        and (basis_gates is None or coupling_map is None or instruction_durations is not None)
    )

    # Resolve loose constraints case-by-case against backend constraints.
    # The order of priority is loose constraints > backend.
    dt = _parse_dt(dt, backend)
    instruction_durations = _parse_instruction_durations(backend, instruction_durations, dt)
    timing_constraints = _parse_timing_constraints(backend, timing_constraints)
    inst_map = _parse_inst_map(inst_map, backend)
    # The basis gates parser will set _skip_target to True if a custom basis gate is found
    # (known edge case).
    basis_gates, name_mapping, _skip_target = _parse_basis_gates(
        basis_gates, backend, inst_map, _skip_target
    )
    coupling_map = _parse_coupling_map(coupling_map, backend)

    if target is None:
        if backend is not None and _no_loose_constraints:
            # If a backend is specified without loose constraints, use its target directly.
            target = backend.target
        elif not _skip_target:
            # Only parse backend properties when the target isn't skipped to
            # preserve the former behavior of transpile.
            backend_properties = _parse_backend_properties(backend_properties, backend)
            with warnings.catch_warnings():
                # TODO: inst_map will be removed in 2.0
                warnings.filterwarnings(
                    "ignore",
                    category=DeprecationWarning,
                    message=".*``inst_map`` is deprecated as of Qiskit 1.3.*",
                    module="qiskit",
                )
                # Build target from constraints.
                target = Target.from_configuration(
                    basis_gates=basis_gates,
                    num_qubits=backend.num_qubits if backend is not None else None,
                    coupling_map=coupling_map,
                    # If the instruction map has custom gates, do not give as config, the information
                    # will be added to the target with update_from_instruction_schedule_map
                    inst_map=inst_map if inst_map and not inst_map.has_custom_gate() else None,
                    backend_properties=backend_properties,
                    instruction_durations=instruction_durations,
                    concurrent_measurements=(
                        backend.target.concurrent_measurements if backend is not None else None
                    ),
                    dt=dt,
                    timing_constraints=timing_constraints,
                    custom_name_mapping=name_mapping,
                )

    # Update target with custom gate information. Note that this is an exception to the priority
    # order (target > loose constraints), added to handle custom gates for scheduling passes.
    if target is not None and _given_inst_map and inst_map.has_custom_gate():
        target = copy.deepcopy(target)
        target.update_from_instruction_schedule_map(inst_map)

    if target is not None:
        if coupling_map is None:
            coupling_map = target.build_coupling_map()
        if basis_gates is None:
            basis_gates = target.operation_names
        if instruction_durations is None:
            instruction_durations = target.durations()
        if inst_map is None:
            inst_map = target._get_instruction_schedule_map()
        if timing_constraints is None:
            timing_constraints = target.timing_constraints()
        if backend_properties is None:
            with warnings.catch_warnings():
                # TODO this approach (target-to-properties) is going to be removed soon (1.3) in favor
                #   of backend-to-target approach
                #   https://github.com/Qiskit/qiskit/pull/12850
                warnings.filterwarnings(
                    "ignore",
                    category=DeprecationWarning,
                    message=r".+qiskit\.transpiler\.target\.target_to_backend_properties.+",
                    module="qiskit",
                )
                backend_properties = target_to_backend_properties(target)

    # Parse non-target dependent pm options
    initial_layout = _parse_initial_layout(initial_layout)
    approximation_degree = _parse_approximation_degree(approximation_degree)
    seed_transpiler = _parse_seed_transpiler(seed_transpiler)

    pm_options = {
        "target": target,
        "basis_gates": basis_gates,
        "inst_map": inst_map,
        "coupling_map": coupling_map,
        "instruction_durations": instruction_durations,
        "backend_properties": backend_properties,
        "timing_constraints": timing_constraints,
        "layout_method": layout_method,
        "routing_method": routing_method,
        "translation_method": translation_method,
        "scheduling_method": scheduling_method,
        "approximation_degree": approximation_degree,
        "seed_transpiler": seed_transpiler,
        "unitary_synthesis_method": unitary_synthesis_method,
        "unitary_synthesis_plugin_config": unitary_synthesis_plugin_config,
        "initial_layout": initial_layout,
        "hls_config": hls_config,
        "init_method": init_method,
        "optimization_method": optimization_method,
        "qubits_initially_zero": qubits_initially_zero,
    }

    with warnings.catch_warnings():
        # inst_map is deprecated in the PassManagerConfig initializer
        warnings.filterwarnings(
            "ignore",
            category=DeprecationWarning,
            message=".*argument ``inst_map`` is deprecated as of Qiskit 1.3",
        )
        if backend is not None:
            pm_options["_skip_target"] = _skip_target
            pm_config = PassManagerConfig.from_backend(backend, **pm_options)
        else:
            pm_config = PassManagerConfig(**pm_options)
        if optimization_level == 0:
            pm = level_0_pass_manager(pm_config)
        elif optimization_level == 1:
            pm = level_1_pass_manager(pm_config)
        elif optimization_level == 2:
            pm = level_2_pass_manager(pm_config)
        elif optimization_level == 3:
            pm = level_3_pass_manager(pm_config)
        else:
            raise ValueError(f"Invalid optimization level {optimization_level}")
    return pm


def _parse_basis_gates(basis_gates, backend, inst_map, skip_target):
    standard_gates = get_standard_gate_name_mapping()
    # Add control flow gates by default to basis set and name mapping
    default_gates = {"measure", "delay", "reset"}.union(CONTROL_FLOW_OP_NAMES)
    name_mapping = {
        "if_else": IfElseOp,
        "while_loop": WhileLoopOp,
        "for_loop": ForLoopOp,
        "switch_case": SwitchCaseOp,
    }
    try:
        instructions = set(basis_gates)
        for name in default_gates:
            if name not in instructions:
                instructions.add(name)
    except TypeError:
        instructions = None

    if backend is None:
        # Check for custom instructions
        if instructions is None:
            return None, name_mapping, skip_target

        for inst in instructions:
            if inst not in standard_gates and inst not in default_gates:
                warnings.warn(
                    category=DeprecationWarning,
                    message=f"Providing non-standard gates ({inst}) through the ``basis_gates`` "
                    "argument is deprecated for both ``transpile`` and ``generate_preset_pass_manager`` "
                    "as of Qiskit 1.3.0. "
                    "It will be removed in Qiskit 2.0. The ``target`` parameter should be used instead. "
                    "You can build a target instance using ``Target.from_configuration()`` and provide "
                    "custom gate definitions with the ``custom_name_mapping`` argument.",
                )
                skip_target = True
                break

        return list(instructions), name_mapping, skip_target

    instructions = instructions or backend.operation_names
    name_mapping.update(
        {name: backend.target.operation_from_name(name) for name in backend.operation_names}
    )

    # Check for custom instructions before removing calibrations
    for inst in instructions:
        if inst not in standard_gates and inst not in default_gates:
            if inst not in backend.operation_names:
                # do not raise warning when the custom instruction comes from the backend
                # (common case with BasicSimulator)
                warnings.warn(
                    category=DeprecationWarning,
                    message="Providing custom gates through the ``basis_gates`` argument is deprecated "
                    "for both ``transpile`` and ``generate_preset_pass_manager`` as of Qiskit 1.3.0. "
                    "It will be removed in Qiskit 2.0. The ``target`` parameter should be used instead. "
                    "You can build a target instance using ``Target.from_configuration()`` and provide"
                    "custom gate definitions with the ``custom_name_mapping`` argument.",
                )
            skip_target = True
            break

    # Remove calibrated instructions, as they will be added later from the instruction schedule map
    if inst_map is not None and not skip_target:
        for inst in inst_map.instructions:
            for qubit in inst_map.qubits_with_instruction(inst):
                entry = inst_map._get_calibration_entry(inst, qubit)
                if entry.user_provided and inst in instructions:
                    instructions.remove(inst)

    return list(instructions) if instructions else None, name_mapping, skip_target


def _parse_inst_map(inst_map, backend):
    # try getting inst_map from user, else backend
    if inst_map is None and backend is not None:
        inst_map = backend.target._get_instruction_schedule_map()
    return inst_map


def _parse_backend_properties(backend_properties, backend):
    # try getting backend_props from user, else backend
    if backend_properties is None and backend is not None:
        with warnings.catch_warnings():
            # filter target_to_backend_properties warning
            warnings.filterwarnings(
                "ignore",
                category=DeprecationWarning,
                message=".*``qiskit.transpiler.target.target_to_backend_properties\\(\\)``.*",
                module="qiskit",
            )
            backend_properties = target_to_backend_properties(backend.target)
    return backend_properties


def _parse_dt(dt, backend):
    # try getting dt from user, else backend
    if dt is None and backend is not None:
        dt = backend.target.dt
    return dt


def _parse_coupling_map(coupling_map, backend):
    # try getting coupling_map from user, else backend
    if coupling_map is None and backend is not None:
        coupling_map = backend.coupling_map

    # coupling_map could be None, or a list of lists, e.g. [[0, 1], [2, 1]]
    if coupling_map is None or isinstance(coupling_map, CouplingMap):
        return coupling_map
    if isinstance(coupling_map, list) and all(
        isinstance(i, list) and len(i) == 2 for i in coupling_map
    ):
        return CouplingMap(coupling_map)
    else:
        raise TranspilerError(
            "Only a single input coupling map can be used with generate_preset_pass_manager()."
        )


def _parse_instruction_durations(backend, inst_durations, dt):
    """Create a list of ``InstructionDuration``s. If ``inst_durations`` is provided,
    the backend will be ignored, otherwise, the durations will be populated from the
    backend.
    """
    final_durations = InstructionDurations()
    if not inst_durations:
        backend_durations = InstructionDurations()
        if backend is not None:
            backend_durations = backend.instruction_durations
        final_durations.update(backend_durations, dt or backend_durations.dt)
    else:
        final_durations.update(inst_durations, dt or getattr(inst_durations, "dt", None))
    return final_durations


def _parse_timing_constraints(backend, timing_constraints):
    if isinstance(timing_constraints, TimingConstraints):
        return timing_constraints
    if backend is None and timing_constraints is None:
        timing_constraints = TimingConstraints()
    elif backend is not None:
        timing_constraints = backend.target.timing_constraints()
    return timing_constraints


def _parse_initial_layout(initial_layout):
    # initial_layout could be None, or a list of ints, e.g. [0, 5, 14]
    # or a list of tuples/None e.g. [qr[0], None, qr[1]] or a dict e.g. {qr[0]: 0}
    if initial_layout is None or isinstance(initial_layout, Layout):
        return initial_layout
    if isinstance(initial_layout, dict):
        return Layout(initial_layout)
    initial_layout = list(initial_layout)
    if all(phys is None or isinstance(phys, Qubit) for phys in initial_layout):
        return Layout.from_qubit_list(initial_layout)
    return initial_layout


def _parse_approximation_degree(approximation_degree):
    if approximation_degree is None:
        return None
    if approximation_degree < 0.0 or approximation_degree > 1.0:
        raise TranspilerError("Approximation degree must be in [0.0, 1.0]")
    return approximation_degree


def _parse_seed_transpiler(seed_transpiler):
    if seed_transpiler is None:
        return None
    if not isinstance(seed_transpiler, int) or seed_transpiler < 0:
        raise ValueError("Expected non-negative integer as seed for transpiler.")
    return seed_transpiler<|MERGE_RESOLUTION|>--- conflicted
+++ resolved
@@ -17,9 +17,6 @@
 import copy
 import warnings
 
-<<<<<<< HEAD
-from qiskit.circuit.controlflow import CONTROL_FLOW_OP_NAMES
-=======
 from qiskit.circuit.controlflow import (
     CONTROL_FLOW_OP_NAMES,
     IfElseOp,
@@ -27,7 +24,6 @@
     ForLoopOp,
     SwitchCaseOp,
 )
->>>>>>> 896d1c8b
 from qiskit.circuit.library.standard_gates import get_standard_gate_name_mapping
 from qiskit.circuit.quantumregister import Qubit
 from qiskit.providers.backend import Backend
@@ -294,20 +290,6 @@
         optimization_level = 2
 
     if backend is not None and getattr(backend, "version", 0) <= 1:
-<<<<<<< HEAD
-        with warnings.catch_warnings():
-            # TODO BackendV1 is deprecated and this path can be removed once it gets removed.
-            warnings.filterwarnings(
-                "ignore",
-                category=DeprecationWarning,
-                message=r".+qiskit\.providers\.backend_compat\.BackendV2Converter.+",
-                module="qiskit",
-            )
-            # This is a temporary conversion step to allow for a smoother transition
-            # to a fully target-based transpiler pipeline while maintaining the behavior
-            # of `transpile` with BackendV1 inputs.
-            backend = BackendV2Converter(backend)
-=======
         # This is a temporary conversion step to allow for a smoother transition
         # to a fully target-based transpiler pipeline while maintaining the behavior
         # of `transpile` with BackendV1 inputs.
@@ -320,7 +302,6 @@
             stacklevel=2,
         )
         backend = BackendV2Converter(backend)
->>>>>>> 896d1c8b
 
     # Check if a custom inst_map was specified before overwriting inst_map
     _given_inst_map = bool(inst_map)
