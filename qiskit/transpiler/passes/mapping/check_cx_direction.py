# -*- coding: utf-8 -*-

# This code is part of Qiskit.
#
# (C) Copyright IBM 2017, 2018.
#
# This code is licensed under the Apache License, Version 2.0. You may
# obtain a copy of this license in the LICENSE.txt file in the root directory
# of this source tree or at http://www.apache.org/licenses/LICENSE-2.0.
#
# Any modifications or derivative works of this code must retain this
# copyright notice, and modified files need to carry a notice indicating
# that they have been altered from the originals.

"""
This pass checks if the CNOTs (or any other 2Q) in the DAG follow the right
direction with respect to the coupling map.
"""

from qiskit.transpiler.basepasses import AnalysisPass
from qiskit.extensions.standard.cx import CnotGate
from qiskit.extensions.standard.cxbase import CXBase


class CheckCXDirection(AnalysisPass):
    """
    Checks if the CNOTs in the DAG circuit follow the right
    direction with respect to the coupling map.
    """

    def __init__(self, coupling_map):
        """
        Checks if the CNOTs in DAGCircuit are in the allowed direction with
        respect to `coupling_map`.
        Args:
            coupling_map (CouplingMap): Directed graph representing a coupling map.
        """
        super().__init__()
        self.coupling_map = coupling_map

    def run(self, dag):
        """
        If `dag` is mapped and the direction is correct the property
        `is_direction_mapped` is set to True (or to False otherwise).

        Args:
            dag (DAGCircuit): DAG to check.
        """
<<<<<<< HEAD
        if self.layout is None:
            if dag.layout:
                self.layout = dag.layout
            else:
                self.layout = Layout.generate_trivial_layout(*dag.qregs.values())

=======
>>>>>>> a57c5b63
        self.property_set['is_direction_mapped'] = True
        edges = self.coupling_map.get_edges()

        for gate in dag.twoQ_gates():
            physical_q0 = gate.qargs[0].index
            physical_q1 = gate.qargs[1].index

            if isinstance(gate.op, (CXBase, CnotGate)) and (
                    physical_q0, physical_q1) not in edges:
                self.property_set['is_direction_mapped'] = False
                return<|MERGE_RESOLUTION|>--- conflicted
+++ resolved
@@ -46,15 +46,6 @@
         Args:
             dag (DAGCircuit): DAG to check.
         """
-<<<<<<< HEAD
-        if self.layout is None:
-            if dag.layout:
-                self.layout = dag.layout
-            else:
-                self.layout = Layout.generate_trivial_layout(*dag.qregs.values())
-
-=======
->>>>>>> a57c5b63
         self.property_set['is_direction_mapped'] = True
         edges = self.coupling_map.get_edges()
 
