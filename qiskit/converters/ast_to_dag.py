--- conflicted
+++ resolved
@@ -227,32 +227,10 @@
         args = self._process_node(node.arguments)
         ids = self._process_bit_id(node.children[1])
 
-<<<<<<< HEAD
         for id_ in ids:
             u_gate = UGate(*[float(arg.value) for arg in args])
             u_gate.condition = self.condition
             self.dag.apply_operation_back(u_gate, [id_], [])
-=======
-        self._arguments("u", bits, args)
-
-    def _arguments(self, name, bits, args):
-        gargs = self.gates[name]["args"]
-        gbits = self.gates[name]["bits"]
-
-        maxidx = max(map(len, bits))
-        for idx in range(maxidx):
-            self.arg_stack.append({gargs[j]: args[j] for j in range(len(gargs))})
-            # Only index into register arguments.
-            element = [idx * x for x in [len(bits[j]) > 1 for j in range(len(bits))]]
-            self.bit_stack.append({gbits[j]: bits[j][element[j]] for j in range(len(gbits))})
-            self._create_dag_op(
-                name,
-                [self.arg_stack[-1][s].sym() for s in gargs],
-                [self.bit_stack[-1][s] for s in gbits],
-            )
-            self.arg_stack.pop()
-            self.bit_stack.pop()
->>>>>>> 514caef5
 
     def _process_gate(self, node, opaque=False):
         """Process a gate node.
