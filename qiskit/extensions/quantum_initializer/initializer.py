# This code is part of Qiskit.
#
# (C) Copyright IBM 2017.
#
# This code is licensed under the Apache License, Version 2.0. You may
# obtain a copy of this license in the LICENSE.txt file in the root directory
# of this source tree or at http://www.apache.org/licenses/LICENSE-2.0.
#
# Any modifications or derivative works of this code must retain this
# copyright notice, and modified files need to carry a notice indicating
# that they have been altered from the originals.

"""
Initialize qubit registers to desired arbitrary state.
"""

import math
import numpy as np

from qiskit.exceptions import QiskitError
from qiskit.circuit import QuantumCircuit
from qiskit.circuit import QuantumRegister
from qiskit.circuit import Instruction
from qiskit.circuit.exceptions import CircuitError
from qiskit.circuit.library.standard_gates.x import CXGate, XGate
from qiskit.circuit.library.standard_gates.h import HGate
from qiskit.circuit.library.standard_gates.s import SGate, SdgGate
from qiskit.circuit.library.standard_gates.ry import RYGate
from qiskit.circuit.library.standard_gates.u1 import U1Gate
from qiskit.circuit.reset import Reset
from qiskit.quantum_info import Statevector

_EPS = 1e-10  # global variable used to chop very small numbers to zero


class Initialize(Instruction):
    """Complex amplitude initialization.

    Class that implements the (complex amplitude) initialization of some
    flexible collection of qubit registers.
    Note that Initialize is an Instruction and not a Gate since it contains a reset instruction,
    which is not unitary.
    """

    def __init__(self, params):
        """Create new initialize composite.

<<<<<<< HEAD
        params (list or Statevector): vector (or Statevector) of complex amplitudes to initialize to
        """
        if isinstance(params, Statevector):
            params = params.data

        num_qubits = math.log2(len(params))
=======
        params (str or list):
          * list: vector of complex amplitudes to initialize to.
          * string: labels of basis states of the Pauli eigenstates Z, X, Y. See
               :meth:`~qiskit.quantum_info.states.statevector.Statevector.from_label`.
               Notice the order of the labels is reversed with respect to the qubit index to
               be applied to. Example label '01' initializes the qubit zero to `|1>` and the
               qubit one to `|0>`
        """
        if isinstance(params, str):
            self._fromlabel = True
            num_qubits = len(params)
        else:
            self._fromlabel = False
            num_qubits = math.log2(len(params))
>>>>>>> 17b829d8

            # Check if param is a power of 2
            if num_qubits == 0 or not num_qubits.is_integer():
                raise QiskitError("Desired statevector length not a positive power of 2.")

            # Check if probabilities (amplitudes squared) sum to 1
            if not math.isclose(sum(np.absolute(params) ** 2), 1.0,
                                abs_tol=_EPS):
                raise QiskitError("Sum of amplitudes-squared does not equal one.")

            num_qubits = int(num_qubits)

        super().__init__("initialize", num_qubits, 0, params)

    def _define(self):
        self.definition = self._define_fromlabel() if self._fromlabel else self._define_synthesis()

    def _define_fromlabel(self):
        q = QuantumRegister(self.num_qubits, 'q')
        initialize_circuit = QuantumCircuit(q, name='init_def')

        for qubit, param in enumerate(reversed(self.params)):
            initialize_circuit.append(Reset(), [q[qubit]])

            if param == '1':
                initialize_circuit.append(XGate(), [q[qubit]])
            elif param == '+':
                initialize_circuit.append(HGate(), [q[qubit]])
            elif param == '-':
                initialize_circuit.append(XGate(), [q[qubit]])
                initialize_circuit.append(HGate(), [q[qubit]])
            elif param == 'r':  # |+i>
                initialize_circuit.append(HGate(), [q[qubit]])
                initialize_circuit.append(SGate(), [q[qubit]])
            elif param == 'l':  # |-i>
                initialize_circuit.append(HGate(), [q[qubit]])
                initialize_circuit.append(SdgGate(), [q[qubit]])

        return initialize_circuit

    def _define_synthesis(self):
        """Calculate a subcircuit that implements this initialization

        Implements a recursive initialization algorithm, including optimizations,
        from "Synthesis of Quantum Logic Circuits" Shende, Bullock, Markov
        https://arxiv.org/abs/quant-ph/0406176v5

        Additionally implements some extra optimizations: remove zero rotations and
        double cnots.
        """
        # call to generate the circuit that takes the desired vector to zero
        disentangling_circuit = self.gates_to_uncompute()

        # invert the circuit to create the desired vector from zero (assuming
        # the qubits are in the zero state)
        initialize_instr = disentangling_circuit.to_instruction().inverse()

        q = QuantumRegister(self.num_qubits, 'q')
        initialize_circuit = QuantumCircuit(q, name='init_def')
        for qubit in q:
            initialize_circuit.append(Reset(), [qubit])
        initialize_circuit.append(initialize_instr, q[:])

        return initialize_circuit

    def gates_to_uncompute(self):
        """Call to create a circuit with gates that take the desired vector to zero.

        Returns:
            QuantumCircuit: circuit to take self.params vector to :math:`|{00\\ldots0}\\rangle`
        """
        q = QuantumRegister(self.num_qubits)
        circuit = QuantumCircuit(q, name='disentangler')

        # kick start the peeling loop, and disentangle one-by-one from LSB to MSB
        remaining_param = self.params

        for i in range(self.num_qubits):
            # work out which rotations must be done to disentangle the LSB
            # qubit (we peel away one qubit at a time)
            (remaining_param,
             thetas,
             phis) = Initialize._rotations_to_disentangle(remaining_param)

            # perform the required rotations to decouple the LSB qubit (so that
            # it can be "factored" out, leaving a shorter amplitude vector to peel away)

            add_last_cnot = True
            if np.linalg.norm(phis) != 0 and np.linalg.norm(thetas) != 0:
                add_last_cnot = False

            if np.linalg.norm(phis) != 0:
                rz_mult = self._multiplex(U1Gate, phis, last_cnot=add_last_cnot)
                circuit.append(rz_mult.to_instruction(), q[i:self.num_qubits])

            if np.linalg.norm(thetas) != 0:
                ry_mult = self._multiplex(RYGate, thetas, last_cnot=add_last_cnot)
                circuit.append(ry_mult.to_instruction().reverse_ops(), q[i:self.num_qubits])

        return circuit

    @staticmethod
    def _rotations_to_disentangle(local_param):
        """
        Static internal method to work out Ry and Rz rotation angles used
        to disentangle the LSB qubit.
        These rotations make up the block diagonal matrix U (i.e. multiplexor)
        that disentangles the LSB.

        [[Ry(theta_1).Rz(phi_1)  0   .   .   0],
         [0         Ry(theta_2).Rz(phi_2) .  0],
                                    .
                                        .
          0         0           Ry(theta_2^n).Rz(phi_2^n)]]
        """
        remaining_vector = []
        thetas = []
        phis = []

        param_len = len(local_param)

        for i in range(param_len // 2):
            # Ry and Rz rotations to move bloch vector from 0 to "imaginary"
            # qubit
            # (imagine a qubit state signified by the amplitudes at index 2*i
            # and 2*(i+1), corresponding to the select qubits of the
            # multiplexor being in state |i>)
            (remains,
             add_theta,
             add_phi) = Initialize._bloch_angles(local_param[2 * i: 2 * (i + 1)])

            remaining_vector.append(remains)

            # rotations for all imaginary qubits of the full vector
            # to move from where it is to zero, hence the negative sign
            thetas.append(-add_theta)
            phis.append(-add_phi)

        return remaining_vector, thetas, phis

    @staticmethod
    def _bloch_angles(pair_of_complex):
        """
        Static internal method to work out rotation to create the passed-in
        qubit from the zero vector.
        """
        [a_complex, b_complex] = pair_of_complex
        # Force a and b to be complex, as otherwise numpy.angle might fail.
        a_complex = complex(a_complex)
        b_complex = complex(b_complex)
        mag_a = np.absolute(a_complex)
        final_r = float(np.sqrt(mag_a ** 2 + np.absolute(b_complex) ** 2))
        if final_r < _EPS:
            theta = 0
            phi = 0
            final_r = 0
            final_t = 0
        else:
            theta = float(2 * np.arccos(mag_a / final_r))
            a_arg = np.angle(a_complex)
            b_arg = np.angle(b_complex)
            final_t = a_arg + b_arg
            phi = b_arg - a_arg

        return final_r * np.exp(1.J * final_t / 2), theta, phi

    def _multiplex(self, target_gate, list_of_angles, last_cnot=True):
        """
        Return a recursive implementation of a multiplexor circuit,
        where each instruction itself has a decomposition based on
        smaller multiplexors.

        The LSB is the multiplexor "data" and the other bits are multiplexor "select".

        Args:
            target_gate (Gate): Ry or Rz gate to apply to target qubit, multiplexed
                over all other "select" qubits
            list_of_angles (list[float]): list of rotation angles to apply Ry and Rz
            last_cnot (bool): add the last cnot if last_cnot = True

        Returns:
            DAGCircuit: the circuit implementing the multiplexor's action
        """
        list_len = len(list_of_angles)
        local_num_qubits = int(math.log2(list_len)) + 1

        q = QuantumRegister(local_num_qubits)
        circuit = QuantumCircuit(q, name="multiplex" + local_num_qubits.__str__())

        lsb = q[0]
        msb = q[local_num_qubits - 1]

        # case of no multiplexing: base case for recursion
        if local_num_qubits == 1:
            circuit.append(target_gate(list_of_angles[0]), [q[0]])
            return circuit

        # calc angle weights, assuming recursion (that is the lower-level
        # requested angles have been correctly implemented by recursion
        angle_weight = np.kron([[0.5, 0.5], [0.5, -0.5]],
                               np.identity(2 ** (local_num_qubits - 2)))

        # calc the combo angles
        list_of_angles = angle_weight.dot(np.array(list_of_angles)).tolist()

        # recursive step on half the angles fulfilling the above assumption
        multiplex_1 = self._multiplex(target_gate, list_of_angles[0:(list_len // 2)], False)
        circuit.append(multiplex_1.to_instruction(), q[0:-1])

        # attach CNOT as follows, thereby flipping the LSB qubit
        circuit.append(CXGate(), [msb, lsb])

        # implement extra efficiency from the paper of cancelling adjacent
        # CNOTs (by leaving out last CNOT and reversing (NOT inverting) the
        # second lower-level multiplex)
        multiplex_2 = self._multiplex(target_gate, list_of_angles[(list_len // 2):], False)
        if list_len > 1:
            circuit.append(multiplex_2.to_instruction().reverse_ops(), q[0:-1])
        else:
            circuit.append(multiplex_2.to_instruction(), q[0:-1])

        # attach a final CNOT
        if last_cnot:
            circuit.append(CXGate(), [msb, lsb])

        return circuit

    def broadcast_arguments(self, qargs, cargs):
        flat_qargs = [qarg for sublist in qargs for qarg in sublist]

        if self.num_qubits != len(flat_qargs):
            raise QiskitError("Initialize parameter vector has %d elements, therefore expects %s "
                              "qubits. However, %s were provided." %
                              (2**self.num_qubits, self.num_qubits, len(flat_qargs)))
        yield flat_qargs, []

    def validate_parameter(self, parameter):
        """Initialize instruction parameter can be str, int, float, and complex."""

        # Initialize instruction parameter can be str
        if self._fromlabel:
            if parameter in ['0', '1', '+', '-', 'l', 'r']:
                return parameter
            raise CircuitError("invalid param label {0} for instruction {1}. Label should be "
                               "0, 1, +, -, l, or r ".format(type(parameter), self.name))

        # Initialize instruction parameter can be int, float, and complex.
        if isinstance(parameter, (int, float, complex)):
            return complex(parameter)
        elif isinstance(parameter, np.number):
            return complex(parameter.item())
        else:
            raise CircuitError("invalid param type {0} for instruction  "
                               "{1}".format(type(parameter), self.name))


def initialize(self, params, qubits):
    """Apply initialize to circuit."""
    if not isinstance(qubits, list):
        qubits = [qubits]
    return self.append(Initialize(params), qubits)


QuantumCircuit.initialize = initialize<|MERGE_RESOLUTION|>--- conflicted
+++ resolved
@@ -44,16 +44,9 @@
 
     def __init__(self, params):
         """Create new initialize composite.
-
-<<<<<<< HEAD
-        params (list or Statevector): vector (or Statevector) of complex amplitudes to initialize to
-        """
-        if isinstance(params, Statevector):
-            params = params.data
-
-        num_qubits = math.log2(len(params))
-=======
+        
         params (str or list):
+          * Statevector: Statevector to initialize to.
           * list: vector of complex amplitudes to initialize to.
           * string: labels of basis states of the Pauli eigenstates Z, X, Y. See
                :meth:`~qiskit.quantum_info.states.statevector.Statevector.from_label`.
@@ -61,13 +54,16 @@
                be applied to. Example label '01' initializes the qubit zero to `|1>` and the
                qubit one to `|0>`
         """
+        
+        if isinstance(params, Statevector):
+            params = params.data
+
         if isinstance(params, str):
             self._fromlabel = True
             num_qubits = len(params)
         else:
             self._fromlabel = False
             num_qubits = math.log2(len(params))
->>>>>>> 17b829d8
 
             # Check if param is a power of 2
             if num_qubits == 0 or not num_qubits.is_integer():
