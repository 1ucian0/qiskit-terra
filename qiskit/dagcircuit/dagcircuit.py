--- conflicted
+++ resolved
@@ -637,7 +637,6 @@
         else:
             return None
 
-<<<<<<< HEAD
     def mirror(self):
         """Mirror the ``self`` circuit.
 
@@ -647,15 +646,12 @@
         # TODO: speed up
         from qiskit.converters import dag_to_circuit, circuit_to_dag
         qc = dag_to_circuit(self)
-        mirrored_qc = qc.mirror()
+        mirrored_qc = qc.reverse_ops()
         mirrored_dag = circuit_to_dag(mirrored_qc)
         mirrored_dag.duration = self.duration
         return mirrored_dag
 
-    def idle_wires(self):
-=======
     def idle_wires(self, ignore=None):
->>>>>>> 9c1cf93a
         """Return idle wires.
 
         Args:
