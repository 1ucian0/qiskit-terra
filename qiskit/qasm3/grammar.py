# This code is part of Qiskit.
#
# (C) Copyright IBM 2021.
#
# This code is licensed under the Apache License, Version 2.0. You may
# obtain a copy of this license in the LICENSE.txt file in the root directory
# of this source tree or at http://www.apache.org/licenses/LICENSE-2.0.
#
# Any modifications or derivative works of this code must retain this
# copyright notice, and modified files need to carry a notice indicating
# that they have been altered from the originals.

# pylint: disable=invalid-name, abstract-method, super-init-not-called

"""QASM3 AST Nodes"""


<<<<<<< HEAD
class ASTNode:
    """Base abstract class for AST notes"""
=======
class Class:
    """Base abstract class for AST nodes"""
>>>>>>> 2a7a69c7

    def qasm(self):
        """Unparses the node"""
        raise NotImplementedError(self)


class Statement(ASTNode):
    """
    statement
        : expressionStatement
        | assignmentStatement
        | classicalDeclarationStatement
        | branchingStatement
        | loopStatement
        | endStatement
        | aliasStatement
        | quantumStatement
    """

    pass


class Pragma(ASTNode):
    """
    pragma
        : '#pragma' LBRACE statement* RBRACE  // match any valid openqasm statement
    """

    def __init__(self, content):
        self.content = content

    def qasm(self):
        return [f"#pragma {self.content};\n"]


class CalibrationGrammarDeclaration(Statement):
    """
    calibrationGrammarDeclaration
        : 'defcalgrammar' calibrationGrammar SEMICOLON
    """

    def __init__(self, name):
        self.name = name

    def qasm(self):
        return [f"defcalgrammar {self.name.qasm()};\n"]


class Program(ASTNode):
    """
    program
        : header (globalStatement | statement)*
    """

    def __init__(self, header, statements=None):
        self.header = header
        self.statements = statements or []

    def qasm(self):
        ret = self.header.qasm()
        for statement in self.statements:
            if isinstance(statement, str):
                ret.append(statement)
            else:
                ret.append(statement.qasm())
        return ret


class Header(ASTNode):
    """
    header
        : version? include*
    """

    def __init__(self, version, includes):
        self.version = version
        self.includes = includes

    def qasm(self):
        ret = [self.version.qasm()]
        for include in self.includes:
            ret.append(include.qasm())
        return ret


class Include(ASTNode):
    """
    include
        : 'include' StringLiteral SEMICOLON
    """

    def __init__(self, filename):
        self.filename = filename

    def qasm(self):
        return [f"include {self.filename};\n"]


class Version(ASTNode):
    """
    version
        : 'OPENQASM'(Integer | RealNumber) SEMICOLON
    """

    def __init__(self, version_number):
        self.version_number = version_number

    def qasm(self):
        return [f"OPENQASM {self.version_number};\n"]


class QuantumInstruction(ASTNode):
    """
    quantumInstruction
        : quantumGateCall
        | quantumPhase
        | quantumMeasurement
        | quantumReset
        | quantumBarrier
    """

    def __init__(self):
        pass

    def qasm(self):
        raise NotImplementedError


class Identifier(ASTNode):
    """
    Identifier : FirstIdCharacter GeneralIdCharacter* ;
    """

    def __init__(self, string):
        self.string = string

    def qasm(self):
        return self.string


class PhysicalQubitIdentifier(Identifier):
    """
    TOOD
    """

    def __init__(self, identifier: Identifier):
        self.identifier = identifier

    def qasm(self):
        return f"${self.identifier.qasm()}"


class IndexIdentifier(Identifier):
    """
    indexIdentifier
        : Identifier rangeDefinition
        | Identifier ( LBRACKET expressionList RBRACKET )?
        | indexIdentifier '||' indexIdentifier
    """

    pass


class Expression(ASTNode):
    """
    expression
        // include terminator/unary as base cases to simplify parsing
        : expressionTerminator
        | unaryExpression
        // expression hierarchy
        | xOrExpression
        | expression '|' xOrExpression
    """

    def __init__(self, something):
        self.something = something

    def qasm(self):
        return str(self.something)


class IndexIdentifier2(IndexIdentifier):
    """
    indexIdentifier
        : Identifier rangeDefinition
        | Identifier ( LBRACKET expressionList RBRACKET )? <--
        | indexIdentifier '||' indexIdentifier
    """

    def __init__(self, identifier: Identifier, expressionList: [Expression] = None):
        self.identifier = identifier
        self.expressionList = expressionList

    def qasm(self):
        if self.expressionList:
            return f"{self.identifier.qasm()}[{', '.join([i.qasm() for i in self.expressionList])}]"
        else:
            return f"{self.identifier.qasm()}"


class QuantumMeasurement(ASTNode):
    """
    quantumMeasurement
        : 'measure' indexIdentifierList
    """

    def __init__(self, indexIdentifierList: [Identifier]):
        self.indexIdentifierList = indexIdentifierList

    def qasm(self):
        return f"measure {', '.join([i.qasm() for i in self.indexIdentifierList])};\n"


class QuantumMeasurementAssignment(Statement):
    """
    quantumMeasurementAssignment
        : quantumMeasurement ARROW indexIdentifierList
        | indexIdentifier EQUALS quantumMeasurement  # eg: bits = measure qubits;
    """

    def __init__(self, indexIdentifier: IndexIdentifier2, quantumMeasurement: QuantumMeasurement):
        self.indexIdentifier = indexIdentifier
        self.quantumMeasurement = quantumMeasurement

    def qasm(self):
        return [f"{self.indexIdentifier.qasm()} = {self.quantumMeasurement.qasm()}"]


class ExpressionTerminator(Expression):
    """
    expressionTerminator
        : Constant
        | Integer
        | RealNumber
        | booleanLiteral
        | Identifier
        | StringLiteral
        | builtInCall
        | kernelCall
        | subroutineCall
        | timingTerminator
        | LPAREN expression RPAREN
        | expressionTerminator LBRACKET expression RBRACKET
        | expressionTerminator incrementor
    """

    pass


class Integer(Expression):
    """Integer : Digit+ ;"""

    def qasm(self):
        return str(int(self.something))


class Designator(ASTNode):
    """
    designator
        : LBRACKET expression RBRACKET
    """

    def __init__(self, expression: Expression):
        self.expression = expression

    def qasm(self):
        return f"[{self.expression.qasm()}]"


class BitDeclaration(ASTNode):
    """
    bitDeclaration
        : ( 'creg' Identifier designator? |   # NOT SUPPORTED
            'bit' designator? Identifier ) equalsExpression?
    """

    def __init__(self, identifier: Identifier, designator=None, equalsExpression=None):
        self.identifier = identifier
        self.designator = designator
        self.equalsExpression = equalsExpression

    def qasm(self):
        return [f"bit{self.designator.qasm()} {self.identifier.qasm()};\n"]


class QuantumDeclaration(ASTNode):
    """
    quantumDeclaration
        : 'qreg' Identifier designator? |   # NOT SUPPORTED
         'qubit' designator? Identifier
    """

    def __init__(self, identifier: Identifier, designator=None):
        self.identifier = identifier
        self.designator = designator

    def qasm(self):
        return [f"qubit{self.designator.qasm()} {self.identifier.qasm()};\n"]


class AliasStatement(ASTNode):
    """
    aliasStatement
        : 'let' Identifier EQUALS indexIdentifier SEMICOLON
    """

    def __init__(self, identifier: Identifier, qubits: [IndexIdentifier2]):
        self.identifier = identifier
        self.qubits = qubits

    def qasm(self):
        return [
            f"let {self.identifier.qasm()} = "
            f"{' || '.join([ qubit.qasm() for qubit in self.qubits])};\n"
        ]


class QuantumGateCall(QuantumInstruction):
    """
    quantumGateCall
        : quantumGateModifier* quantumGateName ( LPAREN expressionList? RPAREN )? indexIdentifierList
    """

    def __init__(
        self,
        quantumGateName: Identifier,
        indexIdentifierList: [Identifier],
        expressionList: [Expression] = None,
        quantumGateModifier=None,
    ):
        self.quantumGateName = quantumGateName
        self.indexIdentifierList = indexIdentifierList
        self.expressionList = expressionList
        self.quantumGateModifier = quantumGateModifier

    def qasm(self):
        name = self.quantumGateName.qasm()
        if self.expressionList:
            return (
                f"{name}"
                "(" + ", ".join([e.qasm() for e in self.expressionList]) + ") "
                "" + ", ".join([i.qasm() for i in self.indexIdentifierList]) + ";\n"
            )

        return f"{name} " f"{', '.join([i.qasm() for i in self.indexIdentifierList])};\n"


class SubroutineCall(ExpressionTerminator):
    """
    subroutineCall
        : Identifier ( LPAREN expressionList? RPAREN )? indexIdentifierList
    """

    def __init__(
        self,
        identifier: Identifier,
        indexIdentifierList: [Identifier],
        expressionList: [Expression] = None,
    ):
        self.identifier = identifier
        self.indexIdentifierList = indexIdentifierList
        self.expressionList = expressionList or []

    def qasm(self):
        if self.expressionList:
            return (
                f"{self.identifier.qasm()} "
                f"({', '.join([e.qasm() for e in self.expressionList])}) "
                f"{', '.join([i.qasm() for i in self.indexIdentifierList])};\n"
            )

        return (
            f"{self.identifier.qasm()} "
            f"{', '.join([i.qasm() for i in self.indexIdentifierList])};\n"
        )


class QuantumBarrier(QuantumInstruction):
    """
    quantumBarrier
        : 'barrier' indexIdentifierList
    """

    def __init__(self, indexIdentifierList: [Identifier]):
        self.indexIdentifierList = indexIdentifierList

    def qasm(self):
        return [f'barrier {", ".join([i.qasm() for i in self.indexIdentifierList])};\n']


class ProgramBlock(ASTNode):
    """
    programBlock
        : statement | controlDirective
        | LBRACE(statement | controlDirective) * RBRACE
    """

    def __init__(self, statements: [Statement]):
        self.statements = statements

    def qasm(self):
        return ["{\n"] + [stmt.qasm() for stmt in self.statements] + ["}\n"]


class ReturnStatement(ASTNode):  # TODO probably should be a subclass of ControlDirective
    """
    returnStatement
        : 'return' ( expression | quantumMeasurement )? SEMICOLON;
    """

    def __init__(self, expression=None):
        self.expression = expression

    def qasm(self):
        if self.expression:
            return [f"return {self.expression.qasm()};\n"]
        return ["return;\n"]


class QuantumBlock(ProgramBlock):
    """
    quantumBlock
        : LBRACE ( quantumStatement | quantumLoop )* RBRACE
    """

    pass


class SubroutineBlock(ProgramBlock):
    """
    subroutineBlock
        : LBRACE statement* returnStatement? RBRACE
    """

    def __init__(self, statements: [Statement], returnStatement: ReturnStatement = None):
        super().__init__(statements + [returnStatement])


class QuantumArgument(QuantumDeclaration):
    """
    quantumArgument
        : 'qreg' Identifier designator? | 'qubit' designator? Identifier
    """

    def qasm(self):
        if self.designator:
            return f"qubit{self.designator.qasm()} {self.identifier.qasm()}"
        else:
            return f"qubit {self.identifier.qasm()}"


class QuantumGateSignature(ASTNode):
    """
    quantumGateSignature
        : quantumGateName ( LPAREN identifierList? RPAREN )? identifierList
    """

    def __init__(self, name: Identifier, qargList: [Identifier], params: [Identifier] = None):
        self.name = name
        self.qargList = qargList
        self.params = params

    def qasm(self):
        qargList = ", ".join([i.qasm() for i in self.qargList])
        name = self.name.qasm()
        if self.params:
            params = ", ".join([i.qasm() for i in self.params])
            return f"{name}({params}) {qargList}"
        return f"{name} {qargList}"


class QuantumGateDefinition(Statement):
    """
    quantumGateDefinition
        : 'gate' quantumGateSignature quantumBlock
    """

    def __init__(self, quantumGateSignature: QuantumGateSignature, quantumBlock: QuantumBlock):
        self.quantumGateSignature = quantumGateSignature
        self.quantumBlock = quantumBlock

    def qasm(self):
        return [f"gate {self.quantumGateSignature.qasm()} "] + self.quantumBlock.qasm()


class SubroutineDefinition(Statement):
    """
    subroutineDefinition
        : 'def' Identifier ( LPAREN classicalArgumentList? RPAREN )? quantumArgumentList?
        returnSignature? subroutineBlock
    """

    def __init__(
        self,
        identifier: Identifier,
        subroutineBlock: SubroutineBlock,
        quantumArgumentList: [QuantumArgument] = None,
        classicalArgumentList=None,  # [ClassicalArgument]
    ):
        self.identifier = identifier
        self.subroutineBlock = subroutineBlock
        self.quantumArgumentList = quantumArgumentList or []
        self.classicalArgumentList = classicalArgumentList or []

    def qasm(self):
        if self.quantumArgumentList:
            return [
                f"def {self.identifier.qasm()} "
                f"{', '.join([i.qasm() for i in self.quantumArgumentList])} "
            ] + self.subroutineBlock.qasm()
        return [f"def {self.identifier.qasm()} "] + self.subroutineBlock.qasm()


class CalibrationArgument(ASTNode):
    """
    calibrationArgumentList
        : classicalArgumentList | expressionList
    """

    pass


class CalibrationDefinition(Statement):
    """
    calibrationDefinition
        : 'defcal' Identifier
        ( LPAREN calibrationArgumentList? RPAREN )? identifierList
        returnSignature? LBRACE .*? RBRACE  // for now, match anything inside body
        ;
    """

    def __init__(
        self,
        name: Identifier,
        identifierList: [Identifier],
        calibrationArgumentList: [CalibrationArgument] = None,
        block: SubroutineBlock = None,
    ):
        self.name = name
        self.identifierList = identifierList
        self.calibrationArgumentList = calibrationArgumentList or []
        self.block = block or []

    def qasm(self):
        name = self.name.qasm()
        identifierList = f"{', '.join([i.qasm() for i in self.identifierList])} "
        calibrationArgumentList = (
            f"{', '.join([i.qasm() for i in self.calibrationArgumentList])} "
            if self.calibrationArgumentList
            else ""
        )
        block = self.block.qasm() if self.block else ["{}"]

        return [f"defcal {name} {identifierList}{calibrationArgumentList}"] + block + ["\n"]


class BooleanExpression(ASTNode):
    """
    programBlock
        : statement | controlDirective
        | LBRACE(statement | controlDirective) * RBRACE
    """

    def qasm(self):
        pass


class RelationalOperator(ASTNode):
    """Relational operator"""

    def qasm(self):
        raise NotImplementedError


class LtOperator(RelationalOperator):
    """Less than relational operator"""

    def qasm(self):
        return ">"


class EqualsOperator(RelationalOperator):
    """Greater than relational operator"""

    def qasm(self):
        return "=="


class GtOperator(RelationalOperator):
    """Greater than relational operator"""

    def qasm(self):
        return "<"


class ComparisonExpression(BooleanExpression):
    """
    comparisonExpression
        : expression  // if (expression)
        | expression relationalOperator expression
    """

    def __init__(
        self, left: Expression, relation: RelationalOperator = None, right: Expression = None
    ):
        self.left = left
        self.relation = relation
        self.right = right

    def qasm(self):
        return f"{self.left.qasm()} {self.relation.qasm()} {self.right.qasm()}"


class BranchingStatement(Statement):
    """
    branchingStatement
        : 'if' LPAREN booleanExpression RPAREN programBlock ( 'else' programBlock )?
    """

    def __init__(
        self, booleanExpression: BooleanExpression, programTrue: ProgramBlock, programFalse=None
    ):
        self.booleanExpression = booleanExpression
        self.programTrue = programTrue
        self.programFalse = programFalse

    def qasm(self):
        ret = [f"if ({self.booleanExpression.qasm()})"] + self.programTrue.qasm()

        if self.programFalse:
            ret += ["else"] + self.programFalse.qasm()
        return ret


class Input(ASTNode):
    """UNDEFINED in the grammar yet"""

    def __init__(self, input_type, input_variable):
        self.type = input_type
        self.variable = input_variable

    def qasm(self):
        return [f"input {self.type.qasm()} {self.variable.qasm()};\n"]<|MERGE_RESOLUTION|>--- conflicted
+++ resolved
@@ -15,13 +15,8 @@
 """QASM3 AST Nodes"""
 
 
-<<<<<<< HEAD
 class ASTNode:
-    """Base abstract class for AST notes"""
-=======
-class Class:
     """Base abstract class for AST nodes"""
->>>>>>> 2a7a69c7
 
     def qasm(self):
         """Unparses the node"""
