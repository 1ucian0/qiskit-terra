# This code is part of Qiskit.
#
# (C) Copyright IBM 2017, 2018.
#
# This code is licensed under the Apache License, Version 2.0. You may
# obtain a copy of this license in the LICENSE.txt file in the root directory
# of this source tree or at http://www.apache.org/licenses/LICENSE-2.0.
#
# Any modifications or derivative works of this code must retain this
# copyright notice, and modified files need to carry a notice indicating
# that they have been altered from the originals.

# pylint: disable=invalid-name,inconsistent-return-statements

"""mpl circuit visualization backend."""

import collections
import itertools
import json
import re
import os
from warnings import warn

import numpy as np


try:
    from pylatexenc.latex2text import LatexNodes2Text

    HAS_PYLATEX = True
except ImportError:
    HAS_PYLATEX = False

from qiskit.circuit import ControlledGate, Gate, Instruction
from qiskit.exceptions import MissingOptionalLibraryError
from qiskit.visualization.qcstyle import DefaultStyle, set_style
from qiskit.circuit import Delay
from qiskit import user_config
from qiskit.circuit.tools.pi_check import pi_check

# Default gate width and height
WID = 0.65
HIG = 0.65

BASE_SIZE = 3.01
PORDER_GATE = 5
PORDER_LINE = 3
PORDER_REGLINE = 2
PORDER_GRAY = 3
PORDER_TEXT = 6
PORDER_SUBP = 4


class Anchor:
    """Locate the anchors for the gates"""

    def __init__(self, reg_num, yind, fold):
        self.__yind = yind
        self.__fold = fold
        self.__reg_num = reg_num
        self.__gate_placed = []
        self.gate_anchor = 0

    def plot_coord(self, index, gate_width, x_offset):
        """Set the coord positions for an index"""
        h_pos = index % self.__fold + 1
        # check folding
        if self.__fold > 0:
            if h_pos + (gate_width - 1) > self.__fold:
                index += self.__fold - (h_pos - 1)
            x_pos = index % self.__fold + 0.5 * gate_width + 0.04
            y_pos = self.__yind - (index // self.__fold) * (self.__reg_num + 1)
        else:
            x_pos = index + 0.5 * gate_width + 0.04
            y_pos = self.__yind

        # could have been updated, so need to store
        self.gate_anchor = index
        return x_pos + x_offset, y_pos

    def is_locatable(self, index, gate_width):
        """Determine if a gate has been placed"""
        hold = [index + i for i in range(gate_width)]
        for p in hold:
            if p in self.__gate_placed:
                return False
        return True

    def set_index(self, index, gate_width):
        """Set the index for a gate"""
        if self.__fold < 2:
            _index = index
        else:
            h_pos = index % self.__fold + 1
            if h_pos + (gate_width - 1) > self.__fold:
                _index = index + self.__fold - (h_pos - 1) + 1
            else:
                _index = index
        for ii in range(gate_width):
            if _index + ii not in self.__gate_placed:
                self.__gate_placed.append(_index + ii)
        self.__gate_placed.sort()

    def get_index(self):
        """Getter for the index"""
        if self.__gate_placed:
            return self.__gate_placed[-1] + 1
        return 0


class MatplotlibDrawer:
    """Matplotlib drawer class called from circuit_drawer"""

    _mathmode_regex = re.compile(r"(?<!\\)\$(.*)(?<!\\)\$")

    def __init__(
        self,
<<<<<<< HEAD
        qregs,
        cregs,
=======
        qubits,
        clbits,
>>>>>>> 5c5a7eab
        ops,
        scale=None,
        style=None,
        plot_barriers=True,
        layout=None,
        fold=25,
        ax=None,
        initial_state=False,
        cregbundle=True,
        global_phase=None,
<<<<<<< HEAD
    ):

        if not HAS_MATPLOTLIB:
            raise MissingOptionalLibraryError(
                libname="Matplotlib",
                name="MatplotlibDrawer",
                pip_install="pip install matplotlib",
=======
        qregs=None,
        cregs=None,
    ):

        if not HAS_MATPLOTLIB:
            raise ImportError(
                "The class MatplotlibDrawer needs matplotlib. "
                'To install, run "pip install matplotlib".'
>>>>>>> 5c5a7eab
            )
        from matplotlib import patches

        self.patches_mod = patches
        from matplotlib import pyplot as plt

        self.plt_mod = plt
        if not HAS_PYLATEX:
<<<<<<< HEAD
            raise MissingOptionalLibraryError(
                libname="pylatexenc",
                name="MatplotlibDrawer",
                pip_install="pip install pylatexenc",
            )
        self._creg = []
        self._qreg = []
        self._registers(cregs, qregs)
        self._qreg_dict = collections.OrderedDict()
        self._creg_dict = collections.OrderedDict()
=======
            raise ImportError(
                "The class MatplotlibDrawer needs pylatexenc. "
                'to install, run "pip install pylatexenc".'
            )
        self._clbit = []
        self._qubit = []
        self._registers(clbits, qubits)
        self._bit_locations = {
            bit: {"register": register, "index": index}
            for register in cregs + qregs
            for index, bit in enumerate(register)
        }
        for index, bit in list(enumerate(qubits)) + list(enumerate(clbits)):
            if bit not in self._bit_locations:
                self._bit_locations[bit] = {"register": None, "index": index}

        self._qubit_dict = collections.OrderedDict()
        self._clbit_dict = collections.OrderedDict()
>>>>>>> 5c5a7eab
        self._ops = ops
        self._scale = 1.0 if scale is None else scale
        self._style = self._load_style(style)
        self._plot_barriers = plot_barriers
        self._layout = layout
        self._fold = fold
        if self._fold < 2:
            self._fold = -1
        if ax is None:
            self._return_fig = True
            self._figure = plt.figure()
            self._figure.patch.set_facecolor(color=self._style["bg"])
            self._ax = self._figure.add_subplot(111)
        else:
            self._return_fig = False
            self._ax = ax
            self._figure = ax.get_figure()
        self._ax.axis("off")
        self._ax.set_aspect("equal")
<<<<<<< HEAD
        self._ax.tick_params(
            labelbottom=False, labeltop=False, labelleft=False, labelright=False
        )
=======
        self._ax.tick_params(labelbottom=False, labeltop=False, labelleft=False, labelright=False)
>>>>>>> 5c5a7eab
        self._initial_state = initial_state
        self._cregbundle = cregbundle
        self._global_phase = global_phase

        self._ast = None
        self._n_lines = 0
        self._xmax = 0
        self._ymax = 0
        self._x_offset = 0
        self._reg_long_text = 0
        self._style["fs"] *= self._scale
        self._style["sfs"] *= self._scale
        self._lwidth15 = 1.5 * self._scale
        self._lwidth2 = 2.0 * self._scale

        # default is to use character table for text width,
        # but get_renderer will work with some mpl backends
        """fig = plt.figure()
        if hasattr(fig.canvas, 'get_renderer'):
            self._renderer = fig.canvas.get_renderer()
        else:
            self._renderer = None"""
        self._renderer = None

        # these char arrays are for finding text_width when not
        # using get_renderer method for the matplotlib backend
        self._char_list = {
            " ": (0.0958, 0.0583),
            "!": (0.1208, 0.0729),
            '"': (0.1396, 0.0875),
            "#": (0.2521, 0.1562),
            "$": (0.1917, 0.1167),
            "%": (0.2854, 0.1771),
            "&": (0.2333, 0.1458),
            "'": (0.0833, 0.0521),
            "(": (0.1167, 0.0729),
            ")": (0.1167, 0.0729),
            "*": (0.15, 0.0938),
            "+": (0.25, 0.1562),
            ",": (0.0958, 0.0583),
            "-": (0.1083, 0.0667),
            ".": (0.0958, 0.0604),
            "/": (0.1021, 0.0625),
            "0": (0.1875, 0.1167),
            "1": (0.1896, 0.1167),
            "2": (0.1917, 0.1188),
            "3": (0.1917, 0.1167),
            "4": (0.1917, 0.1188),
            "5": (0.1917, 0.1167),
            "6": (0.1896, 0.1167),
            "7": (0.1917, 0.1188),
            "8": (0.1896, 0.1188),
            "9": (0.1917, 0.1188),
            ":": (0.1021, 0.0604),
            ";": (0.1021, 0.0604),
            "<": (0.25, 0.1542),
            "=": (0.25, 0.1562),
            ">": (0.25, 0.1542),
            "?": (0.1583, 0.0979),
            "@": (0.2979, 0.1854),
            "A": (0.2062, 0.1271),
            "B": (0.2042, 0.1271),
            "C": (0.2083, 0.1292),
            "D": (0.2312, 0.1417),
            "E": (0.1875, 0.1167),
            "F": (0.1708, 0.1062),
            "G": (0.2312, 0.1438),
            "H": (0.225, 0.1396),
            "I": (0.0875, 0.0542),
            "J": (0.0875, 0.0542),
            "K": (0.1958, 0.1208),
            "L": (0.1667, 0.1042),
            "M": (0.2583, 0.1604),
            "N": (0.225, 0.1396),
            "O": (0.2354, 0.1458),
            "P": (0.1812, 0.1125),
            "Q": (0.2354, 0.1458),
            "R": (0.2083, 0.1292),
            "S": (0.1896, 0.1188),
            "T": (0.1854, 0.1125),
            "U": (0.2208, 0.1354),
            "V": (0.2062, 0.1271),
            "W": (0.2958, 0.1833),
            "X": (0.2062, 0.1271),
            "Y": (0.1833, 0.1125),
            "Z": (0.2042, 0.1271),
            "[": (0.1167, 0.075),
            "\\": (0.1021, 0.0625),
            "]": (0.1167, 0.0729),
            "^": (0.2521, 0.1562),
            "_": (0.1521, 0.0938),
            "`": (0.15, 0.0938),
            "a": (0.1854, 0.1146),
            "b": (0.1917, 0.1167),
            "c": (0.1646, 0.1021),
            "d": (0.1896, 0.1188),
            "e": (0.1854, 0.1146),
            "f": (0.1042, 0.0667),
            "g": (0.1896, 0.1188),
            "h": (0.1896, 0.1188),
            "i": (0.0854, 0.0521),
            "j": (0.0854, 0.0521),
            "k": (0.1729, 0.1083),
            "l": (0.0854, 0.0521),
            "m": (0.2917, 0.1812),
            "n": (0.1896, 0.1188),
            "o": (0.1833, 0.1125),
            "p": (0.1917, 0.1167),
            "q": (0.1896, 0.1188),
            "r": (0.125, 0.0771),
            "s": (0.1562, 0.0958),
            "t": (0.1167, 0.0729),
            "u": (0.1896, 0.1188),
            "v": (0.1771, 0.1104),
            "w": (0.2458, 0.1521),
            "x": (0.1771, 0.1104),
            "y": (0.1771, 0.1104),
            "z": (0.1562, 0.0979),
            "{": (0.1917, 0.1188),
            "|": (0.1, 0.0604),
            "}": (0.1896, 0.1188),
        }

<<<<<<< HEAD
    def _registers(self, creg, qreg):
        self._creg = []
        for r in creg:
            self._creg.append(r)
        self._qreg = []
        for r in qreg:
            self._qreg.append(r)
=======
    def _registers(self, clbit, qubit):
        self._clbit = []
        for r in clbit:
            self._clbit.append(r)
        self._qubit = []
        for r in qubit:
            self._qubit.append(r)
>>>>>>> 5c5a7eab

    @property
    def ast(self):
        """AST getter"""
        return self._ast

    def _load_style(self, style):
        current_style = DefaultStyle().style
        style_name = "default"
        def_font_ratio = current_style["fs"] / current_style["sfs"]

        config = user_config.get_config()
        if style is not None:
            if style is False:
                style_name = "bw"
            elif isinstance(style, dict) and "name" in style:
                style_name = style["name"]
            elif isinstance(style, str):
                style_name = style
            elif config:
                style_name = config.get("circuit_mpl_style", "default")
            elif not isinstance(style, (str, dict)):
                warn(
                    "style parameter '{}' must be a str or a dictionary."
                    " Will use default style.".format(style),
                    UserWarning,
                    2,
                )
        if style_name.endswith(".json"):
            style_name = style_name[:-5]

        # Search for file in 'styles' dir, then config_path, and finally 'cwd'
        style_path = []
        if style_name != "default":
            style_name = style_name + ".json"
            spath = os.path.dirname(os.path.abspath(__file__))
            style_path.append(os.path.join(spath, "styles", style_name))
            if config:
                config_path = config.get("circuit_mpl_style_path", "")
                if config_path:
                    for path in config_path:
<<<<<<< HEAD
                        style_path.append(
                            os.path.normpath(os.path.join(path, style_name))
                        )
=======
                        style_path.append(os.path.normpath(os.path.join(path, style_name)))
>>>>>>> 5c5a7eab
            style_path.append(os.path.normpath(os.path.join("", style_name)))

            for path in style_path:
                exp_user = os.path.expanduser(path)
                if os.path.isfile(exp_user):
                    try:
                        with open(exp_user) as infile:
                            json_style = json.load(infile)
                        set_style(current_style, json_style)
                        break
                    except json.JSONDecodeError as e:
                        warn(
<<<<<<< HEAD
                            "Could not decode JSON in file '{}': {}. ".format(
                                path, str(e)
                            )
=======
                            "Could not decode JSON in file '{}': {}. ".format(path, str(e))
>>>>>>> 5c5a7eab
                            + "Will use default style.",
                            UserWarning,
                            2,
                        )
                        break
                    except (OSError, FileNotFoundError):
                        warn(
<<<<<<< HEAD
                            "Error loading JSON file '{}'. Will use default style.".format(
                                path
                            ),
=======
                            "Error loading JSON file '{}'. Will use default style.".format(path),
>>>>>>> 5c5a7eab
                            UserWarning,
                            2,
                        )
                        break
            else:
                warn(
                    "Style JSON file '{}' not found in any of these locations: {}. Will use"
                    " default style.".format(style_name, ", ".join(style_path)),
                    UserWarning,
                    2,
                )

        if isinstance(style, dict):
            set_style(current_style, style)

        # If font/subfont ratio changes from default, have to scale width calculations for
        # subfont. Font change is auto scaled in the self._figure.set_size_inches call in draw()
<<<<<<< HEAD
        self._subfont_factor = (
            current_style["sfs"] * def_font_ratio / current_style["fs"]
        )
=======
        self._subfont_factor = current_style["sfs"] * def_font_ratio / current_style["fs"]
>>>>>>> 5c5a7eab

        return current_style

    # This computes the width of a string in the default font
    def _get_text_width(self, text, fontsize, param=False):
        if not text:
            return 0.0

        if self._renderer:
            t = self.plt_mod.text(0.5, 0.5, text, fontsize=fontsize)
            return t.get_window_extent(renderer=self._renderer).width / 60.0
        else:
            math_mode_match = self._mathmode_regex.search(text)
            num_underscores = 0
            num_carets = 0
            if math_mode_match:
                math_mode_text = math_mode_match.group(1)
                num_underscores = math_mode_text.count("_")
                num_carets = math_mode_text.count("^")
            text = LatexNodes2Text().latex_to_text(text.replace("$$", ""))

            # If there are subscripts or superscripts in mathtext string
            # we need to account for that spacing by manually removing
            # from text string for text length
            if num_underscores:
                text = text.replace("_", "", num_underscores)
            if num_carets:
                text = text.replace("^", "", num_carets)

            # This changes hyphen to + to match width of math mode minus sign.
            if param:
                text = text.replace("-", "+")

            f = 0 if fontsize == self._style["fs"] else 1
            sum_text = 0.0
            for c in text:
                try:
                    sum_text += self._char_list[c][f]
                except KeyError:
                    # if non-ASCII char, use width of 'c', an average size
                    sum_text += self._char_list["c"][f]
            if f == 1:
                sum_text *= self._subfont_factor
            return sum_text

    def _param_parse(self, v):
        param_parts = [None] * len(v)
        for i, e in enumerate(v):
            try:
                param_parts[i] = pi_check(e, output="mpl", ndigits=3)
            except TypeError:
                param_parts[i] = str(e)
        param_parts = ", ".join(param_parts).replace("-", "$-$")
        return param_parts

    def _get_gate_ctrl_text(self, op):
        op_label = getattr(op.op, "label", None)
        base_name = None if not hasattr(op.op, "base_gate") else op.op.base_gate.name
        base_label = None if not hasattr(op.op, "base_gate") else op.op.base_gate.label
        ctrl_text = None
        if base_label:
            gate_text = base_label
            ctrl_text = op_label
        elif op_label and isinstance(op.op, ControlledGate):
            gate_text = base_name
            ctrl_text = op_label
        elif op_label:
            gate_text = op_label
        elif base_name:
            gate_text = base_name
        else:
            gate_text = op.name

        if gate_text in self._style["disptex"]:
            gate_text = "{}".format(self._style["disptex"][gate_text])
<<<<<<< HEAD
        elif gate_text in (op.name, base_name) and not isinstance(
            op.op, (Gate, Instruction)
        ):
=======
        elif gate_text in (op.name, base_name) and not isinstance(op.op, (Gate, Instruction)):
>>>>>>> 5c5a7eab
            gate_text = gate_text.capitalize()

        return gate_text, ctrl_text

    def _get_colors(self, op):
        base_name = None if not hasattr(op.op, "base_gate") else op.op.base_gate.name
        if op.name in self._style["dispcol"]:
            color = self._style["dispcol"][op.name]
            # Backward compatibility for style dict using 'displaycolor' with
            # gate color and no text color, so test for str first
            if isinstance(color, str):
                fc = color
                gt = self._style["gt"]
            else:
                fc = color[0]
                gt = color[1]
        # Treat special case of classical gates in iqx style by making all
        # controlled gates of x, dcx, and swap the classical gate color
        elif self._style["name"] == "iqx" and base_name in ["x", "dcx", "swap"]:
            color = self._style["dispcol"][base_name]
            if isinstance(color, str):
                fc = color
                gt = self._style["gt"]
            else:
                fc = color[0]
                gt = color[1]
        else:
            fc = self._style["gc"]
            gt = self._style["gt"]

        if self._style["name"] == "bw":
            ec = self._style["ec"]
            lc = self._style["lc"]
        else:
            ec = fc
            lc = fc
        # Subtext needs to be same color as gate text
        sc = gt
        return fc, ec, gt, self._style["tc"], sc, lc

<<<<<<< HEAD
    def _multiqubit_gate(
        self, xy, fc=None, ec=None, gt=None, sc=None, text="", subtext=""
    ):
=======
    def _multiqubit_gate(self, xy, fc=None, ec=None, gt=None, sc=None, text="", subtext=""):
>>>>>>> 5c5a7eab
        xpos = min([x[0] for x in xy])
        ypos = min([y[1] for y in xy])
        ypos_max = max([y[1] for y in xy])
        fs = self._style["fs"]
        sfs = self._style["sfs"]

        # added .21 is for qubit numbers on the left side
        text_width = self._get_text_width(text, fs) + 0.21
        sub_width = self._get_text_width(subtext, sfs, param=True) + 0.21
        wid = max((text_width, sub_width, WID))

        qubit_span = abs(ypos) - abs(ypos_max) + 1
        height = HIG + (qubit_span - 1)
        box = self.patches_mod.Rectangle(
            xy=(xpos - 0.5 * wid, ypos - 0.5 * HIG),
            width=wid,
            height=height,
            fc=fc,
            ec=ec,
            linewidth=self._lwidth15,
            zorder=PORDER_GATE,
        )
        self._ax.add_patch(box)

        # annotate inputs
        for bit, y in enumerate([x[1] for x in xy]):
            self._ax.text(
                xpos + 0.07 - 0.5 * wid,
                y,
                str(bit),
                ha="left",
                va="center",
                fontsize=fs,
                color=gt,
                clip_on=True,
                zorder=PORDER_TEXT,
            )
        if text:
            if subtext:
                self._ax.text(
                    xpos + 0.11,
                    ypos + 0.4 * height,
                    text,
                    ha="center",
                    va="center",
                    fontsize=fs,
                    color=gt,
                    clip_on=True,
                    zorder=PORDER_TEXT,
                )
                self._ax.text(
                    xpos + 0.11,
                    ypos + 0.2 * height,
                    subtext,
                    ha="center",
                    va="center",
                    fontsize=sfs,
                    color=sc,
                    clip_on=True,
                    zorder=PORDER_TEXT,
                )
            else:
                self._ax.text(
                    xpos + 0.11,
                    ypos + 0.5 * (qubit_span - 1),
                    text,
                    ha="center",
                    va="center",
                    fontsize=fs,
                    color=gt,
                    clip_on=True,
                    zorder=PORDER_TEXT,
                    wrap=True,
                )

    def _gate(self, xy, fc=None, ec=None, gt=None, sc=None, text="", subtext=""):
        xpos, ypos = xy
        fs = self._style["fs"]
        sfs = self._style["sfs"]

        text_width = self._get_text_width(text, fs)
        sub_width = self._get_text_width(subtext, sfs, param=True)
        wid = max((text_width, sub_width, WID))

        box = self.patches_mod.Rectangle(
            xy=(xpos - 0.5 * wid, ypos - 0.5 * HIG),
            width=wid,
            height=HIG,
            fc=fc,
            ec=ec,
            linewidth=self._lwidth15,
            zorder=PORDER_GATE,
        )
        self._ax.add_patch(box)

        if text:
            if subtext:
                self._ax.text(
                    xpos,
                    ypos + 0.15 * HIG,
                    text,
                    ha="center",
                    va="center",
                    fontsize=fs,
                    color=gt,
                    clip_on=True,
                    zorder=PORDER_TEXT,
                )
                self._ax.text(
                    xpos,
                    ypos - 0.3 * HIG,
                    subtext,
                    ha="center",
                    va="center",
                    fontsize=sfs,
                    color=sc,
                    clip_on=True,
                    zorder=PORDER_TEXT,
                )
            else:
                self._ax.text(
                    xpos,
                    ypos,
                    text,
                    ha="center",
                    va="center",
                    fontsize=fs,
                    color=gt,
                    clip_on=True,
                    zorder=PORDER_TEXT,
                )

    def _sidetext(self, xy, tc=None, text=""):
        xpos, ypos = xy

        # 0.11 = the initial gap, add 1/2 text width to place on the right
        text_width = self._get_text_width(text, self._style["sfs"])
        xp = xpos + 0.11 + text_width / 2
        self._ax.text(
            xp,
            ypos + HIG,
            text,
            ha="center",
            va="top",
            fontsize=self._style["sfs"],
            color=tc,
            clip_on=True,
            zorder=PORDER_TEXT,
        )

    def _line(self, xy0, xy1, lc=None, ls=None, zorder=PORDER_LINE):
        x0, y0 = xy0
        x1, y1 = xy1
        linecolor = self._style["lc"] if lc is None else lc
        linestyle = "solid" if ls is None else ls

        if linestyle == "doublet":
            theta = np.arctan2(np.abs(x1 - x0), np.abs(y1 - y0))
            dx = 0.05 * WID * np.cos(theta)
            dy = 0.05 * WID * np.sin(theta)
            self._ax.plot(
                [x0 + dx, x1 + dx],
                [y0 + dy, y1 + dy],
                color=linecolor,
                linewidth=self._lwidth2,
                linestyle="solid",
                zorder=zorder,
            )
            self._ax.plot(
                [x0 - dx, x1 - dx],
                [y0 - dy, y1 - dy],
                color=linecolor,
                linewidth=self._lwidth2,
                linestyle="solid",
                zorder=zorder,
            )
        else:
            self._ax.plot(
                [x0, x1],
                [y0, y1],
                color=linecolor,
                linewidth=self._lwidth2,
                linestyle=linestyle,
                zorder=zorder,
            )

    def _measure(self, qxy, cxy, cid, fc=None, ec=None, gt=None, sc=None):
        qx, qy = qxy
        cx, cy = cxy

        # draw gate box
        self._gate(qxy, fc=fc, ec=ec, gt=gt, sc=sc)

        # add measure symbol
        arc = self.patches_mod.Arc(
            xy=(qx, qy - 0.15 * HIG),
            width=WID * 0.7,
            height=HIG * 0.7,
            theta1=0,
            theta2=180,
            fill=False,
            ec=gt,
            linewidth=self._lwidth2,
            zorder=PORDER_GATE,
        )
        self._ax.add_patch(arc)
        self._ax.plot(
            [qx, qx + 0.35 * WID],
            [qy - 0.15 * HIG, qy + 0.20 * HIG],
            color=gt,
            linewidth=self._lwidth2,
            zorder=PORDER_GATE,
        )
        # arrow
<<<<<<< HEAD
        self._line(
            qxy, [cx, cy + 0.35 * WID], lc=self._style["cc"], ls=self._style["cline"]
        )
=======
        self._line(qxy, [cx, cy + 0.35 * WID], lc=self._style["cc"], ls=self._style["cline"])
>>>>>>> 5c5a7eab
        arrowhead = self.patches_mod.Polygon(
            (
                (cx - 0.20 * WID, cy + 0.35 * WID),
                (cx + 0.20 * WID, cy + 0.35 * WID),
                (cx, cy + 0.04),
            ),
            fc=self._style["cc"],
            ec=None,
        )
        self._ax.add_artist(arrowhead)
        # target
        if self._cregbundle:
            self._ax.text(
                cx + 0.25,
                cy + 0.1,
                str(cid),
                ha="left",
                va="bottom",
                fontsize=0.8 * self._style["fs"],
                color=self._style["tc"],
                clip_on=True,
                zorder=PORDER_TEXT,
            )

    def _conditional(self, xy, istrue=False):
        xpos, ypos = xy

        fc = self._style["lc"] if istrue else self._style["bg"]
        box = self.patches_mod.Circle(
            xy=(xpos, ypos),
            radius=WID * 0.15,
            fc=fc,
            ec=self._style["lc"],
            linewidth=self._lwidth15,
            zorder=PORDER_GATE,
        )
        self._ax.add_patch(box)

    def _ctrl_qubit(self, xy, fc=None, ec=None, tc=None, text="", text_top=None):
        xpos, ypos = xy
        box = self.patches_mod.Circle(
            xy=(xpos, ypos),
            radius=WID * 0.15,
            fc=fc,
            ec=ec,
            linewidth=self._lwidth15,
            zorder=PORDER_GATE,
        )
        self._ax.add_patch(box)
        # display the control label at the top or bottom if there is one
        if text_top is True:
            self._ax.text(
                xpos,
                ypos + 0.7 * HIG,
                text,
                ha="center",
                va="top",
                fontsize=self._style["sfs"],
                color=tc,
                clip_on=True,
                zorder=PORDER_TEXT,
            )
        elif text_top is False:
            self._ax.text(
                xpos,
                ypos - 0.3 * HIG,
                text,
                ha="center",
                va="top",
                fontsize=self._style["sfs"],
                color=tc,
                clip_on=True,
                zorder=PORDER_TEXT,
            )

    def _set_ctrl_bits(
        self, ctrl_state, num_ctrl_qubits, qbit, ec=None, tc=None, text="", qargs=None
    ):
        # place the control label at the top or bottom of controls
        if text:
            qlist = [self._bit_locations[qubit]["index"] for qubit in qargs]
            ctbits = qlist[:num_ctrl_qubits]
            qubits = qlist[num_ctrl_qubits:]
            max_ctbit = max(ctbits)
            min_ctbit = min(ctbits)
            top = min(qubits) > min_ctbit

        # display the control qubits as open or closed based on ctrl_state
        cstate = "{:b}".format(ctrl_state).rjust(num_ctrl_qubits, "0")[::-1]
        for i in range(num_ctrl_qubits):
            fc_open_close = ec if cstate[i] == "1" else self._style["bg"]
            text_top = None
            if text:
                if top and qlist[i] == min_ctbit:
                    text_top = True
                elif not top and qlist[i] == max_ctbit:
                    text_top = False
<<<<<<< HEAD
            self._ctrl_qubit(
                qbit[i], fc=fc_open_close, ec=ec, tc=tc, text=text, text_top=text_top
            )
=======
            self._ctrl_qubit(qbit[i], fc=fc_open_close, ec=ec, tc=tc, text=text, text_top=text_top)
>>>>>>> 5c5a7eab

    def _x_tgt_qubit(self, xy, ec=None, ac=None):
        linewidth = self._lwidth2
        xpos, ypos = xy
        box = self.patches_mod.Circle(
            xy=(xpos, ypos),
            radius=HIG * 0.35,
            fc=ec,
            ec=ec,
            linewidth=linewidth,
            zorder=PORDER_GATE,
        )
        self._ax.add_patch(box)

        # add '+' symbol
        self._ax.plot(
            [xpos, xpos],
            [ypos - 0.2 * HIG, ypos + 0.2 * HIG],
            color=ac,
            linewidth=linewidth,
            zorder=PORDER_GATE + 1,
        )
        self._ax.plot(
            [xpos - 0.2 * HIG, xpos + 0.2 * HIG],
            [ypos, ypos],
            color=ac,
            linewidth=linewidth,
            zorder=PORDER_GATE + 1,
        )

    def _swap(self, xy, color=None):
        xpos, ypos = xy

        self._ax.plot(
            [xpos - 0.20 * WID, xpos + 0.20 * WID],
            [ypos - 0.20 * WID, ypos + 0.20 * WID],
            color=color,
            linewidth=self._lwidth2,
            zorder=PORDER_LINE + 1,
        )
        self._ax.plot(
            [xpos - 0.20 * WID, xpos + 0.20 * WID],
            [ypos + 0.20 * WID, ypos - 0.20 * WID],
            color=color,
            linewidth=self._lwidth2,
            zorder=PORDER_LINE + 1,
        )

    def _barrier(self, config):
        xys = config["coord"]
        for xy in xys:
            xpos, ypos = xy
            self._ax.plot(
                [xpos, xpos],
                [ypos + 0.5, ypos - 0.5],
                linewidth=self._scale,
                linestyle="dashed",
                color=self._style["lc"],
                zorder=PORDER_TEXT,
            )
            box = self.patches_mod.Rectangle(
                xy=(xpos - (0.3 * WID), ypos - 0.5),
                width=0.6 * WID,
                height=1,
                fc=self._style["bc"],
                ec=None,
                alpha=0.6,
                linewidth=self._lwidth15,
                zorder=PORDER_GRAY,
            )
            self._ax.add_patch(box)

    def draw(self, filename=None, verbose=False):
        """Draw method called from circuit_drawer"""
        self._draw_regs()
        self._draw_ops(verbose)
        _xl = -self._style["margin"][0]
        _xr = self._xmax + self._style["margin"][1]
        _yb = -self._ymax - self._style["margin"][2] + 1 - 0.5
        _yt = self._style["margin"][3] + 0.5
        self._ax.set_xlim(_xl, _xr)
        self._ax.set_ylim(_yb, _yt)

        # update figure size
        fig_w = _xr - _xl
        fig_h = _yt - _yb
        if self._style["figwidth"] < 0.0:
            self._style["figwidth"] = fig_w * BASE_SIZE * self._style["fs"] / 72 / WID
        self._figure.set_size_inches(
            self._style["figwidth"], self._style["figwidth"] * fig_h / fig_w
        )
        if self._global_phase:
            self.plt_mod.text(
<<<<<<< HEAD
                _xl,
                _yt,
                "Global Phase: %s" % pi_check(self._global_phase, output="mpl"),
=======
                _xl, _yt, "Global Phase: %s" % pi_check(self._global_phase, output="mpl")
>>>>>>> 5c5a7eab
            )

        if filename:
            self._figure.savefig(
                filename,
                dpi=self._style["dpi"],
                bbox_inches="tight",
                facecolor=self._figure.get_facecolor(),
            )
        if self._return_fig:
            from matplotlib import get_backend

            if get_backend() in ["module://ipykernel.pylab.backend_inline", "nbAgg"]:
                self.plt_mod.close(self._figure)
            return self._figure

    def _draw_regs(self):
        longest_reg_name_width = 0
        initial_qbit = " |0>" if self._initial_state else ""
        initial_cbit = " 0" if self._initial_state else ""

        def _fix_double_script(reg_name):
            words = reg_name.split(" ")
<<<<<<< HEAD
            words = [
                word.replace("_", r"\_") if word.count("_") > 1 else word
                for word in words
            ]
            words = [
                word.replace("^", r"\^{\ }") if word.count("^") > 1 else word
                for word in words
=======
            words = [word.replace("_", r"\_") if word.count("_") > 1 else word for word in words]
            words = [
                word.replace("^", r"\^{\ }") if word.count("^") > 1 else word for word in words
>>>>>>> 5c5a7eab
            ]
            reg_name = " ".join(words).replace(" ", "\\;")
            return reg_name

        # quantum register
        fs = self._style["fs"]
<<<<<<< HEAD
        for ii, reg in enumerate(self._qreg):
            if len(self._qreg) > 1:
                if self._layout is None:
                    qreg_name = "${{{name}}}_{{{index}}}$".format(
                        name=reg.register.name, index=reg.index
                    )
                else:
                    if self._layout[reg.index]:
                        qreg_name = (
                            "${{{name}}}_{{{index}}} \\mapsto {{{physical}}}$".format(
                                name=self._layout[reg.index].register.name,
                                index=self._layout[reg.index].index,
                                physical=reg.index,
                            )
                        )
                    else:
                        qreg_name = "${{{physical}}}$".format(physical=reg.index)
            else:
                qreg_name = "{name}".format(name=reg.register.name)
            qreg_name = _fix_double_script(qreg_name) + initial_qbit
            text_width = self._get_text_width(qreg_name, fs) * 1.15
=======
        for ii, reg in enumerate(self._qubit):
            register = self._bit_locations[reg]["register"]
            index = self._bit_locations[reg]["index"]

            if len(self._qubit) > 1:
                if self._layout is None:
                    qubit_name = "${{{name}}}_{{{index}}}$".format(name=register.name, index=index)
                else:
                    if self._layout[index]:
                        virt_bit = self._layout[index]
                        try:
                            virt_reg = next(
                                reg for reg in self._layout.get_registers() if virt_bit in reg
                            )
                            qubit_name = "${{{name}}}_{{{index}}} \\mapsto {{{physical}}}$".format(
                                name=virt_reg.name,
                                index=virt_reg[:].index(virt_bit),
                                physical=index,
                            )

                        except StopIteration:
                            qubit_name = "${{{name}}} \\mapsto {{{physical}}}$".format(
                                name=virt_bit, physical=index
                            )
                    else:
                        qubit_name = "${{{physical}}}$".format(physical=index)
            else:
                qubit_name = "{name}".format(name=register.name)
            qubit_name = _fix_double_script(qubit_name) + initial_qbit
            text_width = self._get_text_width(qubit_name, fs) * 1.15
>>>>>>> 5c5a7eab

            if text_width > longest_reg_name_width:
                longest_reg_name_width = text_width
            pos = -ii
<<<<<<< HEAD
            self._qreg_dict[ii] = {
                "y": pos,
                "reg_name": qreg_name,
                "index": reg.index,
                "group": reg.register,
=======
            self._qubit_dict[ii] = {
                "y": pos,
                "reg_name": qubit_name,
                "index": index,
                "group": register,
>>>>>>> 5c5a7eab
            }
            self._n_lines += 1

        # classical register
        if self._clbit:
            n_clbit = self._clbit.copy()
            n_clbit.pop(0)
            idx = 0
            y_off = -len(self._qubit)
            for ii, (reg, nreg) in enumerate(itertools.zip_longest(self._clbit, n_clbit)):
                pos = y_off - idx
                register = self._bit_locations[reg]["register"]
                index = self._bit_locations[reg]["index"]

                if self._cregbundle:
<<<<<<< HEAD
                    creg_name = "{}".format(reg.register.name)
                    creg_name = _fix_double_script(creg_name) + initial_cbit
                    text_width = self._get_text_width(reg.register.name, fs) * 1.15
                    if text_width > longest_reg_name_width:
                        longest_reg_name_width = text_width
                    self._creg_dict[ii] = {
                        "y": pos,
                        "reg_name": creg_name,
                        "index": reg.index,
                        "group": reg.register,
                    }
                    if not (not nreg or reg.register != nreg.register):
                        continue
                else:
                    creg_name = "${}_{{{}}}$".format(reg.register.name, reg.index)
                    creg_name = _fix_double_script(creg_name) + initial_cbit
                    text_width = self._get_text_width(reg.register.name, fs) * 1.15
                    if text_width > longest_reg_name_width:
                        longest_reg_name_width = text_width
                    self._creg_dict[ii] = {
                        "y": pos,
                        "reg_name": creg_name,
                        "index": reg.index,
                        "group": reg.register,
=======
                    clbit_name = "{}".format(register.name)
                    clbit_name = _fix_double_script(clbit_name) + initial_cbit
                    text_width = self._get_text_width(register.name, fs) * 1.15
                    if text_width > longest_reg_name_width:
                        longest_reg_name_width = text_width
                    self._clbit_dict[ii] = {
                        "y": pos,
                        "reg_name": clbit_name,
                        "index": index,
                        "group": register,
                    }
                    if not (not nreg or register != self._bit_locations[nreg]["register"]):
                        continue
                else:
                    clbit_name = "${}_{{{}}}$".format(register.name, index)
                    clbit_name = _fix_double_script(clbit_name) + initial_cbit
                    text_width = self._get_text_width(register.name, fs) * 1.15
                    if text_width > longest_reg_name_width:
                        longest_reg_name_width = text_width
                    self._clbit_dict[ii] = {
                        "y": pos,
                        "reg_name": clbit_name,
                        "index": index,
                        "group": register,
>>>>>>> 5c5a7eab
                    }
                self._n_lines += 1
                idx += 1

        self._reg_long_text = longest_reg_name_width
        self._x_offset = -1.2 + self._reg_long_text

    def _draw_regs_sub(self, n_fold, feedline_l=False, feedline_r=False):
        # quantum register
        fs = self._style["fs"]
<<<<<<< HEAD
        for qreg in self._qreg_dict.values():
            qreg_name = qreg["reg_name"]
            y = qreg["y"] - n_fold * (self._n_lines + 1)
            self._ax.text(
                self._x_offset - 0.2,
                y,
                qreg_name,
=======
        for qubit in self._qubit_dict.values():
            qubit_name = qubit["reg_name"]
            y = qubit["y"] - n_fold * (self._n_lines + 1)
            self._ax.text(
                self._x_offset - 0.2,
                y,
                qubit_name,
>>>>>>> 5c5a7eab
                ha="right",
                va="center",
                fontsize=1.25 * fs,
                color=self._style["tc"],
                clip_on=True,
                zorder=PORDER_TEXT,
            )
            self._line([self._x_offset, y], [self._xmax, y], zorder=PORDER_REGLINE)

        # classical register
<<<<<<< HEAD
        this_creg_dict = {}
        for creg in self._creg_dict.values():
            creg_name = creg["reg_name"]
            y = creg["y"] - n_fold * (self._n_lines + 1)
            if y not in this_creg_dict.keys():
                this_creg_dict[y] = {"val": 1, "reg_name": creg_name}
            else:
                this_creg_dict[y]["val"] += 1
        for y, this_creg in this_creg_dict.items():
            # cregbundle
            if this_creg["val"] > 1:
=======
        this_clbit_dict = {}
        for clbit in self._clbit_dict.values():
            clbit_name = clbit["reg_name"]
            y = clbit["y"] - n_fold * (self._n_lines + 1)
            if y not in this_clbit_dict.keys():
                this_clbit_dict[y] = {"val": 1, "reg_name": clbit_name}
            else:
                this_clbit_dict[y]["val"] += 1
        for y, this_clbit in this_clbit_dict.items():
            # cregbundle
            if this_clbit["val"] > 1:
>>>>>>> 5c5a7eab
                self._ax.plot(
                    [self._x_offset + 0.2, self._x_offset + 0.3],
                    [y - 0.1, y + 0.1],
                    color=self._style["cc"],
                    zorder=PORDER_LINE,
                )
                self._ax.text(
                    self._x_offset + 0.1,
                    y + 0.1,
<<<<<<< HEAD
                    str(this_creg["val"]),
=======
                    str(this_clbit["val"]),
>>>>>>> 5c5a7eab
                    ha="left",
                    va="bottom",
                    fontsize=0.8 * fs,
                    color=self._style["tc"],
                    clip_on=True,
                    zorder=PORDER_TEXT,
                )
            self._ax.text(
                self._x_offset - 0.2,
                y,
<<<<<<< HEAD
                this_creg["reg_name"],
=======
                this_clbit["reg_name"],
>>>>>>> 5c5a7eab
                ha="right",
                va="center",
                fontsize=1.25 * fs,
                color=self._style["tc"],
                clip_on=True,
                zorder=PORDER_TEXT,
            )
            self._line(
                [self._x_offset, y],
                [self._xmax, y],
                lc=self._style["cc"],
                ls=self._style["cline"],
                zorder=PORDER_REGLINE,
            )

        # lf vertical line at either end
        if feedline_l or feedline_r:
            xpos_l = self._x_offset - 0.01
            xpos_r = self._fold + self._x_offset + 0.1
            ypos1 = -n_fold * (self._n_lines + 1)
            ypos2 = -(n_fold + 1) * (self._n_lines) - n_fold + 1
            if feedline_l:
                self._ax.plot(
                    [xpos_l, xpos_l],
                    [ypos1, ypos2],
                    color=self._style["lc"],
                    linewidth=self._lwidth15,
                    zorder=PORDER_LINE,
                )
            if feedline_r:
                self._ax.plot(
                    [xpos_r, xpos_r],
                    [ypos1, ypos2],
                    color=self._style["lc"],
                    linewidth=self._lwidth15,
                    zorder=PORDER_LINE,
                )

    def _draw_ops(self, verbose=False):
        _standard_1q_gates = [
            "x",
            "y",
            "z",
            "id",
            "h",
            "r",
            "s",
            "sdg",
            "t",
            "tdg",
            "rx",
            "ry",
            "rz",
            "rxx",
            "ryy",
            "rzx",
            "u1",
            "u2",
            "u3",
            "u",
            "swap",
            "reset",
            "sx",
            "sxdg",
            "p",
        ]
        _barriers = {"coord": [], "group": []}

        #
        # generate coordinate manager
        #
        q_anchors = {}
<<<<<<< HEAD
        for key, qreg in self._qreg_dict.items():
            q_anchors[key] = Anchor(
                reg_num=self._n_lines, yind=qreg["y"], fold=self._fold
            )
        c_anchors = {}
        for key, creg in self._creg_dict.items():
            c_anchors[key] = Anchor(
                reg_num=self._n_lines, yind=creg["y"], fold=self._fold
            )
=======
        for key, qubit in self._qubit_dict.items():
            q_anchors[key] = Anchor(reg_num=self._n_lines, yind=qubit["y"], fold=self._fold)
        c_anchors = {}
        for key, clbit in self._clbit_dict.items():
            c_anchors[key] = Anchor(reg_num=self._n_lines, yind=clbit["y"], fold=self._fold)
>>>>>>> 5c5a7eab
        #
        # draw the ops
        #
        prev_anc = -1
        fs = self._style["fs"]
        sfs = self._style["sfs"]
        for layer in self._ops:
            widest_box = 0.0
            #
            # compute the layer_width for this layer
            #
            for op in layer:
                if op.op._directive or op.name == "measure":
                    continue

<<<<<<< HEAD
                base_name = (
                    None if not hasattr(op.op, "base_gate") else op.op.base_gate.name
                )
=======
                base_name = None if not hasattr(op.op, "base_gate") else op.op.base_gate.name
>>>>>>> 5c5a7eab
                gate_text, ctrl_text = self._get_gate_ctrl_text(op)

                # if a standard_gate, no params, and no labels, layer_width is 1
                if not hasattr(op.op, "params") and (
                    (op.name in _standard_1q_gates or base_name in _standard_1q_gates)
                    and gate_text in (op.name, base_name)
                    and ctrl_text is None
                ):
                    continue

                # small increments at end of the 3 _get_text_width calls are for small
                # spacing adjustments between gates
                ctrl_width = self._get_text_width(ctrl_text, fontsize=sfs) - 0.05

                # get param_width, but 0 for gates with array params
                if (
                    hasattr(op.op, "params")
                    and not any(isinstance(param, np.ndarray) for param in op.op.params)
                    and len(op.op.params) > 0
                ):
                    param = self._param_parse(op.op.params)
                    if op.name == "initialize":
                        param = "[%s]" % param
                    param = "${}$".format(param)
<<<<<<< HEAD
                    param_width = (
                        self._get_text_width(param, fontsize=sfs, param=True) + 0.08
                    )
=======
                    param_width = self._get_text_width(param, fontsize=sfs, param=True) + 0.08
>>>>>>> 5c5a7eab
                else:
                    param_width = 0.0

                if op.name == "rzz" or base_name in ["u1", "p", "rzz"]:
                    if base_name == "u1":
                        tname = "U1"
                    elif base_name == "p":
                        tname = "P"
                    else:
                        tname = "ZZ"
                    gate_width = (
                        self._get_text_width(tname + " ()", fontsize=sfs) + param_width
                    ) * 1.5
                else:
                    gate_width = self._get_text_width(gate_text, fontsize=fs) + 0.10
                    # add .21 for the qubit numbers on the left of the multibit gates
<<<<<<< HEAD
                    if (
                        op.name not in _standard_1q_gates
                        and base_name not in _standard_1q_gates
                    ):
=======
                    if op.name not in _standard_1q_gates and base_name not in _standard_1q_gates:
>>>>>>> 5c5a7eab
                        gate_width += 0.21

                box_width = max(gate_width, ctrl_width, param_width, WID)
                if box_width > widest_box:
                    widest_box = box_width

            layer_width = int(widest_box) + 1
            this_anc = prev_anc + 1
            #
            # draw the gates in this layer
            #
            for op in layer:
<<<<<<< HEAD
                base_name = (
                    None if not hasattr(op.op, "base_gate") else op.op.base_gate.name
                )
=======
                base_name = None if not hasattr(op.op, "base_gate") else op.op.base_gate.name
>>>>>>> 5c5a7eab
                gate_text, ctrl_text = self._get_gate_ctrl_text(op)
                fc, ec, gt, tc, sc, lc = self._get_colors(op)

                # get qubit index
                q_idxs = []
                for qarg in op.qargs:
<<<<<<< HEAD
                    for index, reg in self._qreg_dict.items():
                        if reg["group"] == qarg.register and reg["index"] == qarg.index:
=======
                    for index, reg in self._qubit_dict.items():
                        if (
                            reg["group"] == self._bit_locations[qarg]["register"]
                            and reg["index"] == self._bit_locations[qarg]["index"]
                        ):
>>>>>>> 5c5a7eab
                            q_idxs.append(index)
                            break

                # get clbit index
                c_idxs = []
                for carg in op.cargs:
<<<<<<< HEAD
                    for index, reg in self._creg_dict.items():
                        if reg["group"] == carg.register and reg["index"] == carg.index:
=======
                    for index, reg in self._clbit_dict.items():
                        if (
                            reg["group"] == self._bit_locations[carg]["register"]
                            and reg["index"] == self._bit_locations[carg]["index"]
                        ):
>>>>>>> 5c5a7eab
                            c_idxs.append(index)
                            break

                # only add the gate to the anchors if it is going to be plotted.
                # this prevents additional blank wires at the end of the line if
                # the last instruction is a barrier type
                if self._plot_barriers or not op.op._directive:
                    for ii in q_idxs:
                        q_anchors[ii].set_index(this_anc, layer_width)

<<<<<<< HEAD
                # qreg coordinate
                q_xy = [
                    q_anchors[ii].plot_coord(this_anc, layer_width, self._x_offset)
                    for ii in q_idxs
                ]
                # creg coordinate
                c_xy = [
                    c_anchors[ii].plot_coord(this_anc, layer_width, self._x_offset)
                    for ii in c_idxs
                ]
                # bottom and top point of qreg
                qreg_b = min(q_xy, key=lambda xy: xy[1])
                qreg_t = max(q_xy, key=lambda xy: xy[1])
=======
                # qubit coordinate
                q_xy = [
                    q_anchors[ii].plot_coord(this_anc, layer_width, self._x_offset) for ii in q_idxs
                ]
                # clbit coordinate
                c_xy = [
                    c_anchors[ii].plot_coord(this_anc, layer_width, self._x_offset) for ii in c_idxs
                ]
                # bottom and top point of qubit
                qubit_b = min(q_xy, key=lambda xy: xy[1])
                qubit_t = max(q_xy, key=lambda xy: xy[1])
>>>>>>> 5c5a7eab

                # update index based on the value from plotting
                this_anc = q_anchors[q_idxs[0]].gate_anchor

                if verbose:
                    print(op)

                # load param
                if (
                    op.type == "op"
                    and hasattr(op.op, "params")
                    and len(op.op.params) > 0
                    and not any(isinstance(param, np.ndarray) for param in op.op.params)
                ):
                    param = "{}".format(self._param_parse(op.op.params))
                else:
                    param = ""

                # conditional gate
<<<<<<< HEAD
                if op.condition:
                    c_xy = [
                        c_anchors[ii].plot_coord(this_anc, layer_width, self._x_offset)
                        for ii in self._creg_dict
                    ]
                    mask = 0
                    for index, cbit in enumerate(self._creg):
                        if cbit.register == op.condition[0]:
                            mask |= 1 << index
                    val = op.condition[1]
=======
                if op.type == "op" and op.op.condition:
                    c_xy = [
                        c_anchors[ii].plot_coord(this_anc, layer_width, self._x_offset)
                        for ii in self._clbit_dict
                    ]
                    mask = 0
                    for index, cbit in enumerate(self._clbit):
                        if self._bit_locations[cbit]["register"] == op.op.condition[0]:
                            mask |= 1 << index
                    val = op.op.condition[1]
>>>>>>> 5c5a7eab
                    # cbit list to consider
                    fmt_c = "{{:0{}b}}".format(len(c_xy))
                    cmask = list(fmt_c.format(mask))[::-1]
                    # value
                    fmt_v = "{{:0{}b}}".format(cmask.count("1"))
                    vlist = list(fmt_v.format(val))[::-1]
                    # plot conditionals
                    v_ind = 0
                    xy_plot = []
                    for xy, m in zip(c_xy, cmask):
                        if m == "1":
                            if xy not in xy_plot:
                                if vlist[v_ind] == "1" or self._cregbundle:
                                    self._conditional(xy, istrue=True)
                                else:
                                    self._conditional(xy, istrue=False)
                                xy_plot.append(xy)
                            v_ind += 1
<<<<<<< HEAD
                    creg_b = sorted(xy_plot, key=lambda xy: xy[1])[0]
                    xpos, ypos = creg_b
=======
                    clbit_b = sorted(xy_plot, key=lambda xy: xy[1])[0]
                    xpos, ypos = clbit_b
>>>>>>> 5c5a7eab
                    self._ax.text(
                        xpos,
                        ypos - 0.3 * HIG,
                        hex(val),
                        ha="center",
                        va="top",
                        fontsize=sfs,
                        color=self._style["tc"],
                        clip_on=True,
                        zorder=PORDER_TEXT,
                    )
<<<<<<< HEAD
                    self._line(
                        qreg_t, creg_b, lc=self._style["cc"], ls=self._style["cline"]
                    )
=======
                    self._line(qubit_t, clbit_b, lc=self._style["cc"], ls=self._style["cline"])
>>>>>>> 5c5a7eab
                #
                # draw special gates
                #
                if op.name == "measure":
<<<<<<< HEAD
                    vv = self._creg_dict[c_idxs[0]]["index"]
=======
                    vv = self._clbit_dict[c_idxs[0]]["index"]
>>>>>>> 5c5a7eab
                    self._measure(q_xy[0], c_xy[0], vv, fc=fc, ec=ec, gt=gt, sc=sc)

                elif op.op._directive:
                    _barriers = {"coord": [], "group": []}
                    for index, qbit in enumerate(q_idxs):
<<<<<<< HEAD
                        q_group = self._qreg_dict[qbit]["group"]
=======
                        q_group = self._qubit_dict[qbit]["group"]
>>>>>>> 5c5a7eab
                        if q_group not in _barriers["group"]:
                            _barriers["group"].append(q_group)
                        _barriers["coord"].append(q_xy[index])
                    if self._plot_barriers:
                        self._barrier(_barriers)

                elif op.name == "initialize":
                    vec = "$[{}]$".format(param.replace("$", ""))
                    if len(q_xy) == 1:
<<<<<<< HEAD
                        self._gate(
                            q_xy[0],
                            fc=fc,
                            ec=ec,
                            gt=gt,
                            sc=sc,
                            text=gate_text,
                            subtext=vec,
                        )
                    else:
                        self._multiqubit_gate(
                            q_xy,
                            fc=fc,
                            ec=ec,
                            gt=gt,
                            sc=sc,
                            text=gate_text,
                            subtext=vec,
=======
                        self._gate(q_xy[0], fc=fc, ec=ec, gt=gt, sc=sc, text=gate_text, subtext=vec)
                    else:
                        self._multiqubit_gate(
                            q_xy, fc=fc, ec=ec, gt=gt, sc=sc, text=gate_text, subtext=vec
>>>>>>> 5c5a7eab
                        )
                elif isinstance(op.op, Delay):
                    param_text = "(%s)" % param
                    if op.op.unit:
                        param_text += "[%s]" % op.op.unit
                    self._gate(
<<<<<<< HEAD
                        q_xy[0],
                        fc=fc,
                        ec=ec,
                        gt=gt,
                        sc=sc,
                        text=gate_text,
                        subtext=param_text,
=======
                        q_xy[0], fc=fc, ec=ec, gt=gt, sc=sc, text=gate_text, subtext=param_text
>>>>>>> 5c5a7eab
                    )
                #
                # draw single qubit gates
                #
                elif len(q_xy) == 1:
                    self._gate(
<<<<<<< HEAD
                        q_xy[0],
                        fc=fc,
                        ec=ec,
                        gt=gt,
                        sc=sc,
                        text=gate_text,
                        subtext=str(param),
=======
                        q_xy[0], fc=fc, ec=ec, gt=gt, sc=sc, text=gate_text, subtext=str(param)
>>>>>>> 5c5a7eab
                    )
                #
                # draw controlled and special gates
                #
<<<<<<< HEAD
                # cz gate
                elif op.name == "cz":
=======
                # cz and mcz gates
                elif op.name != "z" and base_name == "z":
>>>>>>> 5c5a7eab
                    num_ctrl_qubits = op.op.num_ctrl_qubits
                    self._set_ctrl_bits(
                        op.op.ctrl_state,
                        num_ctrl_qubits,
                        q_xy,
                        ec=ec,
                        tc=tc,
                        text=ctrl_text,
                        qargs=op.qargs,
                    )
<<<<<<< HEAD
                    self._ctrl_qubit(q_xy[1], fc=ec, ec=ec, tc=tc)
                    self._line(qreg_b, qreg_t, lc=lc, zorder=PORDER_LINE + 1)
=======
                    self._ctrl_qubit(q_xy[-1], fc=ec, ec=ec, tc=tc)
                    self._line(qubit_b, qubit_t, lc=lc, zorder=PORDER_LINE + 1)
>>>>>>> 5c5a7eab

                # cu1, cp, rzz, and controlled rzz gates (sidetext gates)
                elif op.name == "rzz" or base_name in ["u1", "p", "rzz"]:
                    num_ctrl_qubits = 0 if op.name == "rzz" else op.op.num_ctrl_qubits
                    if op.name != "rzz":
                        self._set_ctrl_bits(
                            op.op.ctrl_state,
                            num_ctrl_qubits,
                            q_xy,
                            ec=ec,
                            tc=tc,
                            text=ctrl_text,
                            qargs=op.qargs,
                        )
                    self._ctrl_qubit(q_xy[num_ctrl_qubits], fc=ec, ec=ec, tc=tc)
                    if base_name not in ["u1", "p"]:
                        self._ctrl_qubit(q_xy[num_ctrl_qubits + 1], fc=ec, ec=ec, tc=tc)
                    if base_name == "u1":
                        stext = self._style["disptex"]["u1"]
                    elif base_name == "p":
                        stext = "P"
                    else:
                        stext = "ZZ"
                    self._sidetext(
<<<<<<< HEAD
                        qreg_b,
                        tc=tc,
                        text="{}".format(stext) + " " + "({})".format(param),
                    )
                    self._line(qreg_b, qreg_t, lc=lc)
=======
                        qubit_b, tc=tc, text="{}".format(stext) + " " + "({})".format(param)
                    )
                    self._line(qubit_b, qubit_t, lc=lc)
>>>>>>> 5c5a7eab

                # swap gate
                elif op.name == "swap":
                    self._swap(q_xy[0], color=lc)
                    self._swap(q_xy[1], color=lc)
                    self._line(qubit_b, qubit_t, lc=lc)

                # cswap gate
                elif op.name != "swap" and base_name == "swap":
                    num_ctrl_qubits = op.op.num_ctrl_qubits
                    self._set_ctrl_bits(
                        op.op.ctrl_state,
                        num_ctrl_qubits,
                        q_xy,
                        ec=ec,
                        tc=tc,
                        text=ctrl_text,
                        qargs=op.qargs,
                    )
                    self._swap(q_xy[num_ctrl_qubits], color=lc)
                    self._swap(q_xy[num_ctrl_qubits + 1], color=lc)
                    self._line(qubit_b, qubit_t, lc=lc)

                # all other controlled gates
                elif isinstance(op.op, ControlledGate):
                    num_ctrl_qubits = op.op.num_ctrl_qubits
                    num_qargs = len(q_xy) - num_ctrl_qubits
                    self._set_ctrl_bits(
                        op.op.ctrl_state,
                        num_ctrl_qubits,
                        q_xy,
                        ec=ec,
                        tc=tc,
                        text=ctrl_text,
                        qargs=op.qargs,
                    )
<<<<<<< HEAD
                    self._line(qreg_b, qreg_t, lc=lc)
=======
                    self._line(qubit_b, qubit_t, lc=lc)
>>>>>>> 5c5a7eab
                    if num_qargs == 1 and base_name == "x":
                        tgt_color = self._style["dispcol"]["target"]
                        tgt = tgt_color if isinstance(tgt_color, str) else tgt_color[0]
                        self._x_tgt_qubit(q_xy[num_ctrl_qubits], ec=ec, ac=tgt)
                    elif num_qargs == 1:
                        self._gate(
                            q_xy[num_ctrl_qubits],
                            fc=fc,
                            ec=ec,
                            gt=gt,
                            sc=sc,
                            text=gate_text,
                            subtext="{}".format(param),
                        )
                    else:
                        self._multiqubit_gate(
                            q_xy[num_ctrl_qubits:],
                            fc=fc,
                            ec=ec,
                            gt=gt,
                            sc=sc,
                            text=gate_text,
                            subtext="{}".format(param),
                        )

                # draw multi-qubit gate as final default
                else:
                    self._multiqubit_gate(
<<<<<<< HEAD
                        q_xy,
                        fc=fc,
                        ec=ec,
                        gt=gt,
                        sc=sc,
                        text=gate_text,
                        subtext="{}".format(param),
=======
                        q_xy, fc=fc, ec=ec, gt=gt, sc=sc, text=gate_text, subtext="{}".format(param)
>>>>>>> 5c5a7eab
                    )

            # adjust the column if there have been barriers encountered, but not plotted
            barrier_offset = 0
            if not self._plot_barriers:
                # only adjust if everything in the layer wasn't plotted
                barrier_offset = -1 if all(op.op._directive for op in layer) else 0

            prev_anc = this_anc + layer_width + barrier_offset - 1
        #
        # adjust window size and draw horizontal lines
        #
        anchors = [q_anchors[ii].get_index() for ii in self._qubit_dict]
        max_anc = max(anchors) if anchors else 0
        n_fold = max(0, max_anc - 1) // self._fold if self._fold > 0 else 0

        # window size
        if max_anc > self._fold > 0:
            self._xmax = self._fold + 1 + self._x_offset - 0.9
            self._ymax = (n_fold + 1) * (self._n_lines + 1) - 1
        else:
            x_incr = 0.4 if not self._ops else 0.9
            self._xmax = max_anc + 1 + self._x_offset - x_incr
            self._ymax = self._n_lines

        # add horizontal lines
        for ii in range(n_fold + 1):
            feedline_r = n_fold > 0 and n_fold > ii
            feedline_l = ii > 0
            self._draw_regs_sub(ii, feedline_l, feedline_r)

        # draw anchor index number
        if self._style["index"]:
            for ii in range(max_anc):
                if self._fold > 0:
                    x_coord = ii % self._fold + self._reg_long_text - 0.67
                    y_coord = -(ii // self._fold) * (self._n_lines + 1) + 0.7
                else:
                    x_coord = ii + self._reg_long_text - 0.67
                    y_coord = 0.7
                self._ax.text(
                    x_coord,
                    y_coord,
                    str(ii + 1),
                    ha="center",
                    va="center",
                    fontsize=sfs,
                    color=self._style["tc"],
                    clip_on=True,
                    zorder=PORDER_TEXT,
                )


class HasMatplotlibWrapper:
    """Wrapper to lazily import matplotlib."""

    has_matplotlib = False

    # pylint: disable=unused-import
    def __bool__(self):
        if not self.has_matplotlib:
            try:
                from matplotlib import get_backend
                from matplotlib import patches
                from matplotlib import pyplot as plt

                self.has_matplotlib = True
            except ImportError:
                self.has_matplotlib = False
        return self.has_matplotlib


HAS_MATPLOTLIB = HasMatplotlibWrapper()<|MERGE_RESOLUTION|>--- conflicted
+++ resolved
@@ -115,13 +115,8 @@
 
     def __init__(
         self,
-<<<<<<< HEAD
-        qregs,
-        cregs,
-=======
         qubits,
         clbits,
->>>>>>> 5c5a7eab
         ops,
         scale=None,
         style=None,
@@ -132,7 +127,8 @@
         initial_state=False,
         cregbundle=True,
         global_phase=None,
-<<<<<<< HEAD
+        qregs=None,
+        cregs=None,
     ):
 
         if not HAS_MATPLOTLIB:
@@ -140,16 +136,6 @@
                 libname="Matplotlib",
                 name="MatplotlibDrawer",
                 pip_install="pip install matplotlib",
-=======
-        qregs=None,
-        cregs=None,
-    ):
-
-        if not HAS_MATPLOTLIB:
-            raise ImportError(
-                "The class MatplotlibDrawer needs matplotlib. "
-                'To install, run "pip install matplotlib".'
->>>>>>> 5c5a7eab
             )
         from matplotlib import patches
 
@@ -158,21 +144,10 @@
 
         self.plt_mod = plt
         if not HAS_PYLATEX:
-<<<<<<< HEAD
             raise MissingOptionalLibraryError(
                 libname="pylatexenc",
                 name="MatplotlibDrawer",
                 pip_install="pip install pylatexenc",
-            )
-        self._creg = []
-        self._qreg = []
-        self._registers(cregs, qregs)
-        self._qreg_dict = collections.OrderedDict()
-        self._creg_dict = collections.OrderedDict()
-=======
-            raise ImportError(
-                "The class MatplotlibDrawer needs pylatexenc. "
-                'to install, run "pip install pylatexenc".'
             )
         self._clbit = []
         self._qubit = []
@@ -188,7 +163,6 @@
 
         self._qubit_dict = collections.OrderedDict()
         self._clbit_dict = collections.OrderedDict()
->>>>>>> 5c5a7eab
         self._ops = ops
         self._scale = 1.0 if scale is None else scale
         self._style = self._load_style(style)
@@ -208,13 +182,7 @@
             self._figure = ax.get_figure()
         self._ax.axis("off")
         self._ax.set_aspect("equal")
-<<<<<<< HEAD
-        self._ax.tick_params(
-            labelbottom=False, labeltop=False, labelleft=False, labelright=False
-        )
-=======
         self._ax.tick_params(labelbottom=False, labeltop=False, labelleft=False, labelright=False)
->>>>>>> 5c5a7eab
         self._initial_state = initial_state
         self._cregbundle = cregbundle
         self._global_phase = global_phase
@@ -338,15 +306,6 @@
             "}": (0.1896, 0.1188),
         }
 
-<<<<<<< HEAD
-    def _registers(self, creg, qreg):
-        self._creg = []
-        for r in creg:
-            self._creg.append(r)
-        self._qreg = []
-        for r in qreg:
-            self._qreg.append(r)
-=======
     def _registers(self, clbit, qubit):
         self._clbit = []
         for r in clbit:
@@ -354,7 +313,6 @@
         self._qubit = []
         for r in qubit:
             self._qubit.append(r)
->>>>>>> 5c5a7eab
 
     @property
     def ast(self):
@@ -396,13 +354,7 @@
                 config_path = config.get("circuit_mpl_style_path", "")
                 if config_path:
                     for path in config_path:
-<<<<<<< HEAD
-                        style_path.append(
-                            os.path.normpath(os.path.join(path, style_name))
-                        )
-=======
                         style_path.append(os.path.normpath(os.path.join(path, style_name)))
->>>>>>> 5c5a7eab
             style_path.append(os.path.normpath(os.path.join("", style_name)))
 
             for path in style_path:
@@ -415,13 +367,7 @@
                         break
                     except json.JSONDecodeError as e:
                         warn(
-<<<<<<< HEAD
-                            "Could not decode JSON in file '{}': {}. ".format(
-                                path, str(e)
-                            )
-=======
                             "Could not decode JSON in file '{}': {}. ".format(path, str(e))
->>>>>>> 5c5a7eab
                             + "Will use default style.",
                             UserWarning,
                             2,
@@ -429,13 +375,7 @@
                         break
                     except (OSError, FileNotFoundError):
                         warn(
-<<<<<<< HEAD
-                            "Error loading JSON file '{}'. Will use default style.".format(
-                                path
-                            ),
-=======
                             "Error loading JSON file '{}'. Will use default style.".format(path),
->>>>>>> 5c5a7eab
                             UserWarning,
                             2,
                         )
@@ -453,13 +393,7 @@
 
         # If font/subfont ratio changes from default, have to scale width calculations for
         # subfont. Font change is auto scaled in the self._figure.set_size_inches call in draw()
-<<<<<<< HEAD
-        self._subfont_factor = (
-            current_style["sfs"] * def_font_ratio / current_style["fs"]
-        )
-=======
         self._subfont_factor = current_style["sfs"] * def_font_ratio / current_style["fs"]
->>>>>>> 5c5a7eab
 
         return current_style
 
@@ -535,13 +469,7 @@
 
         if gate_text in self._style["disptex"]:
             gate_text = "{}".format(self._style["disptex"][gate_text])
-<<<<<<< HEAD
-        elif gate_text in (op.name, base_name) and not isinstance(
-            op.op, (Gate, Instruction)
-        ):
-=======
         elif gate_text in (op.name, base_name) and not isinstance(op.op, (Gate, Instruction)):
->>>>>>> 5c5a7eab
             gate_text = gate_text.capitalize()
 
         return gate_text, ctrl_text
@@ -582,13 +510,7 @@
         sc = gt
         return fc, ec, gt, self._style["tc"], sc, lc
 
-<<<<<<< HEAD
-    def _multiqubit_gate(
-        self, xy, fc=None, ec=None, gt=None, sc=None, text="", subtext=""
-    ):
-=======
     def _multiqubit_gate(self, xy, fc=None, ec=None, gt=None, sc=None, text="", subtext=""):
->>>>>>> 5c5a7eab
         xpos = min([x[0] for x in xy])
         ypos = min([y[1] for y in xy])
         ypos_max = max([y[1] for y in xy])
@@ -803,13 +725,7 @@
             zorder=PORDER_GATE,
         )
         # arrow
-<<<<<<< HEAD
-        self._line(
-            qxy, [cx, cy + 0.35 * WID], lc=self._style["cc"], ls=self._style["cline"]
-        )
-=======
         self._line(qxy, [cx, cy + 0.35 * WID], lc=self._style["cc"], ls=self._style["cline"])
->>>>>>> 5c5a7eab
         arrowhead = self.patches_mod.Polygon(
             (
                 (cx - 0.20 * WID, cy + 0.35 * WID),
@@ -907,13 +823,7 @@
                     text_top = True
                 elif not top and qlist[i] == max_ctbit:
                     text_top = False
-<<<<<<< HEAD
-            self._ctrl_qubit(
-                qbit[i], fc=fc_open_close, ec=ec, tc=tc, text=text, text_top=text_top
-            )
-=======
             self._ctrl_qubit(qbit[i], fc=fc_open_close, ec=ec, tc=tc, text=text, text_top=text_top)
->>>>>>> 5c5a7eab
 
     def _x_tgt_qubit(self, xy, ec=None, ac=None):
         linewidth = self._lwidth2
@@ -1007,13 +917,7 @@
         )
         if self._global_phase:
             self.plt_mod.text(
-<<<<<<< HEAD
-                _xl,
-                _yt,
-                "Global Phase: %s" % pi_check(self._global_phase, output="mpl"),
-=======
                 _xl, _yt, "Global Phase: %s" % pi_check(self._global_phase, output="mpl")
->>>>>>> 5c5a7eab
             )
 
         if filename:
@@ -1037,48 +941,15 @@
 
         def _fix_double_script(reg_name):
             words = reg_name.split(" ")
-<<<<<<< HEAD
-            words = [
-                word.replace("_", r"\_") if word.count("_") > 1 else word
-                for word in words
-            ]
-            words = [
-                word.replace("^", r"\^{\ }") if word.count("^") > 1 else word
-                for word in words
-=======
             words = [word.replace("_", r"\_") if word.count("_") > 1 else word for word in words]
             words = [
                 word.replace("^", r"\^{\ }") if word.count("^") > 1 else word for word in words
->>>>>>> 5c5a7eab
             ]
             reg_name = " ".join(words).replace(" ", "\\;")
             return reg_name
 
         # quantum register
         fs = self._style["fs"]
-<<<<<<< HEAD
-        for ii, reg in enumerate(self._qreg):
-            if len(self._qreg) > 1:
-                if self._layout is None:
-                    qreg_name = "${{{name}}}_{{{index}}}$".format(
-                        name=reg.register.name, index=reg.index
-                    )
-                else:
-                    if self._layout[reg.index]:
-                        qreg_name = (
-                            "${{{name}}}_{{{index}}} \\mapsto {{{physical}}}$".format(
-                                name=self._layout[reg.index].register.name,
-                                index=self._layout[reg.index].index,
-                                physical=reg.index,
-                            )
-                        )
-                    else:
-                        qreg_name = "${{{physical}}}$".format(physical=reg.index)
-            else:
-                qreg_name = "{name}".format(name=reg.register.name)
-            qreg_name = _fix_double_script(qreg_name) + initial_qbit
-            text_width = self._get_text_width(qreg_name, fs) * 1.15
-=======
         for ii, reg in enumerate(self._qubit):
             register = self._bit_locations[reg]["register"]
             index = self._bit_locations[reg]["index"]
@@ -1109,24 +980,15 @@
                 qubit_name = "{name}".format(name=register.name)
             qubit_name = _fix_double_script(qubit_name) + initial_qbit
             text_width = self._get_text_width(qubit_name, fs) * 1.15
->>>>>>> 5c5a7eab
 
             if text_width > longest_reg_name_width:
                 longest_reg_name_width = text_width
             pos = -ii
-<<<<<<< HEAD
-            self._qreg_dict[ii] = {
-                "y": pos,
-                "reg_name": qreg_name,
-                "index": reg.index,
-                "group": reg.register,
-=======
             self._qubit_dict[ii] = {
                 "y": pos,
                 "reg_name": qubit_name,
                 "index": index,
                 "group": register,
->>>>>>> 5c5a7eab
             }
             self._n_lines += 1
 
@@ -1142,32 +1004,6 @@
                 index = self._bit_locations[reg]["index"]
 
                 if self._cregbundle:
-<<<<<<< HEAD
-                    creg_name = "{}".format(reg.register.name)
-                    creg_name = _fix_double_script(creg_name) + initial_cbit
-                    text_width = self._get_text_width(reg.register.name, fs) * 1.15
-                    if text_width > longest_reg_name_width:
-                        longest_reg_name_width = text_width
-                    self._creg_dict[ii] = {
-                        "y": pos,
-                        "reg_name": creg_name,
-                        "index": reg.index,
-                        "group": reg.register,
-                    }
-                    if not (not nreg or reg.register != nreg.register):
-                        continue
-                else:
-                    creg_name = "${}_{{{}}}$".format(reg.register.name, reg.index)
-                    creg_name = _fix_double_script(creg_name) + initial_cbit
-                    text_width = self._get_text_width(reg.register.name, fs) * 1.15
-                    if text_width > longest_reg_name_width:
-                        longest_reg_name_width = text_width
-                    self._creg_dict[ii] = {
-                        "y": pos,
-                        "reg_name": creg_name,
-                        "index": reg.index,
-                        "group": reg.register,
-=======
                     clbit_name = "{}".format(register.name)
                     clbit_name = _fix_double_script(clbit_name) + initial_cbit
                     text_width = self._get_text_width(register.name, fs) * 1.15
@@ -1192,7 +1028,6 @@
                         "reg_name": clbit_name,
                         "index": index,
                         "group": register,
->>>>>>> 5c5a7eab
                     }
                 self._n_lines += 1
                 idx += 1
@@ -1203,15 +1038,6 @@
     def _draw_regs_sub(self, n_fold, feedline_l=False, feedline_r=False):
         # quantum register
         fs = self._style["fs"]
-<<<<<<< HEAD
-        for qreg in self._qreg_dict.values():
-            qreg_name = qreg["reg_name"]
-            y = qreg["y"] - n_fold * (self._n_lines + 1)
-            self._ax.text(
-                self._x_offset - 0.2,
-                y,
-                qreg_name,
-=======
         for qubit in self._qubit_dict.values():
             qubit_name = qubit["reg_name"]
             y = qubit["y"] - n_fold * (self._n_lines + 1)
@@ -1219,7 +1045,6 @@
                 self._x_offset - 0.2,
                 y,
                 qubit_name,
->>>>>>> 5c5a7eab
                 ha="right",
                 va="center",
                 fontsize=1.25 * fs,
@@ -1230,19 +1055,6 @@
             self._line([self._x_offset, y], [self._xmax, y], zorder=PORDER_REGLINE)
 
         # classical register
-<<<<<<< HEAD
-        this_creg_dict = {}
-        for creg in self._creg_dict.values():
-            creg_name = creg["reg_name"]
-            y = creg["y"] - n_fold * (self._n_lines + 1)
-            if y not in this_creg_dict.keys():
-                this_creg_dict[y] = {"val": 1, "reg_name": creg_name}
-            else:
-                this_creg_dict[y]["val"] += 1
-        for y, this_creg in this_creg_dict.items():
-            # cregbundle
-            if this_creg["val"] > 1:
-=======
         this_clbit_dict = {}
         for clbit in self._clbit_dict.values():
             clbit_name = clbit["reg_name"]
@@ -1254,7 +1066,6 @@
         for y, this_clbit in this_clbit_dict.items():
             # cregbundle
             if this_clbit["val"] > 1:
->>>>>>> 5c5a7eab
                 self._ax.plot(
                     [self._x_offset + 0.2, self._x_offset + 0.3],
                     [y - 0.1, y + 0.1],
@@ -1264,11 +1075,7 @@
                 self._ax.text(
                     self._x_offset + 0.1,
                     y + 0.1,
-<<<<<<< HEAD
-                    str(this_creg["val"]),
-=======
                     str(this_clbit["val"]),
->>>>>>> 5c5a7eab
                     ha="left",
                     va="bottom",
                     fontsize=0.8 * fs,
@@ -1279,11 +1086,7 @@
             self._ax.text(
                 self._x_offset - 0.2,
                 y,
-<<<<<<< HEAD
-                this_creg["reg_name"],
-=======
                 this_clbit["reg_name"],
->>>>>>> 5c5a7eab
                 ha="right",
                 va="center",
                 fontsize=1.25 * fs,
@@ -1356,23 +1159,11 @@
         # generate coordinate manager
         #
         q_anchors = {}
-<<<<<<< HEAD
-        for key, qreg in self._qreg_dict.items():
-            q_anchors[key] = Anchor(
-                reg_num=self._n_lines, yind=qreg["y"], fold=self._fold
-            )
-        c_anchors = {}
-        for key, creg in self._creg_dict.items():
-            c_anchors[key] = Anchor(
-                reg_num=self._n_lines, yind=creg["y"], fold=self._fold
-            )
-=======
         for key, qubit in self._qubit_dict.items():
             q_anchors[key] = Anchor(reg_num=self._n_lines, yind=qubit["y"], fold=self._fold)
         c_anchors = {}
         for key, clbit in self._clbit_dict.items():
             c_anchors[key] = Anchor(reg_num=self._n_lines, yind=clbit["y"], fold=self._fold)
->>>>>>> 5c5a7eab
         #
         # draw the ops
         #
@@ -1388,13 +1179,7 @@
                 if op.op._directive or op.name == "measure":
                     continue
 
-<<<<<<< HEAD
-                base_name = (
-                    None if not hasattr(op.op, "base_gate") else op.op.base_gate.name
-                )
-=======
                 base_name = None if not hasattr(op.op, "base_gate") else op.op.base_gate.name
->>>>>>> 5c5a7eab
                 gate_text, ctrl_text = self._get_gate_ctrl_text(op)
 
                 # if a standard_gate, no params, and no labels, layer_width is 1
@@ -1419,13 +1204,7 @@
                     if op.name == "initialize":
                         param = "[%s]" % param
                     param = "${}$".format(param)
-<<<<<<< HEAD
-                    param_width = (
-                        self._get_text_width(param, fontsize=sfs, param=True) + 0.08
-                    )
-=======
                     param_width = self._get_text_width(param, fontsize=sfs, param=True) + 0.08
->>>>>>> 5c5a7eab
                 else:
                     param_width = 0.0
 
@@ -1442,14 +1221,7 @@
                 else:
                     gate_width = self._get_text_width(gate_text, fontsize=fs) + 0.10
                     # add .21 for the qubit numbers on the left of the multibit gates
-<<<<<<< HEAD
-                    if (
-                        op.name not in _standard_1q_gates
-                        and base_name not in _standard_1q_gates
-                    ):
-=======
                     if op.name not in _standard_1q_gates and base_name not in _standard_1q_gates:
->>>>>>> 5c5a7eab
                         gate_width += 0.21
 
                 box_width = max(gate_width, ctrl_width, param_width, WID)
@@ -1462,45 +1234,29 @@
             # draw the gates in this layer
             #
             for op in layer:
-<<<<<<< HEAD
-                base_name = (
-                    None if not hasattr(op.op, "base_gate") else op.op.base_gate.name
-                )
-=======
                 base_name = None if not hasattr(op.op, "base_gate") else op.op.base_gate.name
->>>>>>> 5c5a7eab
                 gate_text, ctrl_text = self._get_gate_ctrl_text(op)
                 fc, ec, gt, tc, sc, lc = self._get_colors(op)
 
                 # get qubit index
                 q_idxs = []
                 for qarg in op.qargs:
-<<<<<<< HEAD
-                    for index, reg in self._qreg_dict.items():
-                        if reg["group"] == qarg.register and reg["index"] == qarg.index:
-=======
                     for index, reg in self._qubit_dict.items():
                         if (
                             reg["group"] == self._bit_locations[qarg]["register"]
                             and reg["index"] == self._bit_locations[qarg]["index"]
                         ):
->>>>>>> 5c5a7eab
                             q_idxs.append(index)
                             break
 
                 # get clbit index
                 c_idxs = []
                 for carg in op.cargs:
-<<<<<<< HEAD
-                    for index, reg in self._creg_dict.items():
-                        if reg["group"] == carg.register and reg["index"] == carg.index:
-=======
                     for index, reg in self._clbit_dict.items():
                         if (
                             reg["group"] == self._bit_locations[carg]["register"]
                             and reg["index"] == self._bit_locations[carg]["index"]
                         ):
->>>>>>> 5c5a7eab
                             c_idxs.append(index)
                             break
 
@@ -1511,21 +1267,6 @@
                     for ii in q_idxs:
                         q_anchors[ii].set_index(this_anc, layer_width)
 
-<<<<<<< HEAD
-                # qreg coordinate
-                q_xy = [
-                    q_anchors[ii].plot_coord(this_anc, layer_width, self._x_offset)
-                    for ii in q_idxs
-                ]
-                # creg coordinate
-                c_xy = [
-                    c_anchors[ii].plot_coord(this_anc, layer_width, self._x_offset)
-                    for ii in c_idxs
-                ]
-                # bottom and top point of qreg
-                qreg_b = min(q_xy, key=lambda xy: xy[1])
-                qreg_t = max(q_xy, key=lambda xy: xy[1])
-=======
                 # qubit coordinate
                 q_xy = [
                     q_anchors[ii].plot_coord(this_anc, layer_width, self._x_offset) for ii in q_idxs
@@ -1537,7 +1278,6 @@
                 # bottom and top point of qubit
                 qubit_b = min(q_xy, key=lambda xy: xy[1])
                 qubit_t = max(q_xy, key=lambda xy: xy[1])
->>>>>>> 5c5a7eab
 
                 # update index based on the value from plotting
                 this_anc = q_anchors[q_idxs[0]].gate_anchor
@@ -1557,18 +1297,6 @@
                     param = ""
 
                 # conditional gate
-<<<<<<< HEAD
-                if op.condition:
-                    c_xy = [
-                        c_anchors[ii].plot_coord(this_anc, layer_width, self._x_offset)
-                        for ii in self._creg_dict
-                    ]
-                    mask = 0
-                    for index, cbit in enumerate(self._creg):
-                        if cbit.register == op.condition[0]:
-                            mask |= 1 << index
-                    val = op.condition[1]
-=======
                 if op.type == "op" and op.op.condition:
                     c_xy = [
                         c_anchors[ii].plot_coord(this_anc, layer_width, self._x_offset)
@@ -1579,7 +1307,6 @@
                         if self._bit_locations[cbit]["register"] == op.op.condition[0]:
                             mask |= 1 << index
                     val = op.op.condition[1]
->>>>>>> 5c5a7eab
                     # cbit list to consider
                     fmt_c = "{{:0{}b}}".format(len(c_xy))
                     cmask = list(fmt_c.format(mask))[::-1]
@@ -1598,13 +1325,8 @@
                                     self._conditional(xy, istrue=False)
                                 xy_plot.append(xy)
                             v_ind += 1
-<<<<<<< HEAD
-                    creg_b = sorted(xy_plot, key=lambda xy: xy[1])[0]
-                    xpos, ypos = creg_b
-=======
                     clbit_b = sorted(xy_plot, key=lambda xy: xy[1])[0]
                     xpos, ypos = clbit_b
->>>>>>> 5c5a7eab
                     self._ax.text(
                         xpos,
                         ypos - 0.3 * HIG,
@@ -1616,32 +1338,18 @@
                         clip_on=True,
                         zorder=PORDER_TEXT,
                     )
-<<<<<<< HEAD
-                    self._line(
-                        qreg_t, creg_b, lc=self._style["cc"], ls=self._style["cline"]
-                    )
-=======
                     self._line(qubit_t, clbit_b, lc=self._style["cc"], ls=self._style["cline"])
->>>>>>> 5c5a7eab
                 #
                 # draw special gates
                 #
                 if op.name == "measure":
-<<<<<<< HEAD
-                    vv = self._creg_dict[c_idxs[0]]["index"]
-=======
                     vv = self._clbit_dict[c_idxs[0]]["index"]
->>>>>>> 5c5a7eab
                     self._measure(q_xy[0], c_xy[0], vv, fc=fc, ec=ec, gt=gt, sc=sc)
 
                 elif op.op._directive:
                     _barriers = {"coord": [], "group": []}
                     for index, qbit in enumerate(q_idxs):
-<<<<<<< HEAD
-                        q_group = self._qreg_dict[qbit]["group"]
-=======
                         q_group = self._qubit_dict[qbit]["group"]
->>>>>>> 5c5a7eab
                         if q_group not in _barriers["group"]:
                             _barriers["group"].append(q_group)
                         _barriers["coord"].append(q_xy[index])
@@ -1651,76 +1359,30 @@
                 elif op.name == "initialize":
                     vec = "$[{}]$".format(param.replace("$", ""))
                     if len(q_xy) == 1:
-<<<<<<< HEAD
-                        self._gate(
-                            q_xy[0],
-                            fc=fc,
-                            ec=ec,
-                            gt=gt,
-                            sc=sc,
-                            text=gate_text,
-                            subtext=vec,
-                        )
-                    else:
-                        self._multiqubit_gate(
-                            q_xy,
-                            fc=fc,
-                            ec=ec,
-                            gt=gt,
-                            sc=sc,
-                            text=gate_text,
-                            subtext=vec,
-=======
                         self._gate(q_xy[0], fc=fc, ec=ec, gt=gt, sc=sc, text=gate_text, subtext=vec)
                     else:
                         self._multiqubit_gate(
                             q_xy, fc=fc, ec=ec, gt=gt, sc=sc, text=gate_text, subtext=vec
->>>>>>> 5c5a7eab
                         )
                 elif isinstance(op.op, Delay):
                     param_text = "(%s)" % param
                     if op.op.unit:
                         param_text += "[%s]" % op.op.unit
                     self._gate(
-<<<<<<< HEAD
-                        q_xy[0],
-                        fc=fc,
-                        ec=ec,
-                        gt=gt,
-                        sc=sc,
-                        text=gate_text,
-                        subtext=param_text,
-=======
                         q_xy[0], fc=fc, ec=ec, gt=gt, sc=sc, text=gate_text, subtext=param_text
->>>>>>> 5c5a7eab
                     )
                 #
                 # draw single qubit gates
                 #
                 elif len(q_xy) == 1:
                     self._gate(
-<<<<<<< HEAD
-                        q_xy[0],
-                        fc=fc,
-                        ec=ec,
-                        gt=gt,
-                        sc=sc,
-                        text=gate_text,
-                        subtext=str(param),
-=======
                         q_xy[0], fc=fc, ec=ec, gt=gt, sc=sc, text=gate_text, subtext=str(param)
->>>>>>> 5c5a7eab
                     )
                 #
                 # draw controlled and special gates
                 #
-<<<<<<< HEAD
-                # cz gate
-                elif op.name == "cz":
-=======
                 # cz and mcz gates
                 elif op.name != "z" and base_name == "z":
->>>>>>> 5c5a7eab
                     num_ctrl_qubits = op.op.num_ctrl_qubits
                     self._set_ctrl_bits(
                         op.op.ctrl_state,
@@ -1731,13 +1393,8 @@
                         text=ctrl_text,
                         qargs=op.qargs,
                     )
-<<<<<<< HEAD
-                    self._ctrl_qubit(q_xy[1], fc=ec, ec=ec, tc=tc)
-                    self._line(qreg_b, qreg_t, lc=lc, zorder=PORDER_LINE + 1)
-=======
                     self._ctrl_qubit(q_xy[-1], fc=ec, ec=ec, tc=tc)
                     self._line(qubit_b, qubit_t, lc=lc, zorder=PORDER_LINE + 1)
->>>>>>> 5c5a7eab
 
                 # cu1, cp, rzz, and controlled rzz gates (sidetext gates)
                 elif op.name == "rzz" or base_name in ["u1", "p", "rzz"]:
@@ -1762,17 +1419,9 @@
                     else:
                         stext = "ZZ"
                     self._sidetext(
-<<<<<<< HEAD
-                        qreg_b,
-                        tc=tc,
-                        text="{}".format(stext) + " " + "({})".format(param),
-                    )
-                    self._line(qreg_b, qreg_t, lc=lc)
-=======
                         qubit_b, tc=tc, text="{}".format(stext) + " " + "({})".format(param)
                     )
                     self._line(qubit_b, qubit_t, lc=lc)
->>>>>>> 5c5a7eab
 
                 # swap gate
                 elif op.name == "swap":
@@ -1809,11 +1458,7 @@
                         text=ctrl_text,
                         qargs=op.qargs,
                     )
-<<<<<<< HEAD
-                    self._line(qreg_b, qreg_t, lc=lc)
-=======
                     self._line(qubit_b, qubit_t, lc=lc)
->>>>>>> 5c5a7eab
                     if num_qargs == 1 and base_name == "x":
                         tgt_color = self._style["dispcol"]["target"]
                         tgt = tgt_color if isinstance(tgt_color, str) else tgt_color[0]
@@ -1842,7 +1487,6 @@
                 # draw multi-qubit gate as final default
                 else:
                     self._multiqubit_gate(
-<<<<<<< HEAD
                         q_xy,
                         fc=fc,
                         ec=ec,
@@ -1850,9 +1494,7 @@
                         sc=sc,
                         text=gate_text,
                         subtext="{}".format(param),
-=======
                         q_xy, fc=fc, ec=ec, gt=gt, sc=sc, text=gate_text, subtext="{}".format(param)
->>>>>>> 5c5a7eab
                     )
 
             # adjust the column if there have been barriers encountered, but not plotted
