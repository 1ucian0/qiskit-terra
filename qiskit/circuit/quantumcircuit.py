--- conflicted
+++ resolved
@@ -49,10 +49,7 @@
 from qiskit.circuit.gate import Gate
 from qiskit.circuit.parameter import Parameter
 from qiskit.circuit.exceptions import CircuitError
-<<<<<<< HEAD
 from qiskit.utils import deprecate_func, deprecate_arg
-=======
-from qiskit.utils import deprecate_func
 from . import (  # pylint: disable=cyclic-import
     Bit,
     QuantumRegister,
@@ -63,7 +60,6 @@
     ClassicalRegister,
     Register,
 )
->>>>>>> da47dede
 from . import _classical_resource_map
 from .controlflow import ControlFlowOp, _builder_utils
 from .controlflow.builder import CircuitScopeInterface, ControlFlowBuilderBlock
