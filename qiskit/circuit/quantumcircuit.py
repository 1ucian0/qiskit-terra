--- conflicted
+++ resolved
@@ -1601,17 +1601,10 @@
     def qasm(
         self,
         formatted: bool = False,
-<<<<<<< HEAD
-        filename: Optional[str] = None,
-        encoding: Optional[str] = None,
-    ) -> Optional[str]:
-        """Return OpenQASM2 string.
-=======
         filename: str | None = None,
         encoding: str | None = None,
     ) -> str | None:
-        """Return OpenQASM string.
->>>>>>> fe87015a
+        """Return a string representing the ``QuantumCircuit`` as an OpenQASM 2.0 program.
 
         Args:
             formatted (bool): Return formatted OpenQASM 2.0 string.
@@ -1635,13 +1628,9 @@
         from qiskit.qasm2 import QASM2ExportError  # pylint: disable=cyclic-import
 
         if self.num_parameters > 0:
-<<<<<<< HEAD
-            raise QasmError("Cannot represent circuits with unbound parameters in OpenQASM 2.0")
-=======
             raise QASM2ExportError(
                 "Cannot represent circuits with unbound parameters in OpenQASM 2."
             )
->>>>>>> fe87015a
 
         existing_gate_names = {
             "barrier",
@@ -1758,15 +1747,7 @@
                 file.write(out)
 
         if formatted:
-<<<<<<< HEAD
-            if not HAS_PYGMENTS:
-                raise MissingOptionalLibraryError(
-                    libname="pygments>2.4",
-                    name="formatted OpenQASM2 output",
-                    pip_install="pip install pygments",
-                )
-=======
-            _optionals.HAS_PYGMENTS.require_now("formatted OpenQASM 2 output")
+            _optionals.HAS_PYGMENTS.require_now("formatted OpenQASM 2.0 output")
 
             import pygments
             from pygments.formatters import (  # pylint: disable=no-name-in-module
@@ -1775,7 +1756,6 @@
             from qiskit.qasm.pygments import OpenQASMLexer
             from qiskit.qasm.pygments import QasmTerminalStyle
 
->>>>>>> fe87015a
             code = pygments.highlight(
                 out, OpenQASMLexer(), Terminal256Formatter(style=QasmTerminalStyle)
             )
@@ -2524,19 +2504,13 @@
         """Take in a OpenQASM2 file and generate a QuantumCircuit object.
 
         Args:
-<<<<<<< HEAD
-          path (str): Path to the file for a OpenQASM2 program
+          path (str): Path to the file for an OpenQASM 2 program
+
         Return:
-          QuantumCircuit: The QuantumCircuit object for the input OpenQASM2
-=======
-          path (str): Path to the file for a QASM program
-
-        Return:
-          QuantumCircuit: The QuantumCircuit object for the input QASM
+          QuantumCircuit: The QuantumCircuit object for the input OpenQASM 2.
 
         See also:
             :func:`.qasm2.load`: the complete interface to the OpenQASM 2 importer.
->>>>>>> fe87015a
         """
         # pylint: disable=cyclic-import
         from qiskit import qasm2
@@ -2556,14 +2530,10 @@
         Args:
           qasm_str (str): A OpenQASM2 program string
         Return:
-<<<<<<< HEAD
-          QuantumCircuit: The QuantumCircuit object for the input OpenQASM2
-=======
-          QuantumCircuit: The QuantumCircuit object for the input QASM
+          QuantumCircuit: The QuantumCircuit object for the input OpenQASM 2
 
         See also:
             :func:`.qasm2.loads`: the complete interface to the OpenQASM 2 importer.
->>>>>>> fe87015a
         """
         # pylint: disable=cyclic-import
         from qiskit import qasm2
@@ -5231,77 +5201,7 @@
     return name
 
 
-<<<<<<< HEAD
-def _get_composite_circuit_qasm_from_instruction(instruction: Instruction) -> str:
-    """Returns OpenQASM string composite circuit given an instruction.
-    The given instruction should be the result of composite_circuit.to_instruction()."""
-
-    if instruction.definition is None:
-        raise ValueError(f'Instruction "{instruction.name}" is not defined.')
-
-    gate_parameters = ",".join(["param%i" % num for num in range(len(instruction.params))])
-    qubit_parameters = ",".join(["q%i" % num for num in range(instruction.num_qubits)])
-    composite_circuit_gates = ""
-
-    definition = instruction.definition
-    definition_bit_labels = {
-        bit: idx for bits in (definition.qubits, definition.clbits) for idx, bit in enumerate(bits)
-    }
-    for sub_instruction in definition:
-        sub_operation = sub_instruction.operation
-        escaped = _qasm_escape_name(sub_operation.name, "gate_")
-        if escaped != sub_operation.name:
-            sub_operation = sub_operation.copy(name=escaped)
-
-        gate_qargs = ",".join(
-            "q%i" % index
-            for index in [definition_bit_labels[qubit] for qubit in sub_instruction.qubits]
-        )
-        composite_circuit_gates += f"{sub_operation.qasm()} {gate_qargs}; "
-
-    if composite_circuit_gates:
-        composite_circuit_gates = composite_circuit_gates.rstrip(" ")
-
-    if gate_parameters:
-        qasm_string = "gate {}({}) {} {{ {} }}".format(
-            instruction.name,
-            gate_parameters,
-            qubit_parameters,
-            composite_circuit_gates,
-        )
-    else:
-        qasm_string = "gate {} {} {{ {} }}".format(
-            instruction.name,
-            qubit_parameters,
-            composite_circuit_gates,
-        )
-
-    return qasm_string
-
-
-def _insert_composite_gate_definition_qasm(
-    string_temp: str, existing_composite_circuits: List[Instruction], extension_lib: str
-) -> str:
-    """Insert composite gate definition OpenQASM2 code right after extension library in the header"""
-
-    gate_definition_string = ""
-
-    # Generate gate definition string
-    for instruction in existing_composite_circuits:
-        if hasattr(instruction, "_qasm_definition"):
-            qasm_string = instruction._qasm_definition
-        else:
-            qasm_string = _get_composite_circuit_qasm_from_instruction(instruction)
-        gate_definition_string += "\n" + qasm_string
-
-    string_temp = string_temp.replace(extension_lib, f"{extension_lib}{gate_definition_string}")
-    return string_temp
-
-
-def _bit_argument_conversion(specifier, bit_sequence, bit_set, type_):
-=======
 def _bit_argument_conversion(specifier, bit_sequence, bit_set, type_) -> list[Bit]:
->>>>>>> fe87015a
     """Get the list of bits referred to by the specifier ``specifier``.
 
     Valid types for ``specifier`` are integers, bits of the correct type (as given in ``type_``), or
