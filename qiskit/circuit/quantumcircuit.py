--- conflicted
+++ resolved
@@ -244,11 +244,7 @@
         self._clbits = []
 
         # Dict mapping Qubt or Clbit instances to tuple comprised of 0) the
-<<<<<<< HEAD
-        # corresponding index in circuit.{qubits,clbits} and a list of
-=======
         # corresponding index in circuit.{qubits,clbits} and 1) a list of
->>>>>>> 1324bf52
         # Register-int pairs for each Register containing the Bit and its index
         # within that register.
         self._qubit_indices = dict()
@@ -1293,11 +1289,7 @@
 
                 for idx, bit in enumerate(register):
                     if bit in self._qubit_indices:
-<<<<<<< HEAD
-                        self._qubit_indices[bit][1].append((register, idx))
-=======
                         self._qubit_indices[bit].registers.append((register, idx))
->>>>>>> 1324bf52
                     else:
                         self._qubits.append(bit)
                         self._qubit_indices[bit] = BitLocations(
@@ -1309,11 +1301,7 @@
 
                 for idx, bit in enumerate(register):
                     if bit in self._clbit_indices:
-<<<<<<< HEAD
-                        self._clbit_indices[bit][1].append((register, idx))
-=======
                         self._clbit_indices[bit].registers.append((register, idx))
->>>>>>> 1324bf52
                     else:
                         self._clbits.append(bit)
                         self._clbit_indices[bit] = BitLocations(
@@ -1334,10 +1322,6 @@
         for bit in bits:
             if isinstance(bit, AncillaQubit):
                 self._ancillas.append(bit)
-<<<<<<< HEAD
-                self._qubit_indices[bit] = BitLocations(len(self._ancillas) - 1, [])
-=======
->>>>>>> 1324bf52
             if isinstance(bit, Qubit):
                 self._qubits.append(bit)
                 self._qubit_indices[bit] = BitLocations(len(self._qubits) - 1, [])
@@ -1350,37 +1334,13 @@
                     "AncillaQubit, but was passed {}".format(bit)
                 )
 
-<<<<<<< HEAD
-    def find_bit(self, bit):
-        """Find locations in the circuit which can be used to reference a given Bit.
-=======
     def find_bit(self, bit: Bit) -> BitLocations:
         """Find locations in the circuit which can be used to reference a given :obj:`~Bit`.
->>>>>>> 1324bf52
 
         Args:
             bit (Bit): The bit to locate.
 
         Returns:
-<<<<<<< HEAD
-            namedtuple(int, List[Tuple(Register, Int)]): A 2-tuple. The first element
-               (index) contains the index at which the Bit can be found (in either
-               `.qubits`, `.clbits`, depending on its type). The second element (registers)
-               is a list of Register-index pairs with an entry for each Register
-               in the circuit which contains the Bit (and the index in the
-               Register at which it can be found).
-
-        Note: The circuit index of an AncillaQubit will be its index
-            QuantumCircuit.qubits, not QuantumCircuit.ancilla.
-
-        Raises:
-            CircuitError: If the supplied Bit was of an unknown type.
-            CircuitError: If the supplied Bit could not be found on the circuit.
-        """
-
-        try:
-            if isinstance(bit, (Qubit, AncillaQubit)):
-=======
             namedtuple(int, List[Tuple(Register, int)]): A 2-tuple. The first element (``index``)
                 contains the index at which the ``Bit`` can be found (in either
                 :obj:`~QuantumCircuit.qubits`, :obj:`~QuantumCircuit.clbits`, depending on its
@@ -1399,7 +1359,6 @@
 
         try:
             if isinstance(bit, Qubit):
->>>>>>> 1324bf52
                 return self._qubit_indices[bit]
             elif isinstance(bit, Clbit):
                 return self._clbit_indices[bit]
