# This code is part of Qiskit.
#
# (C) Copyright IBM 2017.
#
# This code is licensed under the Apache License, Version 2.0. You may
# obtain a copy of this license in the LICENSE.txt file in the root directory
# of this source tree or at http://www.apache.org/licenses/LICENSE-2.0.
#
# Any modifications or derivative works of this code must retain this
# copyright notice, and modified files need to carry a notice indicating
# that they have been altered from the originals.

# pylint: disable=bad-docstring-quotes,invalid-name

"""Quantum circuit object."""

import copy
import itertools
import functools
import numbers
import warnings
import multiprocessing as mp
from collections import OrderedDict, defaultdict
from typing import Union
import numpy as np
from qiskit.exceptions import QiskitError, MissingOptionalLibraryError
from qiskit.utils.multiprocessing import is_main_process
from qiskit.circuit.instruction import Instruction
from qiskit.circuit.gate import Gate
from qiskit.circuit.parameter import Parameter
from qiskit.circuit.exceptions import CircuitError
from qiskit.utils.deprecation import deprecate_function, deprecate_arguments
from .parameterexpression import ParameterExpression
from .quantumregister import QuantumRegister, Qubit, AncillaRegister, AncillaQubit
from .classicalregister import ClassicalRegister, Clbit
from .parametertable import ParameterTable, ParameterView
from .parametervector import ParameterVector, ParameterVectorElement
from .instructionset import InstructionSet
from .register import Register
from .bit import Bit
from .quantumcircuitdata import QuantumCircuitData
from .delay import Delay

try:
    import pygments
    from pygments.formatters import Terminal256Formatter  # pylint: disable=no-name-in-module
    from qiskit.qasm2.pygments import OpenQASMLexer  # pylint: disable=ungrouped-imports
    from qiskit.qasm2.pygments import QasmTerminalStyle  # pylint: disable=ungrouped-imports

    HAS_PYGMENTS = True
except Exception:  # pylint: disable=broad-except
    HAS_PYGMENTS = False


class QuantumCircuit:
    """Create a new circuit.

    A circuit is a list of instructions bound to some registers.

    Args:
        regs (list(:class:`Register`) or list(``int``) or list(list(:class:`Bit`))): The
            registers to be included in the circuit.

            * If a list of :class:`Register` objects, represents the :class:`QuantumRegister`
              and/or :class:`ClassicalRegister` objects to include in the circuit.

              For example:

                * ``QuantumCircuit(QuantumRegister(4))``
                * ``QuantumCircuit(QuantumRegister(4), ClassicalRegister(3))``
                * ``QuantumCircuit(QuantumRegister(4, 'qr0'), QuantumRegister(2, 'qr1'))``

            * If a list of ``int``, the amount of qubits and/or classical bits to include in
              the circuit. It can either be a single int for just the number of quantum bits,
              or 2 ints for the number of quantum bits and classical bits, respectively.

              For example:

                * ``QuantumCircuit(4) # A QuantumCircuit with 4 qubits``
                * ``QuantumCircuit(4, 3) # A QuantumCircuit with 4 qubits and 3 classical bits``

            * If a list of python lists containing :class:`Bit` objects, a collection of
              :class:`Bit` s to be added to the circuit.


        name (str): the name of the quantum circuit. If not set, an
            automatically generated string will be assigned.
        global_phase (float or ParameterExpression): The global phase of the circuit in radians.
        metadata (dict): Arbitrary key value metadata to associate with the
            circuit. This gets stored as free-form data in a dict in the
            :attr:`~qiskit.circuit.QuantumCircuit.metadata` attribute. It will
            not be directly used in the circuit.

    Raises:
        CircuitError: if the circuit name, if given, is not valid.

    Examples:

        Construct a simple Bell state circuit.

        .. jupyter-execute::

            from qiskit import QuantumCircuit

            qc = QuantumCircuit(2, 2)
            qc.h(0)
            qc.cx(0, 1)
            qc.measure([0, 1], [0, 1])
            qc.draw()

        Construct a 5-qubit GHZ circuit.

        .. jupyter-execute::

            from qiskit import QuantumCircuit

            qc = QuantumCircuit(5)
            qc.h(0)
            qc.cx(0, range(1, 5))
            qc.measure_all()

        Construct a 4-qubit Bernstein-Vazirani circuit using registers.

        .. jupyter-execute::

            from qiskit import QuantumRegister, ClassicalRegister, QuantumCircuit

            qr = QuantumRegister(3, 'q')
            anc = QuantumRegister(1, 'ancilla')
            cr = ClassicalRegister(3, 'c')
            qc = QuantumCircuit(qr, anc, cr)

            qc.x(anc[0])
            qc.h(anc[0])
            qc.h(qr[0:3])
            qc.cx(qr[0:3], anc[0])
            qc.h(qr[0:3])
            qc.barrier(qr)
            qc.measure(qr, cr)

            qc.draw()
    """

    instances = 0
    prefix = "circuit"

    # Class variable OPENQASM header
    header = "OPENQASM 2.0;"
    extension_lib = 'include "qelib1.inc";'

    def __init__(self, *regs, name=None, global_phase=0, metadata=None):
        if any(not isinstance(reg, (list, QuantumRegister, ClassicalRegister)) for reg in regs):
            # check if inputs are integers, but also allow e.g. 2.0

            try:
                valid_reg_size = all(reg == int(reg) for reg in regs)
            except (ValueError, TypeError):
                valid_reg_size = False

            if not valid_reg_size:
                raise CircuitError(
                    "Circuit args must be Registers or integers. (%s '%s' was "
                    "provided)" % ([type(reg).__name__ for reg in regs], regs)
                )

            regs = tuple(int(reg) for reg in regs)  # cast to int
        self._base_name = None
        if name is None:
            self._base_name = self.cls_prefix()
            self._name_update()
        elif not isinstance(name, str):
            raise CircuitError(
                "The circuit name should be a string " "(or None to auto-generate a name)."
            )
        else:
            self._base_name = name
            self.name = name
        self._increment_instances()

        # Data contains a list of instructions and their contexts,
        # in the order they were applied.
        self._data = []

        # This is a map of registers bound to this circuit, by name.
        self.qregs = []
        self.cregs = []
        self._qubits = []
        self._qubit_set = set()
        self._clbits = []
        self._clbit_set = set()

        self._ancillas = []
        self._calibrations = defaultdict(dict)
        self.add_register(*regs)

        # Parameter table tracks instructions with variable parameters.
        self._parameter_table = ParameterTable()

        # Cache to avoid re-sorting parameters
        self._parameters = None

        self._layout = None
        self._global_phase = 0
        self.global_phase = global_phase

        self.duration = None
        self.unit = "dt"
        if not isinstance(metadata, dict) and metadata is not None:
            raise TypeError("Only a dictionary or None is accepted for circuit metadata")
        self._metadata = metadata

    @property
    def data(self):
        """Return the circuit data (instructions and context).

        Returns:
            QuantumCircuitData: a list-like object containing the tuples for the circuit's data.

            Each tuple is in the format ``(instruction, qargs, cargs)``, where instruction is an
            Instruction (or subclass) object, qargs is a list of Qubit objects, and cargs is a
            list of Clbit objects.
        """
        return QuantumCircuitData(self)

    @property
    def calibrations(self):
        """Return calibration dictionary.

        The custom pulse definition of a given gate is of the form
            {'gate_name': {(qubits, params): schedule}}
        """
        return dict(self._calibrations)

    @calibrations.setter
    def calibrations(self, calibrations):
        """Set the circuit calibration data from a dictionary of calibration definition.

        Args:
            calibrations (dict): A dictionary of input in the format
                {'gate_name': {(qubits, gate_params): schedule}}
        """
        self._calibrations = defaultdict(dict, calibrations)

    @data.setter
    def data(self, data_input):
        """Sets the circuit data from a list of instructions and context.

        Args:
            data_input (list): A list of instructions with context
                in the format (instruction, qargs, cargs), where Instruction
                is an Instruction (or subclass) object, qargs is a list of
                Qubit objects, and cargs is a list of Clbit objects.
        """

        # If data_input is QuantumCircuitData(self), clearing self._data
        # below will also empty data_input, so make a shallow copy first.
        data_input = data_input.copy()
        self._data = []
        self._parameter_table = ParameterTable()

        for inst, qargs, cargs in data_input:
            self.append(inst, qargs, cargs)

    @property
    def metadata(self):
        """The user provided metadata associated with the circuit

        The metadata for the circuit is a user provided ``dict`` of metadata
        for the circuit. It will not be used to influence the execution or
        operation of the circuit, but it is expected to be passed between
        all transforms of the circuit (ie transpilation) and that providers will
        associate any circuit metadata with the results it returns from
        execution of that circuit.
        """
        return self._metadata

    @metadata.setter
    def metadata(self, metadata):
        """Update the circuit metadata"""
        if not isinstance(metadata, dict) and metadata is not None:
            raise TypeError("Only a dictionary or None is accepted for circuit metadata")
        self._metadata = metadata

    def __str__(self):
        return str(self.draw(output="text"))

    def __eq__(self, other):
        if not isinstance(other, QuantumCircuit):
            return False

        # TODO: remove the DAG from this function
        from qiskit.converters import circuit_to_dag

        return circuit_to_dag(self) == circuit_to_dag(other)

    @classmethod
    def _increment_instances(cls):
        cls.instances += 1

    @classmethod
    def cls_instances(cls):
        """Return the current number of instances of this class,
        useful for auto naming."""
        return cls.instances

    @classmethod
    def cls_prefix(cls):
        """Return the prefix to use for auto naming."""
        return cls.prefix

    def _name_update(self):
        """update name of instance using instance number"""
        if not is_main_process():
            pid_name = f"-{mp.current_process().pid}"
        else:
            pid_name = ""

        self.name = f"{self._base_name}-{self.cls_instances()}{pid_name}"

    def has_register(self, register):
        """
        Test if this circuit has the register r.

        Args:
            register (Register): a quantum or classical register.

        Returns:
            bool: True if the register is contained in this circuit.
        """
        has_reg = False
        if isinstance(register, QuantumRegister) and register in self.qregs:
            has_reg = True
        elif isinstance(register, ClassicalRegister) and register in self.cregs:
            has_reg = True
        return has_reg

    def reverse_ops(self):
        """Reverse the circuit by reversing the order of instructions.

        This is done by recursively reversing all instructions.
        It does not invert (adjoint) any gate.

        Returns:
            QuantumCircuit: the reversed circuit.

        Examples:

            input:
                 ┌───┐
            q_0: ┤ H ├─────■──────
                 └───┘┌────┴─────┐
            q_1: ─────┤ RX(1.57) ├
                      └──────────┘

            output:
                             ┌───┐
            q_0: ─────■──────┤ H ├
                 ┌────┴─────┐└───┘
            q_1: ┤ RX(1.57) ├─────
                 └──────────┘
        """
        reverse_circ = QuantumCircuit(
            self.qubits, self.clbits, *self.qregs, *self.cregs, name=self.name + "_reverse"
        )

        for inst, qargs, cargs in reversed(self.data):
            reverse_circ._append(inst.reverse_ops(), qargs, cargs)

        reverse_circ.duration = self.duration
        reverse_circ.unit = self.unit
        return reverse_circ

    def reverse_bits(self):
        """Return a circuit with the opposite order of wires.

        The circuit is "vertically" flipped. If a circuit is
        defined over multiple registers, the resulting circuit will have
        the same registers but with their order flipped.

        This method is useful for converting a circuit written in little-endian
        convention to the big-endian equivalent, and vice versa.

        Returns:
            QuantumCircuit: the circuit with reversed bit order.

        Examples:

            input:
                 ┌───┐
            q_0: ┤ H ├─────■──────
                 └───┘┌────┴─────┐
            q_1: ─────┤ RX(1.57) ├
                      └──────────┘

            output:
                      ┌──────────┐
            q_0: ─────┤ RX(1.57) ├
                 ┌───┐└────┬─────┘
            q_1: ┤ H ├─────■──────
                 └───┘
        """
        circ = QuantumCircuit(
            *reversed(self.qregs),
            *reversed(self.cregs),
            name=self.name,
            global_phase=self.global_phase,
        )
        num_qubits = self.num_qubits
        num_clbits = self.num_clbits
        old_qubits = self.qubits
        old_clbits = self.clbits
        new_qubits = circ.qubits
        new_clbits = circ.clbits

        for inst, qargs, cargs in self.data:
            new_qargs = [new_qubits[num_qubits - old_qubits.index(q) - 1] for q in qargs]
            new_cargs = [new_clbits[num_clbits - old_clbits.index(c) - 1] for c in cargs]
            circ._append(inst, new_qargs, new_cargs)
        return circ

    def inverse(self):
        """Invert (take adjoint of) this circuit.

        This is done by recursively inverting all gates.

        Returns:
            QuantumCircuit: the inverted circuit

        Raises:
            CircuitError: if the circuit cannot be inverted.

        Examples:

            input:
                 ┌───┐
            q_0: ┤ H ├─────■──────
                 └───┘┌────┴─────┐
            q_1: ─────┤ RX(1.57) ├
                      └──────────┘

            output:
                              ┌───┐
            q_0: ──────■──────┤ H ├
                 ┌─────┴─────┐└───┘
            q_1: ┤ RX(-1.57) ├─────
                 └───────────┘
        """
        inverse_circ = QuantumCircuit(
            self.qubits,
            self.clbits,
            *self.qregs,
            *self.cregs,
            name=self.name + "_dg",
            global_phase=-self.global_phase,
        )

        for inst, qargs, cargs in reversed(self._data):
            inverse_circ._append(inst.inverse(), qargs, cargs)
        return inverse_circ

    def repeat(self, reps):
        """Repeat this circuit ``reps`` times.

        Args:
            reps (int): How often this circuit should be repeated.

        Returns:
            QuantumCircuit: A circuit containing ``reps`` repetitions of this circuit.
        """
        repeated_circ = QuantumCircuit(
            self.qubits, self.clbits, *self.qregs, *self.cregs, name=self.name + f"**{reps}"
        )

        # benefit of appending instructions: decomposing shows the subparts, i.e. the power
        # is actually `reps` times this circuit, and it is currently much faster than `compose`.
        if reps > 0:
            try:  # try to append as gate if possible to not disallow to_gate
                inst = self.to_gate()
            except QiskitError:
                inst = self.to_instruction()
            for _ in range(reps):
                repeated_circ._append(inst, self.qubits, self.clbits)

        return repeated_circ

    def power(self, power, matrix_power=False):
        """Raise this circuit to the power of ``power``.

        If ``power`` is a positive integer and ``matrix_power`` is ``False``, this implementation
        defaults to calling ``repeat``. Otherwise, if the circuit is unitary, the matrix is
        computed to calculate the matrix power.

        Args:
            power (int): The power to raise this circuit to.
            matrix_power (bool): If True, the circuit is converted to a matrix and then the
                matrix power is computed. If False, and ``power`` is a positive integer,
                the implementation defaults to ``repeat``.

        Raises:
            CircuitError: If the circuit needs to be converted to a gate but it is not unitary.

        Returns:
            QuantumCircuit: A circuit implementing this circuit raised to the power of ``power``.
        """
        if power >= 0 and isinstance(power, numbers.Integral) and not matrix_power:
            return self.repeat(power)

        # attempt conversion to gate
        if self.num_parameters > 0:
            raise CircuitError(
                "Cannot raise a parameterized circuit to a non-positive power "
                "or matrix-power, please bind the free parameters: "
                "{}".format(self.parameters)
            )

        try:
            gate = self.to_gate()
        except QiskitError as ex:
            raise CircuitError(
                "The circuit contains non-unitary operations and cannot be "
                "controlled. Note that no qiskit.circuit.Instruction objects may "
                "be in the circuit for this operation."
            ) from ex

        power_circuit = QuantumCircuit(self.qubits, self.clbits, *self.qregs, *self.cregs)
        power_circuit.append(gate.power(power), list(range(gate.num_qubits)))
        return power_circuit

    def control(self, num_ctrl_qubits=1, label=None, ctrl_state=None):
        """Control this circuit on ``num_ctrl_qubits`` qubits.

        Args:
            num_ctrl_qubits (int): The number of control qubits.
            label (str): An optional label to give the controlled operation for visualization.
            ctrl_state (str or int): The control state in decimal or as a bitstring
                (e.g. '111'). If None, use ``2**num_ctrl_qubits - 1``.

        Returns:
            QuantumCircuit: The controlled version of this circuit.

        Raises:
            CircuitError: If the circuit contains a non-unitary operation and cannot be controlled.
        """
        try:
            gate = self.to_gate()
        except QiskitError as ex:
            raise CircuitError(
                "The circuit contains non-unitary operations and cannot be "
                "controlled. Note that no qiskit.circuit.Instruction objects may "
                "be in the circuit for this operation."
            ) from ex

        controlled_gate = gate.control(num_ctrl_qubits, label, ctrl_state)
        control_qreg = QuantumRegister(num_ctrl_qubits)
        controlled_circ = QuantumCircuit(
            control_qreg, self.qubits, *self.qregs, name=f"c_{self.name}"
        )
        controlled_circ.append(controlled_gate, controlled_circ.qubits)

        return controlled_circ

    @deprecate_function(
        "The QuantumCircuit.combine() method is being deprecated. "
        "Use the compose() method which is more flexible w.r.t "
        "circuit register compatibility."
    )
    def combine(self, rhs):
        """DEPRECATED - Returns rhs appended to self if self contains compatible registers.

        Two circuits are compatible if they contain the same registers
        or if they contain different registers with unique names. The
        returned circuit will contain all unique registers between both
        circuits.

        Return self + rhs as a new object.

        Args:
            rhs (QuantumCircuit): The quantum circuit to append to the right hand side.

        Returns:
            QuantumCircuit: Returns a new QuantumCircuit object

        Raises:
            QiskitError: if the rhs circuit is not compatible
        """
        # Check registers in LHS are compatible with RHS
        self._check_compatible_regs(rhs)

        # Make new circuit with combined registers
        combined_qregs = copy.deepcopy(self.qregs)
        combined_cregs = copy.deepcopy(self.cregs)

        for element in rhs.qregs:
            if element not in self.qregs:
                combined_qregs.append(element)
        for element in rhs.cregs:
            if element not in self.cregs:
                combined_cregs.append(element)
        circuit = QuantumCircuit(*combined_qregs, *combined_cregs)
        for instruction_context in itertools.chain(self.data, rhs.data):
            circuit._append(*instruction_context)
        circuit.global_phase = self.global_phase + rhs.global_phase

        for gate, cals in rhs.calibrations.items():
            for key, sched in cals.items():
                circuit.add_calibration(gate, qubits=key[0], schedule=sched, params=key[1])

        for gate, cals in self.calibrations.items():
            for key, sched in cals.items():
                circuit.add_calibration(gate, qubits=key[0], schedule=sched, params=key[1])

        return circuit

    @deprecate_function(
        "The QuantumCircuit.extend() method is being deprecated. Use the "
        "compose() (potentially with the inplace=True argument) and tensor() "
        "methods which are more flexible w.r.t circuit register compatibility."
    )
    def extend(self, rhs):
        """DEPRECATED - Append QuantumCircuit to the RHS if it contains compatible registers.

        Two circuits are compatible if they contain the same registers
        or if they contain different registers with unique names. The
        returned circuit will contain all unique registers between both
        circuits.

        Modify and return self.

        Args:
            rhs (QuantumCircuit): The quantum circuit to append to the right hand side.

        Returns:
            QuantumCircuit: Returns this QuantumCircuit object (which has been modified)

        Raises:
            QiskitError: if the rhs circuit is not compatible
        """
        # Check registers in LHS are compatible with RHS
        self._check_compatible_regs(rhs)

        # Add new registers
        for element in rhs.qregs:
            if element not in self.qregs:
                self.qregs.append(element)
                self._qubits += element[:]
                self._qubit_set.update(element[:])
        for element in rhs.cregs:
            if element not in self.cregs:
                self.cregs.append(element)
                self._clbits += element[:]
                self._clbit_set.update(element[:])

        # Copy the circuit data if rhs and self are the same, otherwise the data of rhs is
        # appended to both self and rhs resulting in an infinite loop
        data = rhs.data.copy() if rhs is self else rhs.data

        # Add new gates
        for instruction_context in data:
            self._append(*instruction_context)
        self.global_phase += rhs.global_phase

        for gate, cals in rhs.calibrations.items():
            for key, sched in cals.items():
                self.add_calibration(gate, qubits=key[0], schedule=sched, params=key[1])

        return self

    def compose(self, other, qubits=None, clbits=None, front=False, inplace=False):
        """Compose circuit with ``other`` circuit or instruction, optionally permuting wires.

        ``other`` can be narrower or of equal width to ``self``.

        Args:
            other (qiskit.circuit.Instruction or QuantumCircuit or BaseOperator):
                (sub)circuit to compose onto self.
            qubits (list[Qubit|int]): qubits of self to compose onto.
            clbits (list[Clbit|int]): clbits of self to compose onto.
            front (bool): If True, front composition will be performed (not implemented yet).
            inplace (bool): If True, modify the object. Otherwise return composed circuit.

        Returns:
            QuantumCircuit: the composed circuit (returns None if inplace==True).

        Raises:
            CircuitError: if composing on the front.
            QiskitError: if ``other`` is wider or there are duplicate edge mappings.

        Examples::

            lhs.compose(rhs, qubits=[3, 2], inplace=True)

            .. parsed-literal::

                            ┌───┐                   ┌─────┐                ┌───┐
                lqr_1_0: ───┤ H ├───    rqr_0: ──■──┤ Tdg ├    lqr_1_0: ───┤ H ├───────────────
                            ├───┤              ┌─┴─┐└─────┘                ├───┤
                lqr_1_1: ───┤ X ├───    rqr_1: ┤ X ├───────    lqr_1_1: ───┤ X ├───────────────
                         ┌──┴───┴──┐           └───┘                    ┌──┴───┴──┐┌───┐
                lqr_1_2: ┤ U1(0.1) ├  +                     =  lqr_1_2: ┤ U1(0.1) ├┤ X ├───────
                         └─────────┘                                    └─────────┘└─┬─┘┌─────┐
                lqr_2_0: ─────■─────                           lqr_2_0: ─────■───────■──┤ Tdg ├
                            ┌─┴─┐                                          ┌─┴─┐        └─────┘
                lqr_2_1: ───┤ X ├───                           lqr_2_1: ───┤ X ├───────────────
                            └───┘                                          └───┘
                lcr_0: 0 ═══════════                           lcr_0: 0 ═══════════════════════

                lcr_1: 0 ═══════════                           lcr_1: 0 ═══════════════════════

        """

        if inplace:
            dest = self
        else:
            dest = self.copy()

        if not isinstance(other, QuantumCircuit):
            if front:
                dest.data.insert(0, (other, qubits, clbits))
            else:
                dest.append(other, qargs=qubits, cargs=clbits)

            if inplace:
                return None
            return dest

        instrs = other.data

        if other.num_qubits > self.num_qubits or other.num_clbits > self.num_clbits:
            raise CircuitError(
                "Trying to compose with another QuantumCircuit " "which has more 'in' edges."
            )

        # number of qubits and clbits must match number in circuit or None
        identity_qubit_map = dict(zip(other.qubits, self.qubits))
        identity_clbit_map = dict(zip(other.clbits, self.clbits))

        if qubits is None:
            qubit_map = identity_qubit_map
        elif len(qubits) != len(other.qubits):
            raise CircuitError(
                "Number of items in qubits parameter does not"
                " match number of qubits in the circuit."
            )
        else:
            qubit_map = {
                other.qubits[i]: (self.qubits[q] if isinstance(q, int) else q)
                for i, q in enumerate(qubits)
            }
        if clbits is None:
            clbit_map = identity_clbit_map
        elif len(clbits) != len(other.clbits):
            raise CircuitError(
                "Number of items in clbits parameter does not"
                " match number of clbits in the circuit."
            )
        else:
            clbit_map = {
                other.clbits[i]: (self.clbits[c] if isinstance(c, int) else c)
                for i, c in enumerate(clbits)
            }

        edge_map = {**qubit_map, **clbit_map} or {**identity_qubit_map, **identity_clbit_map}

        mapped_instrs = []
        for instr, qargs, cargs in instrs:
            n_qargs = [edge_map[qarg] for qarg in qargs]
            n_cargs = [edge_map[carg] for carg in cargs]
            n_instr = instr.copy()

            if instr.condition is not None:
                from qiskit.dagcircuit import DAGCircuit  # pylint: disable=cyclic-import

                n_instr.condition = DAGCircuit._map_condition(edge_map, instr.condition, self.cregs)

            mapped_instrs.append((n_instr, n_qargs, n_cargs))

        if front:
            dest._data = mapped_instrs + dest._data
        else:
            dest._data += mapped_instrs

        if front:
            dest._parameter_table.clear()
            for instr, _, _ in dest._data:
                dest._update_parameter_table(instr)
        else:
            # just append new parameters
            for instr, _, _ in mapped_instrs:
                dest._update_parameter_table(instr)

        for gate, cals in other.calibrations.items():
            dest._calibrations[gate].update(cals)

        dest.global_phase += other.global_phase

        if inplace:
            return None

        return dest

    def tensor(self, other, inplace=False):
        """Tensor ``self`` with ``other``.

        Remember that in the little-endian convention the leftmost operation will be at the bottom
        of the circuit. See also
        [the docs](qiskit.org/documentation/tutorials/circuits/3_summary_of_quantum_operations.html)
        for more information.

        .. parsed-literal::

                 ┌────────┐        ┌─────┐          ┌─────┐
            q_0: ┤ bottom ├ ⊗ q_0: ┤ top ├  = q_0: ─┤ top ├──
                 └────────┘        └─────┘         ┌┴─────┴─┐
                                              q_1: ┤ bottom ├
                                                   └────────┘

        Args:
            other (QuantumCircuit): The other circuit to tensor this circuit with.
            inplace (bool): If True, modify the object. Otherwise return composed circuit.

        Examples:

            .. jupyter-execute::

                from qiskit import QuantumCircuit
                top = QuantumCircuit(1)
                top.x(0);
                bottom = QuantumCircuit(2)
                bottom.cry(0.2, 0, 1);
                tensored = bottom.tensor(top)
                print(tensored.draw())

        Returns:
            QuantumCircuit: The tensored circuit (returns None if inplace==True).
        """
        num_qubits = self.num_qubits + other.num_qubits
        num_clbits = self.num_clbits + other.num_clbits

        # If a user defined both circuits with via register sizes and not with named registers
        # (e.g. QuantumCircuit(2, 2)) then we have a naming collision, as the registers are by
        # default called "q" resp. "c". To still allow tensoring we define new registers of the
        # correct sizes.
        if (
            len(self.qregs) == len(other.qregs) == 1
            and self.qregs[0].name == other.qregs[0].name == "q"
        ):
            # check if classical registers are in the circuit
            if num_clbits > 0:
                dest = QuantumCircuit(num_qubits, num_clbits)
            else:
                dest = QuantumCircuit(num_qubits)

        # handle case if ``measure_all`` was called on both circuits, in which case the
        # registers are both named "meas"
        elif (
            len(self.cregs) == len(other.cregs) == 1
            and self.cregs[0].name == other.cregs[0].name == "meas"
        ):
            cr = ClassicalRegister(self.num_clbits + other.num_clbits, "meas")
            dest = QuantumCircuit(*other.qregs, *self.qregs, cr)

        # Now we don't have to handle any more cases arising from special implicit naming
        else:
            dest = QuantumCircuit(
                other.qubits,
                self.qubits,
                other.clbits,
                self.clbits,
                *other.qregs,
                *self.qregs,
                *other.cregs,
                *self.cregs,
            )

        # compose self onto the output, and then other
        dest.compose(other, range(other.num_qubits), range(other.num_clbits), inplace=True)
        dest.compose(
            self,
            range(other.num_qubits, num_qubits),
            range(other.num_clbits, num_clbits),
            inplace=True,
        )

        # Replace information from tensored circuit into self when inplace = True
        if inplace:
            self.__dict__.update(dest.__dict__)
            return None
        return dest

    @property
    def qubits(self):
        """
        Returns a list of quantum bits in the order that the registers were added.
        """
        return self._qubits

    @property
    def clbits(self):
        """
        Returns a list of classical bits in the order that the registers were added.
        """
        return self._clbits

    @property
    def ancillas(self):
        """
        Returns a list of ancilla bits in the order that the registers were added.
        """
        return self._ancillas

    @deprecate_function(
        "The QuantumCircuit.__add__() method is being deprecated."
        "Use the compose() method which is more flexible w.r.t "
        "circuit register compatibility."
    )
    def __add__(self, rhs):
        """Overload + to implement self.combine."""
        return self.combine(rhs)

    @deprecate_function(
        "The QuantumCircuit.__iadd__() method is being deprecated. Use the "
        "compose() (potentially with the inplace=True argument) and tensor() "
        "methods which are more flexible w.r.t circuit register compatibility."
    )
    def __iadd__(self, rhs):
        """Overload += to implement self.extend."""
        return self.extend(rhs)

    def __and__(self, rhs):
        """Overload & to implement self.compose."""
        return self.compose(rhs)

    def __iand__(self, rhs):
        """Overload &= to implement self.compose in place."""
        self.compose(rhs, inplace=True)
        return self

    def __xor__(self, top):
        """Overload ^ to implement self.tensor."""
        return self.tensor(top)

    def __ixor__(self, top):
        """Overload ^= to implement self.tensor in place."""
        self.tensor(top, inplace=True)
        return self

    def __len__(self):
        """Return number of operations in circuit."""
        return len(self._data)

    def __getitem__(self, item):
        """Return indexed operation."""
        return self._data[item]

    @staticmethod
    def cast(value, _type):
        """Best effort to cast value to type. Otherwise, returns the value."""
        try:
            return _type(value)
        except (ValueError, TypeError):
            return value

    @staticmethod
    def _bit_argument_conversion(bit_representation, in_array):
        ret = None
        try:
            if isinstance(bit_representation, Bit):
                # circuit.h(qr[0]) -> circuit.h([qr[0]])
                ret = [bit_representation]
            elif isinstance(bit_representation, Register):
                # circuit.h(qr) -> circuit.h([qr[0], qr[1]])
                ret = bit_representation[:]
            elif isinstance(QuantumCircuit.cast(bit_representation, int), int):
                # circuit.h(0) -> circuit.h([qr[0]])
                ret = [in_array[bit_representation]]
            elif isinstance(bit_representation, slice):
                # circuit.h(slice(0,2)) -> circuit.h([qr[0], qr[1]])
                ret = in_array[bit_representation]
            elif isinstance(bit_representation, list) and all(
                isinstance(bit, Bit) for bit in bit_representation
            ):
                # circuit.h([qr[0], qr[1]]) -> circuit.h([qr[0], qr[1]])
                ret = bit_representation
            elif isinstance(QuantumCircuit.cast(bit_representation, list), (range, list)):
                # circuit.h([0, 1])     -> circuit.h([qr[0], qr[1]])
                # circuit.h(range(0,2)) -> circuit.h([qr[0], qr[1]])
                # circuit.h([qr[0],1])  -> circuit.h([qr[0], qr[1]])
                ret = [
                    index if isinstance(index, Bit) else in_array[index]
                    for index in bit_representation
                ]
            else:
                raise CircuitError(
                    f"Not able to expand a {bit_representation} ({type(bit_representation)})"
                )
        except IndexError as ex:
            raise CircuitError("Index out of range.") from ex
        except TypeError as ex:
            raise CircuitError(
                f"Type error handling {bit_representation} ({type(bit_representation)})"
            ) from ex
        return ret

    def qbit_argument_conversion(self, qubit_representation):
        """
        Converts several qubit representations (such as indexes, range, etc.)
        into a list of qubits.

        Args:
            qubit_representation (Object): representation to expand

        Returns:
            List(tuple): Where each tuple is a qubit.
        """
        return QuantumCircuit._bit_argument_conversion(qubit_representation, self.qubits)

    def cbit_argument_conversion(self, clbit_representation):
        """
        Converts several classical bit representations (such as indexes, range, etc.)
        into a list of classical bits.

        Args:
            clbit_representation (Object): representation to expand

        Returns:
            List(tuple): Where each tuple is a classical bit.
        """
        return QuantumCircuit._bit_argument_conversion(clbit_representation, self.clbits)

    def append(self, instruction, qargs=None, cargs=None):
        """Append one or more instructions to the end of the circuit, modifying
        the circuit in place. Expands qargs and cargs.

        Args:
            instruction (qiskit.circuit.Instruction): Instruction instance to append
            qargs (list(argument)): qubits to attach instruction to
            cargs (list(argument)): clbits to attach instruction to

        Returns:
            qiskit.circuit.Instruction: a handle to the instruction that was just added

        Raises:
            CircuitError: if object passed is a subclass of Instruction
            CircuitError: if object passed is neither subclass nor an instance of Instruction
        """
        # Convert input to instruction
        if not isinstance(instruction, Instruction) and not hasattr(instruction, "to_instruction"):
            if issubclass(instruction, Instruction):
                raise CircuitError(
                    "Object is a subclass of Instruction, please add () to "
                    "pass an instance of this object."
                )

            raise CircuitError(
                "Object to append must be an Instruction or " "have a to_instruction() method."
            )
        if not isinstance(instruction, Instruction) and hasattr(instruction, "to_instruction"):
            instruction = instruction.to_instruction()

        # Make copy of parameterized gate instances
        if hasattr(instruction, "params"):
            is_parameter = any(isinstance(param, Parameter) for param in instruction.params)
            if is_parameter:
                instruction = copy.deepcopy(instruction)

        expanded_qargs = [self.qbit_argument_conversion(qarg) for qarg in qargs or []]
        expanded_cargs = [self.cbit_argument_conversion(carg) for carg in cargs or []]

        instructions = InstructionSet()
        for (qarg, carg) in instruction.broadcast_arguments(expanded_qargs, expanded_cargs):
            instructions.add(self._append(instruction, qarg, carg), qarg, carg)
        return instructions

    def _append(self, instruction, qargs, cargs):
        """Append an instruction to the end of the circuit, modifying
        the circuit in place.

        Args:
            instruction (Instruction or Operator): Instruction instance to append
            qargs (list(tuple)): qubits to attach instruction to
            cargs (list(tuple)): clbits to attach instruction to

        Returns:
            Instruction: a handle to the instruction that was just added

        Raises:
            CircuitError: if the gate is of a different shape than the wires
                it is being attached to.
        """
        if not isinstance(instruction, Instruction):
            raise CircuitError("object is not an Instruction.")

        # do some compatibility checks
        self._check_dups(qargs)
        self._check_qargs(qargs)
        self._check_cargs(cargs)

        # add the instruction onto the given wires
        instruction_context = instruction, qargs, cargs
        self._data.append(instruction_context)

        self._update_parameter_table(instruction)

        # mark as normal circuit if a new instruction is added
        self.duration = None
        self.unit = "dt"

        return instruction

    def _update_parameter_table(self, instruction):

        for param_index, param in enumerate(instruction.params):
            if isinstance(param, ParameterExpression):
                current_parameters = self._parameter_table

                for parameter in param.parameters:
                    if parameter in current_parameters:
                        if not self._check_dup_param_spec(
                            self._parameter_table[parameter], instruction, param_index
                        ):
                            self._parameter_table[parameter].append((instruction, param_index))
                    else:
                        if parameter.name in self._parameter_table.get_names():
                            raise CircuitError(
                                f"Name conflict on adding parameter: {parameter.name}"
                            )
                        self._parameter_table[parameter] = [(instruction, param_index)]

                        # clear cache if new parameter is added
                        self._parameters = None

        return instruction

    def _check_dup_param_spec(self, parameter_spec_list, instruction, param_index):
        for spec in parameter_spec_list:
            if spec[0] is instruction and spec[1] == param_index:
                return True
        return False

    def add_register(self, *regs):
        """Add registers."""
        if not regs:
            return

        if any(isinstance(reg, int) for reg in regs):
            # QuantumCircuit defined without registers
            if len(regs) == 1 and isinstance(regs[0], int):
                # QuantumCircuit with anonymous quantum wires e.g. QuantumCircuit(2)
                regs = (QuantumRegister(regs[0], "q"),)
            elif len(regs) == 2 and all(isinstance(reg, int) for reg in regs):
                # QuantumCircuit with anonymous wires e.g. QuantumCircuit(2, 3)
                regs = (QuantumRegister(regs[0], "q"), ClassicalRegister(regs[1], "c"))
            else:
                raise CircuitError(
                    "QuantumCircuit parameters can be Registers or Integers."
                    " If Integers, up to 2 arguments. QuantumCircuit was called"
                    " with %s." % (regs,)
                )

        for register in regs:
            if isinstance(register, Register) and any(
                register.name == reg.name for reg in self.qregs + self.cregs
            ):
                raise CircuitError('register name "%s" already exists' % register.name)

            if isinstance(register, AncillaRegister):
                self._ancillas.extend(register)

            if isinstance(register, QuantumRegister):
                self.qregs.append(register)
                new_bits = [bit for bit in register if bit not in self._qubit_set]
                self._qubits.extend(new_bits)
                self._qubit_set.update(new_bits)
            elif isinstance(register, ClassicalRegister):
                self.cregs.append(register)
                new_bits = [bit for bit in register if bit not in self._clbit_set]
                self._clbits.extend(new_bits)
                self._clbit_set.update(new_bits)
            elif isinstance(register, list):
                self.add_bits(register)
            else:
                raise CircuitError("expected a register")

    def add_bits(self, bits):
        """Add Bits to the circuit."""
        duplicate_bits = set(self.qubits + self.clbits).intersection(bits)
        if duplicate_bits:
            raise CircuitError(
                "Attempted to add bits found already in circuit: " "{}".format(duplicate_bits)
            )

        for bit in bits:
            if isinstance(bit, AncillaQubit):
                self._ancillas.append(bit)

            if isinstance(bit, Qubit):
                self._qubits.append(bit)
                self._qubit_set.add(bit)
            elif isinstance(bit, Clbit):
                self._clbits.append(bit)
                self._clbit_set.add(bit)
            else:
                raise CircuitError(
                    "Expected an instance of Qubit, Clbit, or "
                    "AncillaQubit, but was passed {}".format(bit)
                )

    def _check_dups(self, qubits):
        """Raise exception if list of qubits contains duplicates."""
        squbits = set(qubits)
        if len(squbits) != len(qubits):
            raise CircuitError("duplicate qubit arguments")

    def _check_qargs(self, qargs):
        """Raise exception if a qarg is not in this circuit or bad format."""
        if not all(isinstance(i, Qubit) for i in qargs):
            raise CircuitError("qarg is not a Qubit")
        if not set(qargs).issubset(self._qubit_set):
            raise CircuitError("qargs not in this circuit")

    def _check_cargs(self, cargs):
        """Raise exception if clbit is not in this circuit or bad format."""
        if not all(isinstance(i, Clbit) for i in cargs):
            raise CircuitError("carg is not a Clbit")
        if not set(cargs).issubset(self._clbit_set):
            raise CircuitError("cargs not in this circuit")

    def to_instruction(self, parameter_map=None, label=None):
        """Create an Instruction out of this circuit.

        Args:
            parameter_map(dict): For parameterized circuits, a mapping from
               parameters in the circuit to parameters to be used in the
               instruction. If None, existing circuit parameters will also
               parameterize the instruction.
            label (str): Optional gate label.

        Returns:
            qiskit.circuit.Instruction: a composite instruction encapsulating this circuit
            (can be decomposed back)
        """
        from qiskit.converters.circuit_to_instruction import circuit_to_instruction

        return circuit_to_instruction(self, parameter_map, label=label)

    def to_gate(self, parameter_map=None, label=None):
        """Create a Gate out of this circuit.

        Args:
            parameter_map(dict): For parameterized circuits, a mapping from
               parameters in the circuit to parameters to be used in the
               gate. If None, existing circuit parameters will also
               parameterize the gate.
            label (str): Optional gate label.

        Returns:
            Gate: a composite gate encapsulating this circuit
            (can be decomposed back)
        """
        from qiskit.converters.circuit_to_gate import circuit_to_gate

        return circuit_to_gate(self, parameter_map, label=label)

    def decompose(self):
        """Call a decomposition pass on this circuit,
        to decompose one level (shallow decompose).

        Returns:
            QuantumCircuit: a circuit one level decomposed
        """
        # pylint: disable=cyclic-import
        from qiskit.transpiler.passes.basis.decompose import Decompose
        from qiskit.converters.circuit_to_dag import circuit_to_dag
        from qiskit.converters.dag_to_circuit import dag_to_circuit

        pass_ = Decompose()
        decomposed_dag = pass_.run(circuit_to_dag(self))
        return dag_to_circuit(decomposed_dag)

    def _check_compatible_regs(self, rhs):
        """Raise exception if the circuits are defined on incompatible registers"""
        list1 = self.qregs + self.cregs
        list2 = rhs.qregs + rhs.cregs
        for element1 in list1:
            for element2 in list2:
                if element2.name == element1.name:
                    if element1 != element2:
                        raise CircuitError(
                            "circuits are not compatible:"
                            f" registers {element1} and {element2} not compatible"
                        )

    @staticmethod
    def _get_composite_circuit_qasm_from_instruction(instruction):
        """Returns OpenQASM string composite circuit given an instruction.
        The given instruction should be the result of composite_circuit.to_instruction()."""

        gate_parameters = ",".join(["param%i" % num for num in range(len(instruction.params))])
        qubit_parameters = ",".join(["q%i" % num for num in range(instruction.num_qubits)])
        composite_circuit_gates = ""

        definition = instruction.definition
        definition_bit_labels = {
            bit: idx
            for bits in (definition.qubits, definition.clbits)
            for idx, bit in enumerate(bits)
        }
        for data, qargs, _ in definition:
            gate_qargs = ",".join(
                ["q%i" % index for index in [definition_bit_labels[qubit] for qubit in qargs]]
            )
            composite_circuit_gates += f"{data.qasm()} {gate_qargs}; "

        if composite_circuit_gates:
            composite_circuit_gates = composite_circuit_gates.rstrip(" ")

        if gate_parameters:
            qasm_string = "gate %s(%s) %s { %s }" % (
                instruction.name,
                gate_parameters,
                qubit_parameters,
                composite_circuit_gates,
            )
        else:
            qasm_string = "gate %s %s { %s }" % (
                instruction.name,
                qubit_parameters,
                composite_circuit_gates,
            )

        return qasm_string

    def qasm(self, formatted=False, filename=None, encoding=None):
        """Return OpenQASM string.

        Args:
            formatted (bool): Return formatted Qasm string.
            filename (str): Save Qasm to file with name 'filename'.
            encoding (str): Optionally specify the encoding to use for the
                output file if ``filename`` is specified. By default this is
                set to the system's default encoding (ie whatever
                ``locale.getpreferredencoding()`` returns) and can be set to
                any valid codec or alias from stdlib's
                `codec module <https://docs.python.org/3/library/codecs.html#standard-encodings>`__

        Returns:
            str: If formatted=False.

        Raises:
            MissingOptionalLibraryError: If pygments is not installed and ``formatted`` is
                ``True``.
            QasmError: If circuit has free parameters.
        """
        warnings.warn(
            """qasm() is deprecated, use
                      qiskit.qasm2.functions.export(qc=qc,
                                                    formatted=formatted,
                                                    filename=filename)
                      instead""",
            DeprecationWarning,
        )
        from qiskit.qasm2.functions import dump

        ret_str = dump(self, filename=filename)
<<<<<<< HEAD
=======

>>>>>>> 68a40308
        if formatted:
            if not HAS_PYGMENTS:
                raise MissingOptionalLibraryError(
                    libname="pygments>2.4",
                    name="formatted QASM output",
                    pip_install="pip install pygments",
                )
            code = pygments.highlight(
                ret_str, OpenQASMLexer(), Terminal256Formatter(style=QasmTerminalStyle)
            )
            print(code)
            return None
        else:
            return ret_str

    def draw(
        self,
        output=None,
        scale=None,
        filename=None,
        style=None,
        interactive=False,
        plot_barriers=True,
        reverse_bits=False,
        justify=None,
        vertical_compression="medium",
        idle_wires=True,
        with_layout=True,
        fold=None,
        ax=None,
        initial_state=False,
        cregbundle=True,
    ):
        """Draw the quantum circuit. Use the output parameter to choose the drawing format:

        **text**: ASCII art TextDrawing that can be printed in the console.

        **matplotlib**: images with color rendered purely in Python.

        **latex**: high-quality images compiled via latex.

        **latex_source**: raw uncompiled latex output.

        Args:
            output (str): select the output method to use for drawing the circuit.
                Valid choices are ``text``, ``mpl``, ``latex``, ``latex_source``.
                By default the `text` drawer is used unless the user config file
                (usually ``~/.qiskit/settings.conf``) has an alternative backend set
                as the default. For example, ``circuit_drawer = latex``. If the output
                kwarg is set, that backend will always be used over the default in
                the user config file.
            scale (float): scale of image to draw (shrink if < 1.0). Only used by
                the `mpl`, `latex` and `latex_source` outputs. Defaults to 1.0.
            filename (str): file path to save image to. Defaults to None.
            style (dict or str): dictionary of style or file name of style json file.
                This option is only used by the `mpl` or `latex` output type.
                If `style` is a str, it is used as the path to a json file
                which contains a style dict. The file will be opened, parsed, and
                then any style elements in the dict will replace the default values
                in the input dict. A file to be loaded must end in ``.json``, but
                the name entered here can omit ``.json``. For example,
                ``style='iqx.json'`` or ``style='iqx'``.
                If `style` is a dict and the ``'name'`` key is set, that name
                will be used to load a json file, followed by loading the other
                items in the style dict. For example, ``style={'name': 'iqx'}``.
                If `style` is not a str and `name` is not a key in the style dict,
                then the default value from the user config file (usually
                ``~/.qiskit/settings.conf``) will be used, for example,
                ``circuit_mpl_style = iqx``.
                If none of these are set, the `default` style will be used.
                The search path for style json files can be specified in the user
                config, for example,
                ``circuit_mpl_style_path = /home/user/styles:/home/user``.
                See: :class:`~qiskit.visualization.qcstyle.DefaultStyle` for more
                information on the contents.
            interactive (bool): when set to true, show the circuit in a new window
                (for `mpl` this depends on the matplotlib backend being used
                supporting this). Note when used with either the `text` or the
                `latex_source` output type this has no effect and will be silently
                ignored. Defaults to False.
            reverse_bits (bool): when set to True, reverse the bit order inside
                registers for the output visualization. Defaults to False.
            plot_barriers (bool): enable/disable drawing barriers in the output
                circuit. Defaults to True.
            justify (string): options are ``left``, ``right`` or ``none``. If
                anything else is supplied, it defaults to left justified. It refers
                to where gates should be placed in the output circuit if there is
                an option. ``none`` results in each gate being placed in its own
                column.
            vertical_compression (string): ``high``, ``medium`` or ``low``. It
                merges the lines generated by the `text` output so the drawing
                will take less vertical room.  Default is ``medium``. Only used by
                the `text` output, will be silently ignored otherwise.
            idle_wires (bool): include idle wires (wires with no circuit elements)
                in output visualization. Default is True.
            with_layout (bool): include layout information, with labels on the
                physical layout. Default is True.
            fold (int): sets pagination. It can be disabled using -1. In `text`,
                sets the length of the lines. This is useful when the drawing does
                not fit in the console. If None (default), it will try to guess the
                console width using ``shutil.get_terminal_size()``. However, if
                running in jupyter, the default line length is set to 80 characters.
                In `mpl`, it is the number of (visual) layers before folding.
                Default is 25.
            ax (matplotlib.axes.Axes): Only used by the `mpl` backend. An optional
                Axes object to be used for the visualization output. If none is
                specified, a new matplotlib Figure will be created and used.
                Additionally, if specified there will be no returned Figure since
                it is redundant.
            initial_state (bool): optional. Adds ``|0>`` in the beginning of the wire.
                Default is False.
            cregbundle (bool): optional. If set True, bundle classical registers.
                Default is True.

        Returns:
            :class:`TextDrawing` or :class:`matplotlib.figure` or :class:`PIL.Image` or
            :class:`str`:

            * `TextDrawing` (output='text')
                A drawing that can be printed as ascii art.
            * `matplotlib.figure.Figure` (output='mpl')
                A matplotlib figure object for the circuit diagram.
            * `PIL.Image` (output='latex')
                An in-memory representation of the image of the circuit diagram.
            * `str` (output='latex_source')
                The LaTeX source code for visualizing the circuit diagram.

        Raises:
            VisualizationError: when an invalid output method is selected
            ImportError: when the output methods requires non-installed libraries.

        Example:
            .. jupyter-execute::

                from qiskit import QuantumRegister, ClassicalRegister, QuantumCircuit
                from qiskit.tools.visualization import circuit_drawer
                q = QuantumRegister(1)
                c = ClassicalRegister(1)
                qc = QuantumCircuit(q, c)
                qc.h(q)
                qc.measure(q, c)
                qc.draw(output='mpl', style={'backgroundcolor': '#EEEEEE'})
        """

        # pylint: disable=cyclic-import
        from qiskit.visualization import circuit_drawer

        return circuit_drawer(
            self,
            scale=scale,
            filename=filename,
            style=style,
            output=output,
            interactive=interactive,
            plot_barriers=plot_barriers,
            reverse_bits=reverse_bits,
            justify=justify,
            vertical_compression=vertical_compression,
            idle_wires=idle_wires,
            with_layout=with_layout,
            fold=fold,
            ax=ax,
            initial_state=initial_state,
            cregbundle=cregbundle,
        )

    def size(self):
        """Returns total number of gate operations in circuit.

        Returns:
            int: Total number of gate operations.
        """
        gate_ops = 0
        for instr, _, _ in self._data:
            if not instr._directive:
                gate_ops += 1
        return gate_ops

    def depth(self):
        """Return circuit depth (i.e., length of critical path).
        This does not include compiler or simulator directives
        such as 'barrier' or 'snapshot'.

        Returns:
            int: Depth of circuit.

        Notes:
            The circuit depth and the DAG depth need not be the
            same.
        """
        # Assign each bit in the circuit a unique integer
        # to index into op_stack.
        bit_indices = {bit: idx for idx, bit in enumerate(self.qubits + self.clbits)}

        # If no bits, return 0
        if not bit_indices:
            return 0

        # A list that holds the height of each qubit
        # and classical bit.
        op_stack = [0] * len(bit_indices)

        # Here we are playing a modified version of
        # Tetris where we stack gates, but multi-qubit
        # gates, or measurements have a block for each
        # qubit or cbit that are connected by a virtual
        # line so that they all stacked at the same depth.
        # Conditional gates act on all cbits in the register
        # they are conditioned on.
        # We treat barriers or snapshots different as
        # They are transpiler and simulator directives.
        # The max stack height is the circuit depth.
        for instr, qargs, cargs in self._data:
            levels = []
            reg_ints = []
            # If count then add one to stack heights
            count = True
            if instr._directive:
                count = False
            for ind, reg in enumerate(qargs + cargs):
                # Add to the stacks of the qubits and
                # cbits used in the gate.
                reg_ints.append(bit_indices[reg])
                if count:
                    levels.append(op_stack[reg_ints[ind]] + 1)
                else:
                    levels.append(op_stack[reg_ints[ind]])
            # Assuming here that there is no conditional
            # snapshots or barriers ever.
            if instr.condition:
                # Controls operate over all bits of a classical register
                # or over a single bit
                if isinstance(instr.condition[0], Clbit):
                    condition_bits = [instr.condition[0]]
                else:
                    condition_bits = instr.condition[0]
                for cbit in condition_bits:
                    idx = bit_indices[cbit]
                    if idx not in reg_ints:
                        reg_ints.append(idx)
                        levels.append(op_stack[idx] + 1)

            max_level = max(levels)
            for ind in reg_ints:
                op_stack[ind] = max_level

        return max(op_stack)

    def width(self):
        """Return number of qubits plus clbits in circuit.

        Returns:
            int: Width of circuit.

        """
        return len(self.qubits) + len(self.clbits)

    @property
    def num_qubits(self):
        """Return number of qubits."""
        return len(self.qubits)

    @property
    def num_ancillas(self):
        """Return the number of ancilla qubits."""
        return len(self.ancillas)

    @property
    def num_clbits(self):
        """Return number of classical bits."""
        return len(self.clbits)

    def count_ops(self):
        """Count each operation kind in the circuit.

        Returns:
            OrderedDict: a breakdown of how many operations of each kind, sorted by amount.
        """
        count_ops = {}
        for instr, _, _ in self._data:
            count_ops[instr.name] = count_ops.get(instr.name, 0) + 1
        return OrderedDict(sorted(count_ops.items(), key=lambda kv: kv[1], reverse=True))

    def num_nonlocal_gates(self):
        """Return number of non-local gates (i.e. involving 2+ qubits).

        Conditional nonlocal gates are also included.
        """
        multi_qubit_gates = 0
        for instr, _, _ in self._data:
            if instr.num_qubits > 1 and not instr._directive:
                multi_qubit_gates += 1
        return multi_qubit_gates

    def num_connected_components(self, unitary_only=False):
        """How many non-entangled subcircuits can the circuit be factored to.

        Args:
            unitary_only (bool): Compute only unitary part of graph.

        Returns:
            int: Number of connected components in circuit.
        """
        # Convert registers to ints (as done in depth).
        bits = self.qubits if unitary_only else (self.qubits + self.clbits)
        bit_indices = {bit: idx for idx, bit in enumerate(bits)}

        # Start with each qubit or cbit being its own subgraph.
        sub_graphs = [[bit] for bit in range(len(bit_indices))]

        num_sub_graphs = len(sub_graphs)

        # Here we are traversing the gates and looking to see
        # which of the sub_graphs the gate joins together.
        for instr, qargs, cargs in self._data:
            if unitary_only:
                args = qargs
                num_qargs = len(args)
            else:
                args = qargs + cargs
                num_qargs = len(args) + (1 if instr.condition else 0)

            if num_qargs >= 2 and not instr._directive:
                graphs_touched = []
                num_touched = 0
                # Controls necessarily join all the cbits in the
                # register that they use.
                if instr.condition and not unitary_only:
                    if isinstance(instr.condition[0], Clbit):
                        condition_bits = [instr.condition[0]]
                    else:
                        condition_bits = instr.condition[0]
                    for bit in condition_bits:
                        idx = bit_indices[bit]
                        for k in range(num_sub_graphs):
                            if idx in sub_graphs[k]:
                                graphs_touched.append(k)
                                break

                for item in args:
                    reg_int = bit_indices[item]
                    for k in range(num_sub_graphs):
                        if reg_int in sub_graphs[k]:
                            if k not in graphs_touched:
                                graphs_touched.append(k)
                                break

                graphs_touched = list(set(graphs_touched))
                num_touched = len(graphs_touched)

                # If the gate touches more than one subgraph
                # join those graphs together and return
                # reduced number of subgraphs
                if num_touched > 1:
                    connections = []
                    for idx in graphs_touched:
                        connections.extend(sub_graphs[idx])
                    _sub_graphs = []
                    for idx in range(num_sub_graphs):
                        if idx not in graphs_touched:
                            _sub_graphs.append(sub_graphs[idx])
                    _sub_graphs.append(connections)
                    sub_graphs = _sub_graphs
                    num_sub_graphs -= num_touched - 1
            # Cannot go lower than one so break
            if num_sub_graphs == 1:
                break
        return num_sub_graphs

    def num_unitary_factors(self):
        """Computes the number of tensor factors in the unitary
        (quantum) part of the circuit only.
        """
        return self.num_connected_components(unitary_only=True)

    def num_tensor_factors(self):
        """Computes the number of tensor factors in the unitary
        (quantum) part of the circuit only.

        Notes:
            This is here for backwards compatibility, and will be
            removed in a future release of Qiskit. You should call
            `num_unitary_factors` instead.
        """
        return self.num_unitary_factors()

    def copy(self, name=None):
        """Copy the circuit.

        Args:
          name (str): name to be given to the copied circuit. If None, then the name stays the same

        Returns:
          QuantumCircuit: a deepcopy of the current circuit, with the specified name
        """
        cpy = copy.copy(self)
        # copy registers correctly, in copy.copy they are only copied via reference
        cpy.qregs = self.qregs.copy()
        cpy.cregs = self.cregs.copy()
        cpy._qubits = self._qubits.copy()
        cpy._clbits = self._clbits.copy()
        cpy._qubit_set = self._qubit_set.copy()
        cpy._clbit_set = self._clbit_set.copy()

        instr_instances = {id(instr): instr for instr, _, __ in self._data}

        instr_copies = {id_: instr.copy() for id_, instr in instr_instances.items()}

        cpy._parameter_table = ParameterTable(
            {
                param: [
                    (instr_copies[id(instr)], param_index)
                    for instr, param_index in self._parameter_table[param]
                ]
                for param in self._parameter_table
            }
        )

        cpy._data = [
            (instr_copies[id(inst)], qargs.copy(), cargs.copy())
            for inst, qargs, cargs in self._data
        ]

        cpy._calibrations = copy.deepcopy(self._calibrations)
        cpy._metadata = copy.deepcopy(self._metadata)

        if name:
            cpy.name = name
        return cpy

    def _create_creg(self, length, name):
        """Creates a creg, checking if ClassicalRegister with same name exists"""
        if name in [creg.name for creg in self.cregs]:
            save_prefix = ClassicalRegister.prefix
            ClassicalRegister.prefix = name
            new_creg = ClassicalRegister(length)
            ClassicalRegister.prefix = save_prefix
        else:
            new_creg = ClassicalRegister(length, name)
        return new_creg

    def _create_qreg(self, length, name):
        """Creates a qreg, checking if QuantumRegister with same name exists"""
        if name in [qreg.name for qreg in self.qregs]:
            save_prefix = QuantumRegister.prefix
            QuantumRegister.prefix = name
            new_qreg = QuantumRegister(length)
            QuantumRegister.prefix = save_prefix
        else:
            new_qreg = QuantumRegister(length, name)
        return new_qreg

    def measure_active(self, inplace=True):
        """Adds measurement to all non-idle qubits. Creates a new ClassicalRegister with
        a size equal to the number of non-idle qubits being measured.

        Returns a new circuit with measurements if `inplace=False`.

        Args:
            inplace (bool): All measurements inplace or return new circuit.

        Returns:
            QuantumCircuit: Returns circuit with measurements when `inplace = False`.
        """
        from qiskit.converters.circuit_to_dag import circuit_to_dag

        if inplace:
            circ = self
        else:
            circ = self.copy()
        dag = circuit_to_dag(circ)
        qubits_to_measure = [qubit for qubit in circ.qubits if qubit not in dag.idle_wires()]
        new_creg = circ._create_creg(len(qubits_to_measure), "measure")
        circ.add_register(new_creg)
        circ.barrier()
        circ.measure(qubits_to_measure, new_creg)

        if not inplace:
            return circ
        else:
            return None

    def measure_all(self, inplace=True):
        """Adds measurement to all qubits. Creates a new ClassicalRegister with a
        size equal to the number of qubits being measured.

        Returns a new circuit with measurements if `inplace=False`.

        Args:
            inplace (bool): All measurements inplace or return new circuit.

        Returns:
            QuantumCircuit: Returns circuit with measurements when `inplace = False`.
        """
        if inplace:
            circ = self
        else:
            circ = self.copy()

        new_creg = circ._create_creg(len(circ.qubits), "meas")
        circ.add_register(new_creg)
        circ.barrier()
        circ.measure(circ.qubits, new_creg)

        if not inplace:
            return circ
        else:
            return None

    def remove_final_measurements(self, inplace=True):
        """Removes final measurement on all qubits if they are present.
        Deletes the ClassicalRegister that was used to store the values from these measurements
        if it is idle.

        Returns a new circuit without measurements if `inplace=False`.

        Args:
            inplace (bool): All measurements removed inplace or return new circuit.

        Returns:
            QuantumCircuit: Returns circuit with measurements removed when `inplace = False`.
        """
        # pylint: disable=cyclic-import
        from qiskit.transpiler.passes import RemoveFinalMeasurements
        from qiskit.converters import circuit_to_dag

        if inplace:
            circ = self
        else:
            circ = self.copy()

        dag = circuit_to_dag(circ)
        remove_final_meas = RemoveFinalMeasurements()
        new_dag = remove_final_meas.run(dag)

        # Set circ cregs and instructions to match the new DAGCircuit's
        circ.data.clear()
        circ._parameter_table.clear()
        circ.cregs = list(new_dag.cregs.values())

        for node in new_dag.topological_op_nodes():
            # Get arguments for classical condition (if any)
            inst = node.op.copy()
            circ.append(inst, node.qargs, node.cargs)

        circ.clbits.clear()

        if not inplace:
            return circ
        else:
            return None

    @staticmethod
    def from_qasm_file(path):
        """Take in a QASM file and generate a QuantumCircuit object.

        Args:
          path (str): Path to the file for a QASM program
        Return:
          QuantumCircuit: The QuantumCircuit object for the input QASM
        """
        warnings.warn(
            """from_qasm_file() is deprecated,
                      use qiskit.qasm2.functions.load(filename=path) instead""",
            DeprecationWarning,
        )
        from qiskit.qasm2.functions import load

        return load(filename=path)

    @staticmethod
    def from_qasm_str(qasm_str):
        """Take in a QASM string and generate a QuantumCircuit object.

        Args:
          qasm_str (str): A QASM program string
        Return:
          QuantumCircuit: The QuantumCircuit object for the input QASM
        """
        warnings.warn(
            """from_qasm_str() is deprecated,
                      use qiskit.qasm2.functions.load(data=qasm_str) instead""",
            DeprecationWarning,
        )
        from qiskit.qasm2.functions import load

        return load(data=qasm_str)

    @property
    def global_phase(self):
        """Return the global phase of the circuit in radians."""
        return self._global_phase

    @global_phase.setter
    def global_phase(self, angle):
        """Set the phase of the circuit.

        Args:
            angle (float, ParameterExpression): radians
        """
        if isinstance(angle, ParameterExpression) and angle.parameters:
            self._global_phase = angle
        else:
            # Set the phase to the [0, 2π) interval
            angle = float(angle)
            if not angle:
                self._global_phase = 0
            else:
                self._global_phase = angle % (2 * np.pi)

    @property
    def parameters(self):
        """Convenience function to get the parameters defined in the parameter table."""
        # parameters from gates
        if self._parameters is None:
            unsorted = self._unsorted_parameters()
            self._parameters = sorted(unsorted, key=functools.cmp_to_key(_compare_parameters))

        # return as parameter view, which implements the set and list interface
        return ParameterView(self._parameters)

    @property
    def num_parameters(self):
        """Convenience function to get the number of parameter objects in the circuit."""
        return len(self._unsorted_parameters())

    def _unsorted_parameters(self):
        """Efficiently get all parameters in the circuit, without any sorting overhead."""
        parameters = set(self._parameter_table)
        if isinstance(self.global_phase, ParameterExpression):
            parameters.update(self.global_phase.parameters)

        return parameters

    @deprecate_arguments({"param_dict": "parameters"})
    def assign_parameters(
        self, parameters, inplace=False, param_dict=None
    ):  # pylint: disable=unused-argument
        """Assign parameters to new parameters or values.

        The keys of the parameter dictionary must be Parameter instances in the current circuit. The
        values of the dictionary can either be numeric values or new parameter objects.
        The values can be assigned to the current circuit object or to a copy of it.

        Args:
            parameters (dict or iterable): Either a dictionary or iterable specifying the new
                parameter values. If a dict, it specifies the mapping from ``current_parameter`` to
                ``new_parameter``, where ``new_parameter`` can be a new parameter object or a
                numeric value. If an iterable, the elements are assigned to the existing parameters
                in the order they were inserted. You can call ``QuantumCircuit.parameters`` to check
                this order.
            inplace (bool): If False, a copy of the circuit with the bound parameters is
                returned. If True the circuit instance itself is modified.
            param_dict (dict): Deprecated, use ``parameters`` instead.

        Raises:
            CircuitError: If parameters is a dict and contains parameters not present in the
                circuit.
            ValueError: If parameters is a list/array and the length mismatches the number of free
                parameters in the circuit.

        Returns:
            Optional(QuantumCircuit): A copy of the circuit with bound parameters, if
            ``inplace`` is False, otherwise None.

        Examples:

            Create a parameterized circuit and assign the parameters in-place.

            .. jupyter-execute::

                from qiskit.circuit import QuantumCircuit, Parameter

                circuit = QuantumCircuit(2)
                params = [Parameter('A'), Parameter('B'), Parameter('C')]
                circuit.ry(params[0], 0)
                circuit.crx(params[1], 0, 1)

                print('Original circuit:')
                print(circuit.draw())

                circuit.assign_parameters({params[0]: params[2]}, inplace=True)

                print('Assigned in-place:')
                print(circuit.draw())

            Bind the values out-of-place and get a copy of the original circuit.

            .. jupyter-execute::

                from qiskit.circuit import QuantumCircuit, ParameterVector

                circuit = QuantumCircuit(2)
                params = ParameterVector('P', 2)
                circuit.ry(params[0], 0)
                circuit.crx(params[1], 0, 1)

                bound_circuit = circuit.assign_parameters({params[0]: 1, params[1]: 2})
                print('Bound circuit:')
                print(bound_circuit.draw())

                print('The original circuit is unchanged:')
                print(circuit.draw())

        """
        # replace in self or in a copy depending on the value of in_place
        if inplace:
            bound_circuit = self
        else:
            bound_circuit = self.copy()
            self._increment_instances()
            bound_circuit._name_update()

        if isinstance(parameters, dict):
            # unroll the parameter dictionary (needed if e.g. it contains a ParameterVector)
            unrolled_param_dict = self._unroll_param_dict(parameters)
            unsorted_parameters = self._unsorted_parameters()

            # check that all param_dict items are in the _parameter_table for this circuit
            params_not_in_circuit = [
                param_key
                for param_key in unrolled_param_dict
                if param_key not in unsorted_parameters
            ]
            if len(params_not_in_circuit) > 0:
                raise CircuitError(
                    "Cannot bind parameters ({}) not present in the circuit.".format(
                        ", ".join(map(str, params_not_in_circuit))
                    )
                )

            # replace the parameters with a new Parameter ("substitute") or numeric value ("bind")
            for parameter, value in unrolled_param_dict.items():
                bound_circuit._assign_parameter(parameter, value)
        else:
            if len(parameters) != self.num_parameters:
                raise ValueError(
                    "Mismatching number of values and parameters. For partial binding "
                    "please pass a dictionary of {parameter: value} pairs."
                )
            for i, value in enumerate(parameters):
                bound_circuit._assign_parameter(self.parameters[i], value)
        return None if inplace else bound_circuit

    @deprecate_arguments({"value_dict": "values"})
    def bind_parameters(self, values, value_dict=None):  # pylint: disable=unused-argument
        """Assign numeric parameters to values yielding a new circuit.

        To assign new Parameter objects or bind the values in-place, without yielding a new
        circuit, use the :meth:`assign_parameters` method.

        Args:
            values (dict or iterable): {parameter: value, ...} or [value1, value2, ...]
            value_dict (dict): Deprecated, use ``values`` instead.

        Raises:
            CircuitError: If values is a dict and contains parameters not present in the circuit.
            TypeError: If values contains a ParameterExpression.

        Returns:
            QuantumCircuit: copy of self with assignment substitution.
        """
        if isinstance(values, dict):
            if any(isinstance(value, ParameterExpression) for value in values.values()):
                raise TypeError(
                    "Found ParameterExpression in values; use assign_parameters() instead."
                )
            return self.assign_parameters(values)
        else:
            if any(isinstance(value, ParameterExpression) for value in values):
                raise TypeError(
                    "Found ParameterExpression in values; use assign_parameters() instead."
                )
            return self.assign_parameters(values)

    def _unroll_param_dict(self, value_dict):
        unrolled_value_dict = {}
        for (param, value) in value_dict.items():
            if isinstance(param, ParameterVector):
                if not len(param) == len(value):
                    raise CircuitError(
                        "ParameterVector {} has length {}, which "
                        "differs from value list {} of "
                        "len {}".format(param, len(param), value, len(value))
                    )
                unrolled_value_dict.update(zip(param, value))
            # pass anything else except number through. error checking is done in assign_parameter
            elif isinstance(param, (ParameterExpression, str)) or param is None:
                unrolled_value_dict[param] = value
        return unrolled_value_dict

    def _assign_parameter(self, parameter, value):
        """Update this circuit where instances of ``parameter`` are replaced by ``value``, which
        can be either a numeric value or a new parameter expression.

        Args:
            parameter (ParameterExpression): Parameter to be bound
            value (Union(ParameterExpression, float, int)): A numeric or parametric expression to
                replace instances of ``parameter``.
        """
        # parameter might be in global phase only
        if parameter in self._parameter_table.keys():
            for instr, param_index in self._parameter_table[parameter]:
                new_param = instr.params[param_index].assign(parameter, value)
                # if fully bound, validate
                if len(new_param.parameters) == 0:
                    instr.params[param_index] = instr.validate_parameter(new_param)
                else:
                    instr.params[param_index] = new_param

                self._rebind_definition(instr, parameter, value)

            if isinstance(value, ParameterExpression):
                entry = self._parameter_table.pop(parameter)
                for new_parameter in value.parameters:
                    if new_parameter in self._parameter_table:
                        self._parameter_table[new_parameter].extend(entry)
                    else:
                        self._parameter_table[new_parameter] = entry
            else:
                del self._parameter_table[parameter]  # clear evaluated expressions

        if (
            isinstance(self.global_phase, ParameterExpression)
            and parameter in self.global_phase.parameters
        ):
            self.global_phase = self.global_phase.assign(parameter, value)

        # clear parameter cache
        self._parameters = None
        self._assign_calibration_parameters(parameter, value)

    def _assign_calibration_parameters(self, parameter, value):
        """Update parameterized pulse gate calibrations, if there are any which contain
        ``parameter``. This updates the calibration mapping as well as the gate definition
        ``Schedule``s, which also may contain ``parameter``.
        """
        for cals in self.calibrations.values():
            for (qubit, cal_params), schedule in copy.copy(cals).items():
                if any(
                    isinstance(p, ParameterExpression) and parameter in p.parameters
                    for p in cal_params
                ):
                    del cals[(qubit, cal_params)]
                    new_cal_params = []
                    for p in cal_params:
                        if isinstance(p, ParameterExpression) and parameter in p.parameters:
                            new_param = p.assign(parameter, value)
                            if not new_param.parameters:
                                new_param = float(new_param)
                            new_cal_params.append(new_param)
                        else:
                            new_cal_params.append(p)
                    schedule.assign_parameters({parameter: value})
                    cals[(qubit, tuple(new_cal_params))] = schedule

    def _rebind_definition(self, instruction, parameter, value):
        if instruction._definition:
            for op, _, _ in instruction._definition:
                for idx, param in enumerate(op.params):
                    if isinstance(param, ParameterExpression) and parameter in param.parameters:
                        if isinstance(value, ParameterExpression):
                            op.params[idx] = param.subs({parameter: value})
                        else:
                            op.params[idx] = param.bind({parameter: value})
                        self._rebind_definition(op, parameter, value)

    def barrier(self, *qargs):
        """Apply :class:`~qiskit.circuit.Barrier`. If qargs is None, applies to all."""
        from .barrier import Barrier

        qubits = []

        if not qargs:  # None
            qubits.extend(self.qubits)

        for qarg in qargs:
            if isinstance(qarg, QuantumRegister):
                qubits.extend([qarg[j] for j in range(qarg.size)])
            elif isinstance(qarg, list):
                qubits.extend(qarg)
            elif isinstance(qarg, range):
                qubits.extend(list(qarg))
            elif isinstance(qarg, slice):
                qubits.extend(self.qubits[qarg])
            else:
                qubits.append(qarg)

        return self.append(Barrier(len(qubits)), qubits, [])

    def delay(self, duration, qarg=None, unit="dt"):
        """Apply :class:`~qiskit.circuit.Delay`. If qarg is None, applies to all qubits.
        When applying to multiple qubits, delays with the same duration will be created.

        Args:
            duration (int or float or ParameterExpression): duration of the delay.
            qarg (Object): qubit argument to apply this delay.
            unit (str): unit of the duration. Supported units: 's', 'ms', 'us', 'ns', 'ps', 'dt'.
                Default is ``dt``, i.e. integer time unit depending on the target backend.

        Returns:
            qiskit.Instruction: the attached delay instruction.

        Raises:
            CircuitError: if arguments have bad format.
        """
        qubits = []
        if qarg is None:  # -> apply delays to all qubits
            for q in self.qubits:
                qubits.append(q)
        else:
            if isinstance(qarg, QuantumRegister):
                qubits.extend([qarg[j] for j in range(qarg.size)])
            elif isinstance(qarg, list):
                qubits.extend(qarg)
            elif isinstance(qarg, (range, tuple)):
                qubits.extend(list(qarg))
            elif isinstance(qarg, slice):
                qubits.extend(self.qubits[qarg])
            else:
                qubits.append(qarg)

        instructions = InstructionSet()
        for q in qubits:
            inst = (Delay(duration, unit), [q], [])
            self.append(*inst)
            instructions.add(*inst)
        return instructions

    def h(self, qubit):  # pylint: disable=invalid-name
        """Apply :class:`~qiskit.circuit.library.HGate`."""
        from .library.standard_gates.h import HGate

        return self.append(HGate(), [qubit], [])

    def ch(
        self,
        control_qubit,
        target_qubit,  # pylint: disable=invalid-name
        label=None,
        ctrl_state=None,
    ):
        """Apply :class:`~qiskit.circuit.library.CHGate`."""
        from .library.standard_gates.h import CHGate

        return self.append(
            CHGate(label=label, ctrl_state=ctrl_state), [control_qubit, target_qubit], []
        )

    def i(self, qubit):
        """Apply :class:`~qiskit.circuit.library.IGate`."""
        from .library.standard_gates.i import IGate

        return self.append(IGate(), [qubit], [])

    def id(self, qubit):  # pylint: disable=invalid-name
        """Apply :class:`~qiskit.circuit.library.IGate`."""
        return self.i(qubit)

    def ms(self, theta, qubits):  # pylint: disable=invalid-name
        """Apply :class:`~qiskit.circuit.library.MSGate`."""
        # pylint: disable=cyclic-import
        from .library.generalized_gates.gms import MSGate

        return self.append(MSGate(len(qubits), theta), qubits)

    def p(self, theta, qubit):
        """Apply :class:`~qiskit.circuit.library.PhaseGate`."""
        from .library.standard_gates.p import PhaseGate

        return self.append(PhaseGate(theta), [qubit], [])

    def cp(self, theta, control_qubit, target_qubit, label=None, ctrl_state=None):
        """Apply :class:`~qiskit.circuit.library.CPhaseGate`."""
        from .library.standard_gates.p import CPhaseGate

        return self.append(
            CPhaseGate(theta, label=label, ctrl_state=ctrl_state), [control_qubit, target_qubit], []
        )

    def mcp(self, lam, control_qubits, target_qubit):
        """Apply :class:`~qiskit.circuit.library.MCPhaseGate`."""
        from .library.standard_gates.p import MCPhaseGate

        num_ctrl_qubits = len(control_qubits)
        return self.append(
            MCPhaseGate(lam, num_ctrl_qubits), control_qubits[:] + [target_qubit], []
        )

    def r(self, theta, phi, qubit):
        """Apply :class:`~qiskit.circuit.library.RGate`."""
        from .library.standard_gates.r import RGate

        return self.append(RGate(theta, phi), [qubit], [])

    def rv(self, vx, vy, vz, qubit):
        """Apply :class:`~qiskit.circuit.library.RVGate`."""
        from .library.generalized_gates.rv import RVGate

        return self.append(RVGate(vx, vy, vz), [qubit], [])

    def rccx(self, control_qubit1, control_qubit2, target_qubit):
        """Apply :class:`~qiskit.circuit.library.RCCXGate`."""
        from .library.standard_gates.x import RCCXGate

        return self.append(RCCXGate(), [control_qubit1, control_qubit2, target_qubit], [])

    def rcccx(self, control_qubit1, control_qubit2, control_qubit3, target_qubit):
        """Apply :class:`~qiskit.circuit.library.RC3XGate`."""
        from .library.standard_gates.x import RC3XGate

        return self.append(
            RC3XGate(), [control_qubit1, control_qubit2, control_qubit3, target_qubit], []
        )

    def rx(self, theta, qubit, label=None):  # pylint: disable=invalid-name
        """Apply :class:`~qiskit.circuit.library.RXGate`."""
        from .library.standard_gates.rx import RXGate

        return self.append(RXGate(theta, label=label), [qubit], [])

    def crx(self, theta, control_qubit, target_qubit, label=None, ctrl_state=None):
        """Apply :class:`~qiskit.circuit.library.CRXGate`."""
        from .library.standard_gates.rx import CRXGate

        return self.append(
            CRXGate(theta, label=label, ctrl_state=ctrl_state), [control_qubit, target_qubit], []
        )

    def rxx(self, theta, qubit1, qubit2):
        """Apply :class:`~qiskit.circuit.library.RXXGate`."""
        from .library.standard_gates.rxx import RXXGate

        return self.append(RXXGate(theta), [qubit1, qubit2], [])

    def ry(self, theta, qubit, label=None):  # pylint: disable=invalid-name
        """Apply :class:`~qiskit.circuit.library.RYGate`."""
        from .library.standard_gates.ry import RYGate

        return self.append(RYGate(theta, label=label), [qubit], [])

    def cry(self, theta, control_qubit, target_qubit, label=None, ctrl_state=None):
        """Apply :class:`~qiskit.circuit.library.CRYGate`."""
        from .library.standard_gates.ry import CRYGate

        return self.append(
            CRYGate(theta, label=label, ctrl_state=ctrl_state), [control_qubit, target_qubit], []
        )

    def ryy(self, theta, qubit1, qubit2):
        """Apply :class:`~qiskit.circuit.library.RYYGate`."""
        from .library.standard_gates.ryy import RYYGate

        return self.append(RYYGate(theta), [qubit1, qubit2], [])

    def rz(self, phi, qubit):  # pylint: disable=invalid-name
        """Apply :class:`~qiskit.circuit.library.RZGate`."""
        from .library.standard_gates.rz import RZGate

        return self.append(RZGate(phi), [qubit], [])

    def crz(self, theta, control_qubit, target_qubit, label=None, ctrl_state=None):
        """Apply :class:`~qiskit.circuit.library.CRZGate`."""
        from .library.standard_gates.rz import CRZGate

        return self.append(
            CRZGate(theta, label=label, ctrl_state=ctrl_state), [control_qubit, target_qubit], []
        )

    def rzx(self, theta, qubit1, qubit2):
        """Apply :class:`~qiskit.circuit.library.RZXGate`."""
        from .library.standard_gates.rzx import RZXGate

        return self.append(RZXGate(theta), [qubit1, qubit2], [])

    def rzz(self, theta, qubit1, qubit2):
        """Apply :class:`~qiskit.circuit.library.RZZGate`."""
        from .library.standard_gates.rzz import RZZGate

        return self.append(RZZGate(theta), [qubit1, qubit2], [])

    def ecr(self, qubit1, qubit2):
        """Apply :class:`~qiskit.circuit.library.ECRGate`."""
        from .library.standard_gates.ecr import ECRGate

        return self.append(ECRGate(), [qubit1, qubit2], [])

    def s(self, qubit):  # pylint: disable=invalid-name
        """Apply :class:`~qiskit.circuit.library.SGate`."""
        from .library.standard_gates.s import SGate

        return self.append(SGate(), [qubit], [])

    def sdg(self, qubit):
        """Apply :class:`~qiskit.circuit.library.SdgGate`."""
        from .library.standard_gates.s import SdgGate

        return self.append(SdgGate(), [qubit], [])

    def swap(self, qubit1, qubit2):
        """Apply :class:`~qiskit.circuit.library.SwapGate`."""
        from .library.standard_gates.swap import SwapGate

        return self.append(SwapGate(), [qubit1, qubit2], [])

    def iswap(self, qubit1, qubit2):
        """Apply :class:`~qiskit.circuit.library.iSwapGate`."""
        from .library.standard_gates.iswap import iSwapGate

        return self.append(iSwapGate(), [qubit1, qubit2], [])

    def cswap(self, control_qubit, target_qubit1, target_qubit2, label=None, ctrl_state=None):
        """Apply :class:`~qiskit.circuit.library.CSwapGate`."""
        from .library.standard_gates.swap import CSwapGate

        return self.append(
            CSwapGate(label=label, ctrl_state=ctrl_state),
            [control_qubit, target_qubit1, target_qubit2],
            [],
        )

    def fredkin(self, control_qubit, target_qubit1, target_qubit2):
        """Apply :class:`~qiskit.circuit.library.CSwapGate`."""
        return self.cswap(control_qubit, target_qubit1, target_qubit2)

    def sx(self, qubit):  # pylint: disable=invalid-name
        """Apply :class:`~qiskit.circuit.library.SXGate`."""
        from .library.standard_gates.sx import SXGate

        return self.append(SXGate(), [qubit], [])

    def sxdg(self, qubit):
        """Apply :class:`~qiskit.circuit.library.SXdgGate`."""
        from .library.standard_gates.sx import SXdgGate

        return self.append(SXdgGate(), [qubit], [])

    def csx(self, control_qubit, target_qubit, label=None, ctrl_state=None):
        """Apply :class:`~qiskit.circuit.library.CSXGate`."""
        from .library.standard_gates.sx import CSXGate

        return self.append(
            CSXGate(label=label, ctrl_state=ctrl_state), [control_qubit, target_qubit], []
        )

    def t(self, qubit):  # pylint: disable=invalid-name
        """Apply :class:`~qiskit.circuit.library.TGate`."""
        from .library.standard_gates.t import TGate

        return self.append(TGate(), [qubit], [])

    def tdg(self, qubit):
        """Apply :class:`~qiskit.circuit.library.TdgGate`."""
        from .library.standard_gates.t import TdgGate

        return self.append(TdgGate(), [qubit], [])

    def u(self, theta, phi, lam, qubit):
        """Apply :class:`~qiskit.circuit.library.UGate`."""
        from .library.standard_gates.u import UGate

        return self.append(UGate(theta, phi, lam), [qubit], [])

    def cu(self, theta, phi, lam, gamma, control_qubit, target_qubit, label=None, ctrl_state=None):
        """Apply :class:`~qiskit.circuit.library.CUGate`."""
        from .library.standard_gates.u import CUGate

        return self.append(
            CUGate(theta, phi, lam, gamma, label=label, ctrl_state=ctrl_state),
            [control_qubit, target_qubit],
            [],
        )

    @deprecate_function(
        "The QuantumCircuit.u1 method is deprecated as of "
        "0.16.0. It will be removed no earlier than 3 months "
        "after the release date. You should use the "
        "QuantumCircuit.p method instead, which acts "
        "identically."
    )
    def u1(self, theta, qubit):
        """Apply :class:`~qiskit.circuit.library.U1Gate`."""
        from .library.standard_gates.u1 import U1Gate

        return self.append(U1Gate(theta), [qubit], [])

    @deprecate_function(
        "The QuantumCircuit.cu1 method is deprecated as of "
        "0.16.0. It will be removed no earlier than 3 months "
        "after the release date. You should use the "
        "QuantumCircuit.cp method instead, which acts "
        "identically."
    )
    def cu1(self, theta, control_qubit, target_qubit, label=None, ctrl_state=None):
        """Apply :class:`~qiskit.circuit.library.CU1Gate`."""
        from .library.standard_gates.u1 import CU1Gate

        return self.append(
            CU1Gate(theta, label=label, ctrl_state=ctrl_state), [control_qubit, target_qubit], []
        )

    @deprecate_function(
        "The QuantumCircuit.mcu1 method is deprecated as of "
        "0.16.0. It will be removed no earlier than 3 months "
        "after the release date. You should use the "
        "QuantumCircuit.mcp method instead, which acts "
        "identically."
    )
    def mcu1(self, lam, control_qubits, target_qubit):
        """Apply :class:`~qiskit.circuit.library.MCU1Gate`."""
        from .library.standard_gates.u1 import MCU1Gate

        num_ctrl_qubits = len(control_qubits)
        return self.append(MCU1Gate(lam, num_ctrl_qubits), control_qubits[:] + [target_qubit], [])

    @deprecate_function(
        "The QuantumCircuit.u2 method is deprecated as of "
        "0.16.0. It will be removed no earlier than 3 months "
        "after the release date. You can use the general 1-"
        "qubit gate QuantumCircuit.u instead: u2(φ,λ) = "
        "u(π/2, φ, λ). Alternatively, you can decompose it in"
        "terms of QuantumCircuit.p and QuantumCircuit.sx: "
        "u2(φ,λ) = p(π/2+φ) sx p(λ-π/2) (1 pulse on hardware)."
    )
    def u2(self, phi, lam, qubit):
        """Apply :class:`~qiskit.circuit.library.U2Gate`."""
        from .library.standard_gates.u2 import U2Gate

        return self.append(U2Gate(phi, lam), [qubit], [])

    @deprecate_function(
        "The QuantumCircuit.u3 method is deprecated as of 0.16.0. It will be "
        "removed no earlier than 3 months after the release date. You should use "
        "QuantumCircuit.u instead, which acts identically. Alternatively, you can "
        "decompose u3 in terms of QuantumCircuit.p and QuantumCircuit.sx: "
        "u3(ϴ,φ,λ) = p(φ+π) sx p(ϴ+π) sx p(λ) (2 pulses on hardware)."
    )
    def u3(self, theta, phi, lam, qubit):
        """Apply :class:`~qiskit.circuit.library.U3Gate`."""
        from .library.standard_gates.u3 import U3Gate

        return self.append(U3Gate(theta, phi, lam), [qubit], [])

    @deprecate_function(
        "The QuantumCircuit.cu3 method is deprecated as of 0.16.0. It will be "
        "removed no earlier than 3 months after the release date. You should "
        "use the QuantumCircuit.cu method instead, where "
        "cu3(ϴ,φ,λ) = cu(ϴ,φ,λ,0)."
    )
    def cu3(self, theta, phi, lam, control_qubit, target_qubit, label=None, ctrl_state=None):
        """Apply :class:`~qiskit.circuit.library.CU3Gate`."""
        from .library.standard_gates.u3 import CU3Gate

        return self.append(
            CU3Gate(theta, phi, lam, label=label, ctrl_state=ctrl_state),
            [control_qubit, target_qubit],
            [],
        )

    def x(self, qubit, label=None):
        """Apply :class:`~qiskit.circuit.library.XGate`."""
        from .library.standard_gates.x import XGate

        return self.append(XGate(label=label), [qubit], [])

    def cx(
        self,
        control_qubit,
        target_qubit,  # pylint: disable=invalid-name
        label=None,
        ctrl_state=None,
    ):
        """Apply :class:`~qiskit.circuit.library.CXGate`."""
        from .library.standard_gates.x import CXGate

        return self.append(
            CXGate(label=label, ctrl_state=ctrl_state), [control_qubit, target_qubit], []
        )

    def cnot(self, control_qubit, target_qubit, label=None, ctrl_state=None):
        """Apply :class:`~qiskit.circuit.library.CXGate`."""
        self.cx(control_qubit, target_qubit, label, ctrl_state)

    def dcx(self, qubit1, qubit2):
        """Apply :class:`~qiskit.circuit.library.DCXGate`."""
        from .library.standard_gates.dcx import DCXGate

        return self.append(DCXGate(), [qubit1, qubit2], [])

    def ccx(
        self,
        control_qubit1,
        control_qubit2,
        target_qubit,
        ctrl_state=None,
    ):
        """Apply :class:`~qiskit.circuit.library.CCXGate`."""
        from .library.standard_gates.x import CCXGate

        return self.append(
            CCXGate(ctrl_state=ctrl_state),
            [control_qubit1, control_qubit2, target_qubit],
            [],
        )

    def toffoli(self, control_qubit1, control_qubit2, target_qubit):
        """Apply :class:`~qiskit.circuit.library.CCXGate`."""
        self.ccx(control_qubit1, control_qubit2, target_qubit)

    def mcx(self, control_qubits, target_qubit, ancilla_qubits=None, mode="noancilla"):
        """Apply :class:`~qiskit.circuit.library.MCXGate`.

        The multi-cX gate can be implemented using different techniques, which use different numbers
        of ancilla qubits and have varying circuit depth. These modes are:
        - 'noancilla': Requires 0 ancilla qubits.
        - 'recursion': Requires 1 ancilla qubit if more than 4 controls are used, otherwise 0.
        - 'v-chain': Requires 2 less ancillas than the number of control qubits.
        - 'v-chain-dirty': Same as for the clean ancillas (but the circuit will be longer).
        """
        from .library.standard_gates.x import MCXGrayCode, MCXRecursive, MCXVChain

        num_ctrl_qubits = len(control_qubits)

        available_implementations = {
            "noancilla": MCXGrayCode(num_ctrl_qubits),
            "recursion": MCXRecursive(num_ctrl_qubits),
            "v-chain": MCXVChain(num_ctrl_qubits, False),
            "v-chain-dirty": MCXVChain(num_ctrl_qubits, dirty_ancillas=True),
            # outdated, previous names
            "advanced": MCXRecursive(num_ctrl_qubits),
            "basic": MCXVChain(num_ctrl_qubits, dirty_ancillas=False),
            "basic-dirty-ancilla": MCXVChain(num_ctrl_qubits, dirty_ancillas=True),
        }

        # check ancilla input
        if ancilla_qubits:
            _ = self.qbit_argument_conversion(ancilla_qubits)

        try:
            gate = available_implementations[mode]
        except KeyError as ex:
            all_modes = list(available_implementations.keys())
            raise ValueError(
                f"Unsupported mode ({mode}) selected, choose one of {all_modes}"
            ) from ex

        if hasattr(gate, "num_ancilla_qubits") and gate.num_ancilla_qubits > 0:
            required = gate.num_ancilla_qubits
            if ancilla_qubits is None:
                raise AttributeError(f"No ancillas provided, but {required} are needed!")

            # convert ancilla qubits to a list if they were passed as int or qubit
            if not hasattr(ancilla_qubits, "__len__"):
                ancilla_qubits = [ancilla_qubits]

            if len(ancilla_qubits) < required:
                actually = len(ancilla_qubits)
                raise ValueError(f"At least {required} ancillas required, but {actually} given.")
            # size down if too many ancillas were provided
            ancilla_qubits = ancilla_qubits[:required]
        else:
            ancilla_qubits = []

        return self.append(gate, control_qubits[:] + [target_qubit] + ancilla_qubits[:], [])

    def mct(self, control_qubits, target_qubit, ancilla_qubits=None, mode="noancilla"):
        """Apply :class:`~qiskit.circuit.library.MCXGate`."""
        return self.mcx(control_qubits, target_qubit, ancilla_qubits, mode)

    def y(self, qubit):
        """Apply :class:`~qiskit.circuit.library.YGate`."""
        from .library.standard_gates.y import YGate

        return self.append(YGate(), [qubit], [])

    def cy(
        self,
        control_qubit,
        target_qubit,  # pylint: disable=invalid-name
        label=None,
        ctrl_state=None,
    ):
        """Apply :class:`~qiskit.circuit.library.CYGate`."""
        from .library.standard_gates.y import CYGate

        return self.append(
            CYGate(label=label, ctrl_state=ctrl_state), [control_qubit, target_qubit], []
        )

    def z(self, qubit):
        """Apply :class:`~qiskit.circuit.library.ZGate`."""
        from .library.standard_gates.z import ZGate

        return self.append(ZGate(), [qubit], [])

    def cz(self, control_qubit, target_qubit, label=None, ctrl_state=None):
        """Apply :class:`~qiskit.circuit.library.CZGate`."""
        from .library.standard_gates.z import CZGate

        return self.append(
            CZGate(label=label, ctrl_state=ctrl_state), [control_qubit, target_qubit], []
        )

    def pauli(self, pauli_string, qubits):
        """Apply :class:`~qiskit.circuit.library.PauliGate`."""
        from qiskit.circuit.library.generalized_gates.pauli import PauliGate

        return self.append(PauliGate(pauli_string), qubits, [])

    def add_calibration(self, gate, qubits, schedule, params=None):
        """Register a low-level, custom pulse definition for the given gate.

        Args:
            gate (Union[Gate, str]): Gate information.
            qubits (Union[int, Tuple[int]]): List of qubits to be measured.
            schedule (Schedule): Schedule information.
            params (Optional[List[Union[float, Parameter]]]): A list of parameters.

        Raises:
            Exception: if the gate is of type string and params is None.
        """
        if isinstance(gate, Gate):
            self._calibrations[gate.name][(tuple(qubits), tuple(gate.params))] = schedule
        else:
            self._calibrations[gate][(tuple(qubits), tuple(params or []))] = schedule

    # Functions only for scheduled circuits
    def qubit_duration(self, *qubits: Union[Qubit, int]) -> float:
        """Return the duration between the start and stop time of the first and last instructions,
        excluding delays, over the supplied qubits. Its time unit is ``self.unit``.

        Args:
            *qubits: Qubits within ``self`` to include.

        Returns:
            Return the duration between the first start and last stop time of non-delay instructions
        """
        return self.qubit_stop_time(*qubits) - self.qubit_start_time(*qubits)

    def qubit_start_time(self, *qubits: Union[Qubit, int]) -> float:
        """Return the start time of the first instruction, excluding delays,
        over the supplied qubits. Its time unit is ``self.unit``.

        Return 0 if there are no instructions over qubits

        Args:
            *qubits: Qubits within ``self`` to include. Integers are allowed for qubits, indicating
            indices of ``self.qubits``.

        Returns:
            Return the start time of the first instruction, excluding delays, over the qubits

        Raises:
            CircuitError: if ``self`` is a not-yet scheduled circuit.
        """
        if self.duration is None:
            # circuit has only delays, this is kind of scheduled
            for inst, _, _ in self.data:
                if not isinstance(inst, Delay):
                    raise CircuitError(
                        "qubit_start_time undefined. " "Circuit must be scheduled first."
                    )
            return 0

        qubits = [self.qubits[q] if isinstance(q, int) else q for q in qubits]

        starts = {q: 0 for q in qubits}
        dones = {q: False for q in qubits}
        for inst, qargs, _ in self.data:
            for q in qubits:
                if q in qargs:
                    if isinstance(inst, Delay):
                        if not dones[q]:
                            starts[q] += inst.duration
                    else:
                        dones[q] = True
            if len(qubits) == len([done for done in dones.values() if done]):  # all done
                return min(start for start in starts.values())

        return 0  # If there are no instructions over bits

    def qubit_stop_time(self, *qubits: Union[Qubit, int]) -> float:
        """Return the stop time of the last instruction, excluding delays, over the supplied qubits.
        Its time unit is ``self.unit``.

        Return 0 if there are no instructions over qubits

        Args:
            *qubits: Qubits within ``self`` to include. Integers are allowed for qubits, indicating
            indices of ``self.qubits``.

        Returns:
            Return the stop time of the last instruction, excluding delays, over the qubits

        Raises:
            CircuitError: if ``self`` is a not-yet scheduled circuit.
        """
        if self.duration is None:
            # circuit has only delays, this is kind of scheduled
            for inst, _, _ in self.data:
                if not isinstance(inst, Delay):
                    raise CircuitError(
                        "qubit_stop_time undefined. " "Circuit must be scheduled first."
                    )
            return 0

        qubits = [self.qubits[q] if isinstance(q, int) else q for q in qubits]

        stops = {q: self.duration for q in qubits}
        dones = {q: False for q in qubits}
        for inst, qargs, _ in reversed(self.data):
            for q in qubits:
                if q in qargs:
                    if isinstance(inst, Delay):
                        if not dones[q]:
                            stops[q] -= inst.duration
                    else:
                        dones[q] = True
            if len(qubits) == len([done for done in dones.values() if done]):  # all done
                return max(stop for stop in stops.values())

        return 0  # If there are no instructions over bits


def _circuit_from_qasm(qasm):
    # pylint: disable=cyclic-import
    from qiskit.converters import ast_to_dag
    from qiskit.converters import dag_to_circuit

    ast = qasm.parse()
    dag = ast_to_dag(ast)
    return dag_to_circuit(dag)


def _standard_compare(value1, value2):
    if value1 < value2:
        return -1
    if value1 > value2:
        return 1
    return 0


def _compare_parameters(param1, param2):
    if isinstance(param1, ParameterVectorElement) and isinstance(param2, ParameterVectorElement):
        # if they belong to a vector with the same name, sort by index
        if param1.vector.name == param2.vector.name:
            return _standard_compare(param1.index, param2.index)

    # else sort by name
    return _standard_compare(param1.name, param2.name)<|MERGE_RESOLUTION|>--- conflicted
+++ resolved
@@ -1362,10 +1362,7 @@
         from qiskit.qasm2.functions import dump
 
         ret_str = dump(self, filename=filename)
-<<<<<<< HEAD
-=======
-
->>>>>>> 68a40308
+
         if formatted:
             if not HAS_PYGMENTS:
                 raise MissingOptionalLibraryError(
