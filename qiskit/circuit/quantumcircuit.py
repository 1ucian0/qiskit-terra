--- conflicted
+++ resolved
@@ -766,114 +766,6 @@
 
         return controlled_circ
 
-<<<<<<< HEAD
-    @deprecate_function(
-        "The QuantumCircuit.combine() method is being deprecated. "
-        "Use the compose() method which is more flexible w.r.t "
-        "circuit register compatibility.",
-        since="0.17.0",
-    )
-    def combine(self, rhs: "QuantumCircuit") -> "QuantumCircuit":
-        """Returns rhs appended to self if self contains compatible registers.
-
-        Two circuits are compatible if they contain the same registers
-        or if they contain different registers with unique names. The
-        returned circuit will contain all unique registers between both
-        circuits.
-
-        Return self + rhs as a new object.
-
-        Args:
-            rhs (QuantumCircuit): The quantum circuit to append to the right hand side.
-
-        Returns:
-            QuantumCircuit: Returns a new QuantumCircuit object
-
-        Raises:
-            QiskitError: if the rhs circuit is not compatible
-        """
-        # Check registers in LHS are compatible with RHS
-        self._check_compatible_regs(rhs)
-
-        # Make new circuit with combined registers
-        combined_qregs = copy.deepcopy(self.qregs)
-        combined_cregs = copy.deepcopy(self.cregs)
-
-        for element in rhs.qregs:
-            if element not in self.qregs:
-                combined_qregs.append(element)
-        for element in rhs.cregs:
-            if element not in self.cregs:
-                combined_cregs.append(element)
-        circuit = QuantumCircuit(*combined_qregs, *combined_cregs)
-        for instruction in itertools.chain(self.data, rhs.data):
-            circuit._append(instruction)
-        circuit.global_phase = self.global_phase + rhs.global_phase
-
-        for gate, cals in rhs.calibrations.items():
-            for key, sched in cals.items():
-                circuit.add_calibration(gate, qubits=key[0], schedule=sched, params=key[1])
-
-        for gate, cals in self.calibrations.items():
-            for key, sched in cals.items():
-                circuit.add_calibration(gate, qubits=key[0], schedule=sched, params=key[1])
-
-        return circuit
-
-    @deprecate_function(
-        "The QuantumCircuit.extend() method is being deprecated. Use the "
-        "compose() (potentially with the inplace=True argument) and tensor() "
-        "methods which are more flexible w.r.t circuit register compatibility.",
-        since="0.17.0",
-    )
-    def extend(self, rhs: "QuantumCircuit") -> "QuantumCircuit":
-        """DEPRECATED - Append QuantumCircuit to the RHS if it contains compatible registers.
-
-        Two circuits are compatible if they contain the same registers
-        or if they contain different registers with unique names. The
-        returned circuit will contain all unique registers between both
-        circuits.
-
-        Modify and return self.
-
-        Args:
-            rhs (QuantumCircuit): The quantum circuit to append to the right hand side.
-
-        Returns:
-            QuantumCircuit: Returns this QuantumCircuit object (which has been modified)
-
-        Raises:
-            QiskitError: if the rhs circuit is not compatible
-        """
-        # Check registers in LHS are compatible with RHS
-        self._check_compatible_regs(rhs)
-
-        # Add new registers
-        for element in rhs.qregs:
-            if element not in self.qregs:
-                self.add_register(element)
-
-        for element in rhs.cregs:
-            if element not in self.cregs:
-                self.add_register(element)
-
-        # Copy the circuit data if rhs and self are the same, otherwise the data of rhs is
-        # appended to both self and rhs resulting in an infinite loop
-        data = rhs.data.copy() if rhs is self else rhs.data
-
-        # Add new gates
-        for instruction in data:
-            self._append(instruction)
-        self.global_phase += rhs.global_phase
-
-        for gate, cals in rhs.calibrations.items():
-            for key, sched in cals.items():
-                self.add_calibration(gate, qubits=key[0], schedule=sched, params=key[1])
-
-        return self
-
-=======
->>>>>>> 8bfb058b
     def compose(
         self,
         other: Union["QuantumCircuit", Instruction],
@@ -1164,29 +1056,6 @@
         """
         return self._ancillas
 
-<<<<<<< HEAD
-    @deprecate_function(
-        "The QuantumCircuit.__add__() method is being deprecated."
-        "Use the compose() method which is more flexible w.r.t "
-        "circuit register compatibility.",
-        modify_docstring=False,
-    )
-    def __add__(self, rhs: "QuantumCircuit") -> "QuantumCircuit":
-        """Overload + to implement self.combine."""
-        return self.combine(rhs)
-
-    @deprecate_function(
-        "The QuantumCircuit.__iadd__() method is being deprecated. Use the "
-        "compose() (potentially with the inplace=True argument) and tensor() "
-        "methods which are more flexible w.r.t circuit register compatibility.",
-        modify_docstring=False,
-    )
-    def __iadd__(self, rhs: "QuantumCircuit") -> "QuantumCircuit":
-        """Overload += to implement self.extend."""
-        return self.extend(rhs)
-
-=======
->>>>>>> 8bfb058b
     def __and__(self, rhs: "QuantumCircuit") -> "QuantumCircuit":
         """Overload & to implement self.compose."""
         return self.compose(rhs)
@@ -3810,206 +3679,6 @@
             [],
         )
 
-<<<<<<< HEAD
-    @deprecate_function(
-        "The QuantumCircuit.u1 method is deprecated as of "
-        "0.16.0. It will be removed no earlier than 3 months "
-        "after the release date. You should use the "
-        "QuantumCircuit.p method instead, which acts "
-        "identically.",
-        since="0.16.0",
-    )
-    def u1(self, theta: ParameterValueType, qubit: QubitSpecifier) -> InstructionSet:
-        r"""Apply :class:`~qiskit.circuit.library.U1Gate`.
-
-        For the full matrix form of this gate, see the underlying gate documentation.
-
-        Args:
-            theta: The :math:`\theta` rotation angle of the gate.
-            qubit: The qubit(s) to apply the gate to.
-
-        Returns:
-            A handle to the instructions created.
-        """
-        from .library.standard_gates.u1 import U1Gate
-
-        return self.append(U1Gate(theta), [qubit], [])
-
-    @deprecate_function(
-        "The QuantumCircuit.cu1 method is deprecated as of "
-        "0.16.0. It will be removed no earlier than 3 months "
-        "after the release date. You should use the "
-        "QuantumCircuit.cp method instead, which acts "
-        "identically.",
-        since="0.16.0",
-    )
-    def cu1(
-        self,
-        theta: ParameterValueType,
-        control_qubit: QubitSpecifier,
-        target_qubit: QubitSpecifier,
-        label: Optional[str] = None,
-        ctrl_state: Optional[Union[str, int]] = None,
-    ) -> InstructionSet:
-        r"""Apply :class:`~qiskit.circuit.library.CU1Gate`.
-
-        For the full matrix form of this gate, see the underlying gate documentation.
-
-        Args:
-            theta: The :math:`\theta` rotation angle of the gate.
-            control_qubit: The qubit(s) used as the control.
-            target_qubit: The qubit(s) targeted by the gate.
-            label: The string label of the gate in the circuit.
-            ctrl_state:
-                The control state in decimal, or as a bitstring (e.g. '1').  Defaults to controlling
-                on the '1' state.
-
-        Returns:
-            A handle to the instructions created.
-        """
-        from .library.standard_gates.u1 import CU1Gate
-
-        return self.append(
-            CU1Gate(theta, label=label, ctrl_state=ctrl_state), [control_qubit, target_qubit], []
-        )
-
-    @deprecate_function(
-        "The QuantumCircuit.mcu1 method is deprecated as of "
-        "0.16.0. It will be removed no earlier than 3 months "
-        "after the release date. You should use the "
-        "QuantumCircuit.mcp method instead, which acts "
-        "identically.",
-        since="0.16.0",
-    )
-    def mcu1(
-        self,
-        lam: ParameterValueType,
-        control_qubits: Sequence[QubitSpecifier],
-        target_qubit: QubitSpecifier,
-    ) -> InstructionSet:
-        r"""Apply :class:`~qiskit.circuit.library.MCU1Gate`.
-
-        For the full matrix form of this gate, see the underlying gate documentation.
-
-        Args:
-            lam: The :math:`\lambda` rotation angle of the gate.
-            control_qubits: The qubits used as the controls.
-            target_qubit: The qubit(s) targeted by the gate.
-
-        Returns:
-            A handle to the instructions created.
-        """
-        from .library.standard_gates.u1 import MCU1Gate
-
-        num_ctrl_qubits = len(control_qubits)
-        return self.append(MCU1Gate(lam, num_ctrl_qubits), control_qubits[:] + [target_qubit], [])
-
-    @deprecate_function(
-        "The QuantumCircuit.u2 method is deprecated as of "
-        "0.16.0. It will be removed no earlier than 3 months "
-        "after the release date. You can use the general 1-"
-        "qubit gate QuantumCircuit.u instead: u2(φ,λ) = "
-        "u(π/2, φ, λ). Alternatively, you can decompose it in"
-        "terms of QuantumCircuit.p and QuantumCircuit.sx: "
-        "u2(φ,λ) = p(π/2+φ) sx p(λ-π/2) (1 pulse on hardware).",
-        since="0.16.0",
-    )
-    def u2(
-        self, phi: ParameterValueType, lam: ParameterValueType, qubit: QubitSpecifier
-    ) -> InstructionSet:
-        r"""Apply :class:`~qiskit.circuit.library.U2Gate`.
-
-        For the full matrix form of this gate, see the underlying gate documentation.
-
-        Args:
-            phi: The :math:`\phi` rotation angle of the gate.
-            lam: The :math:`\lambda` rotation angle of the gate.
-            qubit: The qubit(s) to apply the gate to.
-
-        Returns:
-            A handle to the instructions created.
-        """
-        from .library.standard_gates.u2 import U2Gate
-
-        return self.append(U2Gate(phi, lam), [qubit], [])
-
-    @deprecate_function(
-        "The QuantumCircuit.u3 method is deprecated as of 0.16.0. It will be "
-        "removed no earlier than 3 months after the release date. You should use "
-        "QuantumCircuit.u instead, which acts identically. Alternatively, you can "
-        "decompose u3 in terms of QuantumCircuit.p and QuantumCircuit.sx: "
-        "u3(ϴ,φ,λ) = p(φ+π) sx p(ϴ+π) sx p(λ) (2 pulses on hardware).",
-        since="0.16.0",
-    )
-    def u3(
-        self,
-        theta: ParameterValueType,
-        phi: ParameterValueType,
-        lam: ParameterValueType,
-        qubit: QubitSpecifier,
-    ) -> InstructionSet:
-        r"""Apply :class:`~qiskit.circuit.library.U3Gate`.
-
-        For the full matrix form of this gate, see the underlying gate documentation.
-
-        Args:
-            theta: The :math:`\theta` rotation angle of the gate.
-            phi: The :math:`\phi` rotation angle of the gate.
-            lam: The :math:`\lambda` rotation angle of the gate.
-            qubit: The qubit(s) to apply the gate to.
-
-        Returns:
-            A handle to the instructions created.
-        """
-        from .library.standard_gates.u3 import U3Gate
-
-        return self.append(U3Gate(theta, phi, lam), [qubit], [])
-
-    @deprecate_function(
-        "The QuantumCircuit.cu3 method is deprecated as of 0.16.0. It will be "
-        "removed no earlier than 3 months after the release date. You should "
-        "use the QuantumCircuit.cu method instead, where "
-        "cu3(ϴ,φ,λ) = cu(ϴ,φ,λ,0).",
-        since="0.16.0",
-    )
-    def cu3(
-        self,
-        theta: ParameterValueType,
-        phi: ParameterValueType,
-        lam: ParameterValueType,
-        control_qubit: QubitSpecifier,
-        target_qubit: QubitSpecifier,
-        label: Optional[str] = None,
-        ctrl_state: Optional[Union[str, int]] = None,
-    ) -> InstructionSet:
-        r"""Apply :class:`~qiskit.circuit.library.CU3Gate`.
-
-        For the full matrix form of this gate, see the underlying gate documentation.
-
-        Args:
-            theta: The :math:`\theta` rotation angle of the gate.
-            phi: The :math:`\phi` rotation angle of the gate.
-            lam: The :math:`\lambda` rotation angle of the gate.
-            control_qubit: The qubit(s) used as the control.
-            target_qubit: The qubit(s) targeted by the gate.
-            label: The string label of the gate in the circuit.
-            ctrl_state:
-                The control state in decimal, or as a bitstring (e.g. '1').  Defaults to controlling
-                on the '1' state.
-
-        Returns:
-            A handle to the instructions created.
-        """
-        from .library.standard_gates.u3 import CU3Gate
-
-        return self.append(
-            CU3Gate(theta, phi, lam, label=label, ctrl_state=ctrl_state),
-            [control_qubit, target_qubit],
-            [],
-        )
-
-=======
->>>>>>> 8bfb058b
     def x(self, qubit: QubitSpecifier, label: Optional[str] = None) -> InstructionSet:
         r"""Apply :class:`~qiskit.circuit.library.XGate`.
 
