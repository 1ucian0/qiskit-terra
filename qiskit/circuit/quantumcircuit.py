--- conflicted
+++ resolved
@@ -1755,9 +1755,7 @@
             )
             print(code)
             return None
-<<<<<<< HEAD
-        else:
-            return string_temp
+        return out
 
     def _ipython_display_(self):
         if self.width() > 50 or self.size() > 50 or self.depth() > 20:
@@ -1765,13 +1763,6 @@
             return
         from IPython.display import display
         display(self.draw())
-
-    def draw(self, output=None, scale=None, filename=None, style=None,
-             interactive=False, plot_barriers=True,
-             reverse_bits=False, justify=None, vertical_compression='medium', idle_wires=True,
-             with_layout=True, fold=None, ax=None, initial_state=False, cregbundle=True):
-=======
-        return out
 
     def draw(
         self,
@@ -1794,7 +1785,6 @@
         cregbundle: bool = None,
         wire_order: list = None,
     ):
->>>>>>> df88a657
         """Draw the quantum circuit. Use the output parameter to choose the drawing format:
 
         **text**: ASCII art TextDrawing that can be printed in the console.
