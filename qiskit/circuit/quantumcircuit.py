# This code is part of Qiskit.
#
# (C) Copyright IBM 2017.
#
# This code is licensed under the Apache License, Version 2.0. You may
# obtain a copy of this license in the LICENSE.txt file in the root directory
# of this source tree or at http://www.apache.org/licenses/LICENSE-2.0.
#
# Any modifications or derivative works of this code must retain this
# copyright notice, and modified files need to carry a notice indicating
# that they have been altered from the originals.

# pylint: disable=bad-docstring-quotes,invalid-name

"""Quantum circuit object."""

import copy
import itertools
import functools
<<<<<<< HEAD
import sys
=======
import warnings
>>>>>>> b9c59ab1
import numbers
import warnings
import multiprocessing as mp
from collections import OrderedDict, defaultdict
from typing import Union
import numpy as np
from qiskit.exceptions import QiskitError
from qiskit.utils.multiprocessing import is_main_process
from qiskit.circuit.instruction import Instruction
from qiskit.circuit.gate import Gate
from qiskit.circuit.parameter import Parameter
from qiskit.circuit.exceptions import CircuitError
from qiskit.utils.deprecation import deprecate_function, deprecate_arguments
from .parameterexpression import ParameterExpression
from .quantumregister import QuantumRegister, Qubit, AncillaRegister, AncillaQubit
from .classicalregister import ClassicalRegister, Clbit
from .parametertable import ParameterTable, ParameterView
from .parametervector import ParameterVector, ParameterVectorElement
from .instructionset import InstructionSet
from .register import Register
from .bit import Bit
from .quantumcircuitdata import QuantumCircuitData
from .delay import Delay

try:
    import pygments
    from pygments.formatters import Terminal256Formatter  # pylint: disable=no-name-in-module
    from qiskit.qasm.pygments import OpenQASMLexer  # pylint: disable=ungrouped-imports
    from qiskit.qasm.pygments import QasmTerminalStyle  # pylint: disable=ungrouped-imports
    HAS_PYGMENTS = True
except Exception:  # pylint: disable=broad-except
    HAS_PYGMENTS = False


class QuantumCircuit:
    """Create a new circuit.

    A circuit is a list of instructions bound to some registers.

    Args:
        regs (list(:class:`Register`) or list(``int``) or list(list(:class:`Bit`))): The
            registers to be included in the circuit.

            * If a list of :class:`Register` objects, represents the :class:`QuantumRegister`
              and/or :class:`ClassicalRegister` objects to include in the circuit.

              For example:

                * ``QuantumCircuit(QuantumRegister(4))``
                * ``QuantumCircuit(QuantumRegister(4), ClassicalRegister(3))``
                * ``QuantumCircuit(QuantumRegister(4, 'qr0'), QuantumRegister(2, 'qr1'))``

            * If a list of ``int``, the amount of qubits and/or classical bits to include in
              the circuit. It can either be a single int for just the number of quantum bits,
              or 2 ints for the number of quantum bits and classical bits, respectively.

              For example:

                * ``QuantumCircuit(4) # A QuantumCircuit with 4 qubits``
                * ``QuantumCircuit(4, 3) # A QuantumCircuit with 4 qubits and 3 classical bits``

            * If a list of python lists containing :class:`Bit` objects, a collection of
              :class:`Bit` s to be added to the circuit.


        name (str): the name of the quantum circuit. If not set, an
            automatically generated string will be assigned.
        global_phase (float or ParameterExpression): The global phase of the circuit in radians.
        metadata (dict): Arbitrary key value metadata to associate with the
            circuit. This gets stored as free-form data in a dict in the
            :attr:`~qiskit.circuit.QuantumCircuit.metadata` attribute. It will
            not be directly used in the circuit.

    Raises:
        CircuitError: if the circuit name, if given, is not valid.

    Examples:

        Construct a simple Bell state circuit.

        .. jupyter-execute::

            from qiskit import QuantumCircuit

            qc = QuantumCircuit(2, 2)
            qc.h(0)
            qc.cx(0, 1)
            qc.measure([0, 1], [0, 1])
            qc.draw()

        Construct a 5-qubit GHZ circuit.

        .. jupyter-execute::

            from qiskit import QuantumCircuit

            qc = QuantumCircuit(5)
            qc.h(0)
            qc.cx(0, range(1, 5))
            qc.measure_all()

        Construct a 4-qubit Bernstein-Vazirani circuit using registers.

        .. jupyter-execute::

            from qiskit import QuantumRegister, ClassicalRegister, QuantumCircuit

            qr = QuantumRegister(3, 'q')
            anc = QuantumRegister(1, 'ancilla')
            cr = ClassicalRegister(3, 'c')
            qc = QuantumCircuit(qr, anc, cr)

            qc.x(anc[0])
            qc.h(anc[0])
            qc.h(qr[0:3])
            qc.cx(qr[0:3], anc[0])
            qc.h(qr[0:3])
            qc.barrier(qr)
            qc.measure(qr, cr)

            qc.draw()
    """
    instances = 0
    prefix = 'circuit'

    # Class variable OPENQASM header
    header = "OPENQASM 2.0;"
    extension_lib = "include \"qelib1.inc\";"

    def __init__(self, *regs, name=None, global_phase=0, metadata=None):
        if any(not isinstance(reg, (list, QuantumRegister, ClassicalRegister)) for reg in regs):
            # check if inputs are integers, but also allow e.g. 2.0

            try:
                valid_reg_size = all(reg == int(reg) for reg in regs)
            except (ValueError, TypeError):
                valid_reg_size = False

            if not valid_reg_size:
                raise CircuitError("Circuit args must be Registers or integers. (%s '%s' was "
                                   "provided)" % ([type(reg).__name__ for reg in regs], regs))

            regs = tuple(int(reg) for reg in regs)  # cast to int
        self._base_name = None
        if name is None:
            self._base_name = self.cls_prefix()
            self._name_update()
        elif not isinstance(name, str):
            raise CircuitError("The circuit name should be a string "
                               "(or None to auto-generate a name).")
        else:
            self._base_name = name
            self.name = name
        self._increment_instances()

        # Data contains a list of instructions and their contexts,
        # in the order they were applied.
        self._data = []

        # This is a map of registers bound to this circuit, by name.
        self.qregs = []
        self.cregs = []
        self._qubits = []
        self._qubit_set = set()
        self._clbits = []
        self._clbit_set = set()

        self._ancillas = []
        self._calibrations = defaultdict(dict)
        self.add_register(*regs)

        # Parameter table tracks instructions with variable parameters.
        self._parameter_table = ParameterTable()

        self._layout = None
        self._global_phase = 0
        self.global_phase = global_phase

        self.duration = None
        self.unit = 'dt'
        if not isinstance(metadata, dict) and metadata is not None:
            raise TypeError("Only a dictionary or None is accepted for circuit metadata")
        self._metadata = metadata

    @property
    def data(self):
        """Return the circuit data (instructions and context).

        Returns:
            QuantumCircuitData: a list-like object containing the tuples for the circuit's data.

            Each tuple is in the format ``(instruction, qargs, cargs)``, where instruction is an
            Instruction (or subclass) object, qargs is a list of Qubit objects, and cargs is a
            list of Clbit objects.
        """
        return QuantumCircuitData(self)

    @property
    def calibrations(self):
        """Return calibration dictionary.

        The custom pulse definition of a given gate is of the form
            {'gate_name': {(qubits, params): schedule}}
        """
        return dict(self._calibrations)

    @calibrations.setter
    def calibrations(self, calibrations):
        """Set the circuit calibration data from a dictionary of calibration definition.

        Args:
            calibrations (dict): A dictionary of input in the format
                {'gate_name': {(qubits, gate_params): schedule}}
        """
        self._calibrations = defaultdict(dict, calibrations)

    @data.setter
    def data(self, data_input):
        """Sets the circuit data from a list of instructions and context.

        Args:
            data_input (list): A list of instructions with context
                in the format (instruction, qargs, cargs), where Instruction
                is an Instruction (or subclass) object, qargs is a list of
                Qubit objects, and cargs is a list of Clbit objects.
        """

        # If data_input is QuantumCircuitData(self), clearing self._data
        # below will also empty data_input, so make a shallow copy first.
        data_input = data_input.copy()
        self._data = []
        self._parameter_table = ParameterTable()

        for inst, qargs, cargs in data_input:
            self.append(inst, qargs, cargs)

    @property
    def metadata(self):
        """The user provided metadata associated with the circuit

        The metadata for the circuit is a user provided ``dict`` of metadata
        for the circuit. It will not be used to influence the execution or
        operation of the circuit, but it is expected to be passed between
        all transforms of the circuit (ie transpilation) and that providers will
        associate any circuit metadata with the results it returns from
        execution of that circuit.
        """
        return self._metadata

    @metadata.setter
    def metadata(self, metadata):
        """Update the circuit metadata"""
        if not isinstance(metadata, dict) and metadata is not None:
            raise TypeError("Only a dictionary or None is accepted for circuit metadata")
        self._metadata = metadata

    def __str__(self):
        return str(self.draw(output='text'))

    def __eq__(self, other):
        if not isinstance(other, QuantumCircuit):
            return False

        # TODO: remove the DAG from this function
        from qiskit.converters import circuit_to_dag
        return circuit_to_dag(self) == circuit_to_dag(other)

    @classmethod
    def _increment_instances(cls):
        cls.instances += 1

    @classmethod
    def cls_instances(cls):
        """Return the current number of instances of this class,
        useful for auto naming."""
        return cls.instances

    @classmethod
    def cls_prefix(cls):
        """Return the prefix to use for auto naming."""
        return cls.prefix

    def _name_update(self):
        """update name of instance using instance number"""
        if not is_main_process():
            pid_name = f'-{mp.current_process().pid}'
        else:
            pid_name = ''

        self.name = f'{self._base_name}-{self.cls_instances()}{pid_name}'

    def has_register(self, register):
        """
        Test if this circuit has the register r.

        Args:
            register (Register): a quantum or classical register.

        Returns:
            bool: True if the register is contained in this circuit.
        """
        has_reg = False
        if (isinstance(register, QuantumRegister) and
                register in self.qregs):
            has_reg = True
        elif (isinstance(register, ClassicalRegister) and
              register in self.cregs):
            has_reg = True
        return has_reg

    def reverse_ops(self):
        """Reverse the circuit by reversing the order of instructions.

        This is done by recursively reversing all instructions.
        It does not invert (adjoint) any gate.

        Returns:
            QuantumCircuit: the reversed circuit.

        Examples:

            input:
                 ┌───┐
            q_0: ┤ H ├─────■──────
                 └───┘┌────┴─────┐
            q_1: ─────┤ RX(1.57) ├
                      └──────────┘

            output:
                             ┌───┐
            q_0: ─────■──────┤ H ├
                 ┌────┴─────┐└───┘
            q_1: ┤ RX(1.57) ├─────
                 └──────────┘
        """
        reverse_circ = QuantumCircuit(self.qubits, self.clbits,
                                      *self.qregs, *self.cregs,
                                      name=self.name + '_reverse')

        for inst, qargs, cargs in reversed(self.data):
            reverse_circ._append(inst.reverse_ops(), qargs, cargs)

        reverse_circ.duration = self.duration
        reverse_circ.unit = self.unit
        return reverse_circ

    def reverse_bits(self):
        """Return a circuit with the opposite order of wires.

        The circuit is "vertically" flipped. If a circuit is
        defined over multiple registers, the resulting circuit will have
        the same registers but with their order flipped.

        This method is useful for converting a circuit written in little-endian
        convention to the big-endian equivalent, and vice versa.

        Returns:
            QuantumCircuit: the circuit with reversed bit order.

        Examples:

            input:
                 ┌───┐
            q_0: ┤ H ├─────■──────
                 └───┘┌────┴─────┐
            q_1: ─────┤ RX(1.57) ├
                      └──────────┘

            output:
                      ┌──────────┐
            q_0: ─────┤ RX(1.57) ├
                 ┌───┐└────┬─────┘
            q_1: ┤ H ├─────■──────
                 └───┘
        """
        circ = QuantumCircuit(*reversed(self.qregs), *reversed(self.cregs),
                              name=self.name)
        num_qubits = self.num_qubits
        num_clbits = self.num_clbits
        old_qubits = self.qubits
        old_clbits = self.clbits
        new_qubits = circ.qubits
        new_clbits = circ.clbits

        for inst, qargs, cargs in self.data:
            new_qargs = [new_qubits[num_qubits - old_qubits.index(q) - 1] for q in qargs]
            new_cargs = [new_clbits[num_clbits - old_clbits.index(c) - 1] for c in cargs]
            circ._append(inst, new_qargs, new_cargs)
        return circ

    def inverse(self):
        """Invert (take adjoint of) this circuit.

        This is done by recursively inverting all gates.

        Returns:
            QuantumCircuit: the inverted circuit

        Raises:
            CircuitError: if the circuit cannot be inverted.

        Examples:

            input:
                 ┌───┐
            q_0: ┤ H ├─────■──────
                 └───┘┌────┴─────┐
            q_1: ─────┤ RX(1.57) ├
                      └──────────┘

            output:
                              ┌───┐
            q_0: ──────■──────┤ H ├
                 ┌─────┴─────┐└───┘
            q_1: ┤ RX(-1.57) ├─────
                 └───────────┘
        """
        inverse_circ = QuantumCircuit(self.qubits, self.clbits,
                                      *self.qregs, *self.cregs,
                                      name=self.name + '_dg', global_phase=-self.global_phase)

        for inst, qargs, cargs in reversed(self._data):
            inverse_circ._append(inst.inverse(), qargs, cargs)
        return inverse_circ

    def repeat(self, reps):
        """Repeat this circuit ``reps`` times.

        Args:
            reps (int): How often this circuit should be repeated.

        Returns:
            QuantumCircuit: A circuit containing ``reps`` repetitions of this circuit.
        """
        repeated_circ = QuantumCircuit(self.qubits, self.clbits,
                                       *self.qregs, *self.cregs,
                                       name=self.name + '**{}'.format(reps))

        # benefit of appending instructions: decomposing shows the subparts, i.e. the power
        # is actually `reps` times this circuit, and it is currently much faster than `compose`.
        if reps > 0:
            try:  # try to append as gate if possible to not disallow to_gate
                inst = self.to_gate()
            except QiskitError:
                inst = self.to_instruction()
            for _ in range(reps):
                repeated_circ._append(inst, self.qubits, self.clbits)

        return repeated_circ

    def power(self, power, matrix_power=False):
        """Raise this circuit to the power of ``power``.

        If ``power`` is a positive integer and ``matrix_power`` is ``False``, this implementation
        defaults to calling ``repeat``. Otherwise, if the circuit is unitary, the matrix is
        computed to calculate the matrix power.

        Args:
            power (int): The power to raise this circuit to.
            matrix_power (bool): If True, the circuit is converted to a matrix and then the
                matrix power is computed. If False, and ``power`` is a positive integer,
                the implementation defaults to ``repeat``.

        Raises:
            CircuitError: If the circuit needs to be converted to a gate but it is not unitary.

        Returns:
            QuantumCircuit: A circuit implementing this circuit raised to the power of ``power``.
        """
        if power >= 0 and isinstance(power, numbers.Integral) and not matrix_power:
            return self.repeat(power)

        # attempt conversion to gate
        if len(self.parameters) > 0:
            raise CircuitError('Cannot raise a parameterized circuit to a non-positive power '
                               'or matrix-power, please bind the free parameters: '
                               '{}'.format(self.parameters))

        try:
            gate = self.to_gate()
        except QiskitError as ex:
            raise CircuitError('The circuit contains non-unitary operations and cannot be '
                               'controlled. Note that no qiskit.circuit.Instruction objects may '
                               'be in the circuit for this operation.') from ex

        power_circuit = QuantumCircuit(self.qubits, self.clbits, *self.qregs, *self.cregs)
        power_circuit.append(gate.power(power), list(range(gate.num_qubits)))
        return power_circuit

    def control(self, num_ctrl_qubits=1, label=None, ctrl_state=None):
        """Control this circuit on ``num_ctrl_qubits`` qubits.

        Args:
            num_ctrl_qubits (int): The number of control qubits.
            label (str): An optional label to give the controlled operation for visualization.
            ctrl_state (str or int): The control state in decimal or as a bitstring
                (e.g. '111'). If None, use ``2**num_ctrl_qubits - 1``.

        Returns:
            QuantumCircuit: The controlled version of this circuit.

        Raises:
            CircuitError: If the circuit contains a non-unitary operation and cannot be controlled.
        """
        try:
            gate = self.to_gate()
        except QiskitError as ex:
            raise CircuitError('The circuit contains non-unitary operations and cannot be '
                               'controlled. Note that no qiskit.circuit.Instruction objects may '
                               'be in the circuit for this operation.') from ex

        controlled_gate = gate.control(num_ctrl_qubits, label, ctrl_state)
        control_qreg = QuantumRegister(num_ctrl_qubits)
        controlled_circ = QuantumCircuit(control_qreg, self.qubits, *self.qregs,
                                         name='c_{}'.format(self.name))
        controlled_circ.append(controlled_gate, controlled_circ.qubits)

        return controlled_circ

    @deprecate_function('The QuantumCircuit.combine() method is being deprecated. '
                        'Use the compose() method which is more flexible w.r.t '
                        'circuit register compatibility.')
    def combine(self, rhs):
        """DEPRECATED - Returns rhs appended to self if self contains compatible registers.

        Two circuits are compatible if they contain the same registers
        or if they contain different registers with unique names. The
        returned circuit will contain all unique registers between both
        circuits.

        Return self + rhs as a new object.

        Args:
            rhs (QuantumCircuit): The quantum circuit to append to the right hand side.

        Returns:
            QuantumCircuit: Returns a new QuantumCircuit object

        Raises:
            QiskitError: if the rhs circuit is not compatible
        """
        # Check registers in LHS are compatible with RHS
        self._check_compatible_regs(rhs)

        # Make new circuit with combined registers
        combined_qregs = copy.deepcopy(self.qregs)
        combined_cregs = copy.deepcopy(self.cregs)

        for element in rhs.qregs:
            if element not in self.qregs:
                combined_qregs.append(element)
        for element in rhs.cregs:
            if element not in self.cregs:
                combined_cregs.append(element)
        circuit = QuantumCircuit(*combined_qregs, *combined_cregs)
        for instruction_context in itertools.chain(self.data, rhs.data):
            circuit._append(*instruction_context)
        circuit.global_phase = self.global_phase + rhs.global_phase

        for gate, cals in rhs.calibrations.items():
            for key, sched in cals.items():
                circuit.add_calibration(gate, qubits=key[0], schedule=sched, params=key[1])

        for gate, cals in self.calibrations.items():
            for key, sched in cals.items():
                circuit.add_calibration(gate, qubits=key[0], schedule=sched, params=key[1])

        return circuit

    @deprecate_function('The QuantumCircuit.extend() method is being deprecated. Use the '
                        'compose() (potentially with the inplace=True argument) and tensor() '
                        'methods which are more flexible w.r.t circuit register compatibility.')
    def extend(self, rhs):
        """DEPRECATED - Append QuantumCircuit to the RHS if it contains compatible registers.

        Two circuits are compatible if they contain the same registers
        or if they contain different registers with unique names. The
        returned circuit will contain all unique registers between both
        circuits.

        Modify and return self.

        Args:
            rhs (QuantumCircuit): The quantum circuit to append to the right hand side.

        Returns:
            QuantumCircuit: Returns this QuantumCircuit object (which has been modified)

        Raises:
            QiskitError: if the rhs circuit is not compatible
        """
        # Check registers in LHS are compatible with RHS
        self._check_compatible_regs(rhs)

        # Add new registers
        for element in rhs.qregs:
            if element not in self.qregs:
                self.qregs.append(element)
                self._qubits += element[:]
                self._qubit_set.update(element[:])
        for element in rhs.cregs:
            if element not in self.cregs:
                self.cregs.append(element)
                self._clbits += element[:]
                self._clbit_set.update(element[:])

        # Copy the circuit data if rhs and self are the same, otherwise the data of rhs is
        # appended to both self and rhs resulting in an infinite loop
        data = rhs.data.copy() if rhs is self else rhs.data

        # Add new gates
        for instruction_context in data:
            self._append(*instruction_context)
        self.global_phase += rhs.global_phase

        for gate, cals in rhs.calibrations.items():
            for key, sched in cals.items():
                self.add_calibration(gate, qubits=key[0], schedule=sched, params=key[1])

        return self

    def compose(self, other, qubits=None, clbits=None, front=False, inplace=False):
        """Compose circuit with ``other`` circuit or instruction, optionally permuting wires.

        ``other`` can be narrower or of equal width to ``self``.

        Args:
            other (qiskit.circuit.Instruction or QuantumCircuit or BaseOperator):
                (sub)circuit to compose onto self.
            qubits (list[Qubit|int]): qubits of self to compose onto.
            clbits (list[Clbit|int]): clbits of self to compose onto.
            front (bool): If True, front composition will be performed (not implemented yet).
            inplace (bool): If True, modify the object. Otherwise return composed circuit.

        Returns:
            QuantumCircuit: the composed circuit (returns None if inplace==True).

        Raises:
            CircuitError: if composing on the front.
            QiskitError: if ``other`` is wider or there are duplicate edge mappings.

        Examples::

            lhs.compose(rhs, qubits=[3, 2], inplace=True)

            .. parsed-literal::

                            ┌───┐                   ┌─────┐                ┌───┐
                lqr_1_0: ───┤ H ├───    rqr_0: ──■──┤ Tdg ├    lqr_1_0: ───┤ H ├───────────────
                            ├───┤              ┌─┴─┐└─────┘                ├───┤
                lqr_1_1: ───┤ X ├───    rqr_1: ┤ X ├───────    lqr_1_1: ───┤ X ├───────────────
                         ┌──┴───┴──┐           └───┘                    ┌──┴───┴──┐┌───┐
                lqr_1_2: ┤ U1(0.1) ├  +                     =  lqr_1_2: ┤ U1(0.1) ├┤ X ├───────
                         └─────────┘                                    └─────────┘└─┬─┘┌─────┐
                lqr_2_0: ─────■─────                           lqr_2_0: ─────■───────■──┤ Tdg ├
                            ┌─┴─┐                                          ┌─┴─┐        └─────┘
                lqr_2_1: ───┤ X ├───                           lqr_2_1: ───┤ X ├───────────────
                            └───┘                                          └───┘
                lcr_0: 0 ═══════════                           lcr_0: 0 ═══════════════════════

                lcr_1: 0 ═══════════                           lcr_1: 0 ═══════════════════════

        """

        if inplace:
            dest = self
        else:
            dest = self.copy()

        if not isinstance(other, QuantumCircuit):
            if front:
                dest.data.insert(0, (other, qubits, clbits))
            else:
                dest.append(other, qargs=qubits, cargs=clbits)

            if inplace:
                return None
            return dest

        instrs = other.data

        if other.num_qubits > self.num_qubits or \
           other.num_clbits > self.num_clbits:
            raise CircuitError("Trying to compose with another QuantumCircuit "
                               "which has more 'in' edges.")

        # number of qubits and clbits must match number in circuit or None
        identity_qubit_map = dict(zip(other.qubits, self.qubits))
        identity_clbit_map = dict(zip(other.clbits, self.clbits))

        if qubits is None:
            qubit_map = identity_qubit_map
        elif len(qubits) != len(other.qubits):
            raise CircuitError("Number of items in qubits parameter does not"
                               " match number of qubits in the circuit.")
        else:
            qubit_map = {other.qubits[i]: (self.qubits[q] if isinstance(q, int) else q)
                         for i, q in enumerate(qubits)}
        if clbits is None:
            clbit_map = identity_clbit_map
        elif len(clbits) != len(other.clbits):
            raise CircuitError("Number of items in clbits parameter does not"
                               " match number of clbits in the circuit.")
        else:
            clbit_map = {other.clbits[i]: (self.clbits[c] if isinstance(c, int) else c)
                         for i, c in enumerate(clbits)}

        edge_map = {**qubit_map, **clbit_map} or {**identity_qubit_map, **identity_clbit_map}

        mapped_instrs = []
        for instr, qargs, cargs in instrs:
            n_qargs = [edge_map[qarg] for qarg in qargs]
            n_cargs = [edge_map[carg] for carg in cargs]
            n_instr = instr.copy()

            if instr.condition is not None:
                from qiskit.dagcircuit import DAGCircuit  # pylint: disable=cyclic-import
                n_instr.condition = DAGCircuit._map_condition(edge_map, instr.condition, self.cregs)

            mapped_instrs.append((n_instr, n_qargs, n_cargs))

        if front:
            dest._data = mapped_instrs + dest._data
        else:
            dest._data += mapped_instrs

        if front:
            dest._parameter_table.clear()
            for instr, _, _ in dest._data:
                dest._update_parameter_table(instr)
        else:
            # just append new parameters
            for instr, _, _ in mapped_instrs:
                dest._update_parameter_table(instr)

        for gate, cals in other.calibrations.items():
            dest._calibrations[gate].update(cals)

        dest.global_phase += other.global_phase

        if inplace:
            return None

        return dest

    def tensor(self, other):
        """Tensor ``self`` with ``other``.

        Remember that in the little-endian convention the leftmost operation will be at the bottom
        of the circuit. See also
        [the docs](qiskit.org/documentation/tutorials/circuits/3_summary_of_quantum_operations.html)
        for more information.

        .. parsed-literal::

                 ┌────────┐        ┌─────┐          ┌─────┐
            q_0: ┤ bottom ├ ⊗ q_0: ┤ top ├  = q_0: ─┤ top ├──
                 └────────┘        └─────┘         ┌┴─────┴─┐
                                              q_1: ┤ bottom ├
                                                   └────────┘

        Args:
            other (QuantumCircuit): The other circuit to tensor this circuit with.

        Examples:

            .. jupyter-execute::

                from qiskit import QuantumCircuit
                top = QuantumCircuit(1)
                top.x(0);
                bottom = QuantumCircuit(2)
                bottom.cry(0.2, 0, 1);
                tensored = bottom.tensor(top)
                print(tensored.draw())

        Returns:
            QuantumCircuit: The tensored circuit (returns None if inplace==True).
        """
        num_qubits = self.num_qubits + other.num_qubits
        num_clbits = self.num_clbits + other.num_clbits

        # If a user defined both circuits with via register sizes and not with named registers
        # (e.g. QuantumCircuit(2, 2)) then we have a naming collision, as the registers are by
        # default called "q" resp. "c". To still allow tensoring we define new registers of the
        # correct sizes.
        if len(self.qregs) == len(other.qregs) == 1 and \
                self.qregs[0].name == other.qregs[0].name == 'q':
            # check if classical registers are in the circuit
            if num_clbits > 0:
                dest = QuantumCircuit(num_qubits, num_clbits)
            else:
                dest = QuantumCircuit(num_qubits)

        # handle case if ``measure_all`` was called on both circuits, in which case the
        # registers are both named "meas"
        elif len(self.cregs) == len(other.cregs) == 1 and \
                self.cregs[0].name == other.cregs[0].name == 'meas':
            cr = ClassicalRegister(self.num_clbits + other.num_clbits, 'meas')
            dest = QuantumCircuit(*other.qregs, *self.qregs, cr)

        # Now we don't have to handle any more cases arising from special implicit naming
        else:
            dest = QuantumCircuit(other.qubits, self.qubits, other.clbits, self.clbits,
                                  *other.qregs, *self.qregs, *other.cregs, *self.cregs)

        # compose self onto the output, and then other
        dest.compose(other, range(other.num_qubits), range(other.num_clbits), inplace=True)
        dest.compose(self, range(other.num_qubits, num_qubits),
                     range(other.num_clbits, num_clbits), inplace=True)
        return dest

    @property
    def qubits(self):
        """
        Returns a list of quantum bits in the order that the registers were added.
        """
        return self._qubits

    @property
    def clbits(self):
        """
        Returns a list of classical bits in the order that the registers were added.
        """
        return self._clbits

    @property
    def ancillas(self):
        """
        Returns a list of ancilla bits in the order that the registers were added.
        """
        return self._ancillas

    @deprecate_function('The QuantumCircuit.__add__() method is being deprecated.'
                        'Use the compose() method which is more flexible w.r.t '
                        'circuit register compatibility.')
    def __add__(self, rhs):
        """Overload + to implement self.combine."""
        return self.combine(rhs)

    @deprecate_function('The QuantumCircuit.__iadd__() method is being deprecated. Use the '
                        'compose() (potentially with the inplace=True argument) and tensor() '
                        'methods which are more flexible w.r.t circuit register compatibility.')
    def __iadd__(self, rhs):
        """Overload += to implement self.extend."""
        return self.extend(rhs)

    def __len__(self):
        """Return number of operations in circuit."""
        return len(self._data)

    def __getitem__(self, item):
        """Return indexed operation."""
        return self._data[item]

    @staticmethod
    def cast(value, _type):
        """Best effort to cast value to type. Otherwise, returns the value."""
        try:
            return _type(value)
        except (ValueError, TypeError):
            return value

    @staticmethod
    def _bit_argument_conversion(bit_representation, in_array):
        ret = None
        try:
            if isinstance(bit_representation, Bit):
                # circuit.h(qr[0]) -> circuit.h([qr[0]])
                ret = [bit_representation]
            elif isinstance(bit_representation, Register):
                # circuit.h(qr) -> circuit.h([qr[0], qr[1]])
                ret = bit_representation[:]
            elif isinstance(QuantumCircuit.cast(bit_representation, int), int):
                # circuit.h(0) -> circuit.h([qr[0]])
                ret = [in_array[bit_representation]]
            elif isinstance(bit_representation, slice):
                # circuit.h(slice(0,2)) -> circuit.h([qr[0], qr[1]])
                ret = in_array[bit_representation]
            elif isinstance(bit_representation, list) and \
                    all(isinstance(bit, Bit) for bit in bit_representation):
                # circuit.h([qr[0], qr[1]]) -> circuit.h([qr[0], qr[1]])
                ret = bit_representation
            elif isinstance(QuantumCircuit.cast(bit_representation, list), (range, list)):
                # circuit.h([0, 1])     -> circuit.h([qr[0], qr[1]])
                # circuit.h(range(0,2)) -> circuit.h([qr[0], qr[1]])
                # circuit.h([qr[0],1])  -> circuit.h([qr[0], qr[1]])
                ret = [index if isinstance(index, Bit) else in_array[
                    index] for index in bit_representation]
            else:
                raise CircuitError('Not able to expand a %s (%s)' % (bit_representation,
                                                                     type(bit_representation)))
        except IndexError as ex:
            raise CircuitError('Index out of range.') from ex
        except TypeError as ex:
            raise CircuitError(
                f'Type error handling {bit_representation} ({type(bit_representation)})'
            ) from ex
        return ret

    def qbit_argument_conversion(self, qubit_representation):
        """
        Converts several qubit representations (such as indexes, range, etc.)
        into a list of qubits.

        Args:
            qubit_representation (Object): representation to expand

        Returns:
            List(tuple): Where each tuple is a qubit.
        """
        return QuantumCircuit._bit_argument_conversion(qubit_representation, self.qubits)

    def cbit_argument_conversion(self, clbit_representation):
        """
        Converts several classical bit representations (such as indexes, range, etc.)
        into a list of classical bits.

        Args:
            clbit_representation (Object): representation to expand

        Returns:
            List(tuple): Where each tuple is a classical bit.
        """
        return QuantumCircuit._bit_argument_conversion(clbit_representation, self.clbits)

    def append(self, instruction, qargs=None, cargs=None):
        """Append one or more instructions to the end of the circuit, modifying
        the circuit in place. Expands qargs and cargs.

        Args:
            instruction (qiskit.circuit.Instruction): Instruction instance to append
            qargs (list(argument)): qubits to attach instruction to
            cargs (list(argument)): clbits to attach instruction to

        Returns:
            qiskit.circuit.Instruction: a handle to the instruction that was just added

        Raises:
            CircuitError: if object passed is a subclass of Instruction
            CircuitError: if object passed is neither subclass nor an instance of Instruction
        """
        # Convert input to instruction
        if not isinstance(instruction, Instruction) and not hasattr(instruction, 'to_instruction'):
            if issubclass(instruction, Instruction):
                raise CircuitError('Object is a subclass of Instruction, please add () to '
                                   'pass an instance of this object.')

            raise CircuitError('Object to append must be an Instruction or '
                               'have a to_instruction() method.')
        if not isinstance(instruction, Instruction) and hasattr(instruction, "to_instruction"):
            instruction = instruction.to_instruction()

        # Make copy of parameterized gate instances
        if hasattr(instruction, 'params'):
            is_parameter = any(isinstance(param, Parameter) for param in instruction.params)
            if is_parameter:
                instruction = copy.deepcopy(instruction)

        expanded_qargs = [self.qbit_argument_conversion(qarg) for qarg in qargs or []]
        expanded_cargs = [self.cbit_argument_conversion(carg) for carg in cargs or []]

        instructions = InstructionSet()
        for (qarg, carg) in instruction.broadcast_arguments(expanded_qargs, expanded_cargs):
            instructions.add(self._append(instruction, qarg, carg), qarg, carg)
        return instructions

    def _append(self, instruction, qargs, cargs):
        """Append an instruction to the end of the circuit, modifying
        the circuit in place.

        Args:
            instruction (Instruction or Operator): Instruction instance to append
            qargs (list(tuple)): qubits to attach instruction to
            cargs (list(tuple)): clbits to attach instruction to

        Returns:
            Instruction: a handle to the instruction that was just added

        Raises:
            CircuitError: if the gate is of a different shape than the wires
                it is being attached to.
        """
        if not isinstance(instruction, Instruction):
            raise CircuitError('object is not an Instruction.')

        # do some compatibility checks
        self._check_dups(qargs)
        self._check_qargs(qargs)
        self._check_cargs(cargs)

        # add the instruction onto the given wires
        instruction_context = instruction, qargs, cargs
        self._data.append(instruction_context)

        self._update_parameter_table(instruction)

        # mark as normal circuit if a new instruction is added
        self.duration = None
        self.unit = 'dt'

        return instruction

    def _update_parameter_table(self, instruction):
        for param_index, param in enumerate(instruction.params):
            if isinstance(param, ParameterExpression):
                current_parameters = self._parameter_table

                for parameter in param.parameters:
                    if parameter in current_parameters:
                        if not self._check_dup_param_spec(self._parameter_table[parameter],
                                                          instruction, param_index):
                            self._parameter_table[parameter].append((instruction, param_index))
                    else:
                        if parameter.name in self._parameter_table.get_names():
                            raise CircuitError(
                                'Name conflict on adding parameter: {}'.format(parameter.name))
                        self._parameter_table[parameter] = [(instruction, param_index)]

        return instruction

    def _check_dup_param_spec(self, parameter_spec_list, instruction, param_index):
        for spec in parameter_spec_list:
            if spec[0] is instruction and spec[1] == param_index:
                return True
        return False

    def add_register(self, *regs):
        """Add registers."""
        if not regs:
            return

        if any(isinstance(reg, int) for reg in regs):
            # QuantumCircuit defined without registers
            if len(regs) == 1 and isinstance(regs[0], int):
                # QuantumCircuit with anonymous quantum wires e.g. QuantumCircuit(2)
                regs = (QuantumRegister(regs[0], 'q'),)
            elif len(regs) == 2 and all(isinstance(reg, int) for reg in regs):
                # QuantumCircuit with anonymous wires e.g. QuantumCircuit(2, 3)
                regs = (QuantumRegister(regs[0], 'q'), ClassicalRegister(regs[1], 'c'))
            else:
                raise CircuitError("QuantumCircuit parameters can be Registers or Integers."
                                   " If Integers, up to 2 arguments. QuantumCircuit was called"
                                   " with %s." % (regs,))

        for register in regs:
            if (
                    isinstance(register, Register)
                    and any(register.name == reg.name for reg in self.qregs + self.cregs)
            ):
                raise CircuitError("register name \"%s\" already exists"
                                   % register.name)

            if isinstance(register, AncillaRegister):
                self._ancillas.extend(register)

            if isinstance(register, QuantumRegister):
                self.qregs.append(register)
                new_bits = [bit for bit in register
                            if bit not in self._qubit_set]
                self._qubits.extend(new_bits)
                self._qubit_set.update(new_bits)
            elif isinstance(register, ClassicalRegister):
                self.cregs.append(register)
                new_bits = [bit for bit in register
                            if bit not in self._clbit_set]
                self._clbits.extend(new_bits)
                self._clbit_set.update(new_bits)
            elif isinstance(register, list):
                self.add_bits(register)
            else:
                raise CircuitError("expected a register")

    def add_bits(self, bits):
        """Add Bits to the circuit."""
        duplicate_bits = set(self.qubits + self.clbits).intersection(bits)
        if duplicate_bits:
            raise CircuitError("Attempted to add bits found already in circuit: "
                               "{}".format(duplicate_bits))

        for bit in bits:
            if isinstance(bit, AncillaQubit):
                self._ancillas.append(bit)

            if isinstance(bit, Qubit):
                self._qubits.append(bit)
                self._qubit_set.add(bit)
            elif isinstance(bit, Clbit):
                self._clbits.append(bit)
                self._clbit_set.add(bit)
            else:
                raise CircuitError("Expected an instance of Qubit, Clbit, or "
                                   "AncillaQubit, but was passed {}".format(bit))

    def _check_dups(self, qubits):
        """Raise exception if list of qubits contains duplicates."""
        squbits = set(qubits)
        if len(squbits) != len(qubits):
            raise CircuitError("duplicate qubit arguments")

    def _check_qargs(self, qargs):
        """Raise exception if a qarg is not in this circuit or bad format."""
        if not all(isinstance(i, Qubit) for i in qargs):
            raise CircuitError("qarg is not a Qubit")
        if not set(qargs).issubset(self._qubit_set):
            raise CircuitError("qargs not in this circuit")

    def _check_cargs(self, cargs):
        """Raise exception if clbit is not in this circuit or bad format."""
        if not all(isinstance(i, Clbit) for i in cargs):
            raise CircuitError("carg is not a Clbit")
        if not set(cargs).issubset(self._clbit_set):
            raise CircuitError("cargs not in this circuit")

    def to_instruction(self, parameter_map=None):
        """Create an Instruction out of this circuit.

        Args:
            parameter_map(dict): For parameterized circuits, a mapping from
               parameters in the circuit to parameters to be used in the
               instruction. If None, existing circuit parameters will also
               parameterize the instruction.

        Returns:
            qiskit.circuit.Instruction: a composite instruction encapsulating this circuit
            (can be decomposed back)
        """
        from qiskit.converters.circuit_to_instruction import circuit_to_instruction
        return circuit_to_instruction(self, parameter_map)

    def to_gate(self, parameter_map=None, label=None):
        """Create a Gate out of this circuit.

        Args:
            parameter_map(dict): For parameterized circuits, a mapping from
               parameters in the circuit to parameters to be used in the
               gate. If None, existing circuit parameters will also
               parameterize the gate.
            label (str): Optional gate label.

        Returns:
            Gate: a composite gate encapsulating this circuit
            (can be decomposed back)
        """
        from qiskit.converters.circuit_to_gate import circuit_to_gate
        return circuit_to_gate(self, parameter_map, label=label)

    def decompose(self):
        """Call a decomposition pass on this circuit,
        to decompose one level (shallow decompose).

        Returns:
            QuantumCircuit: a circuit one level decomposed
        """
        # pylint: disable=cyclic-import
        from qiskit.transpiler.passes.basis.decompose import Decompose
        from qiskit.converters.circuit_to_dag import circuit_to_dag
        from qiskit.converters.dag_to_circuit import dag_to_circuit
        pass_ = Decompose()
        decomposed_dag = pass_.run(circuit_to_dag(self))
        return dag_to_circuit(decomposed_dag)

    def _check_compatible_regs(self, rhs):
        """Raise exception if the circuits are defined on incompatible registers"""
        list1 = self.qregs + self.cregs
        list2 = rhs.qregs + rhs.cregs
        for element1 in list1:
            for element2 in list2:
                if element2.name == element1.name:
                    if element1 != element2:
                        raise CircuitError("circuits are not compatible")

    @staticmethod
    def _get_composite_circuit_qasm_from_instruction(instruction):
        """Returns OpenQASM string composite circuit given an instruction.
        The given instruction should be the result of composite_circuit.to_instruction()."""

        gate_parameters = ",".join(["param%i" % num for num in range(len(instruction.params))])
        qubit_parameters = ",".join(["q%i" % num for num in range(instruction.num_qubits)])
        composite_circuit_gates = ""

        definition = instruction.definition
        definition_bit_labels = {bit: idx
                                 for bits in (definition.qubits, definition.clbits)
                                 for idx, bit in enumerate(bits)}
        for data, qargs, _ in definition:
            gate_qargs = ",".join(["q%i" % index
                                   for index in [definition_bit_labels[qubit] for qubit in qargs]])
            composite_circuit_gates += "%s %s; " % (data.qasm(), gate_qargs)

        if composite_circuit_gates:
            composite_circuit_gates = composite_circuit_gates.rstrip(' ')

        if gate_parameters:
            qasm_string = "gate %s(%s) %s { %s }" % (instruction.name, gate_parameters,
                                                     qubit_parameters, composite_circuit_gates)
        else:
            qasm_string = "gate %s %s { %s }" % (instruction.name, qubit_parameters,
                                                 composite_circuit_gates)

        return qasm_string

    def qasm(self, formatted=False, filename=None):
        """Return OpenQASM string.

        Args:
            formatted (bool): Return formatted Qasm string.
            filename (str): Save Qasm to file with name 'filename'.

        Returns:
            str: If formatted=False.

        Raises:
            ImportError: If pygments is not installed and ``formatted`` is
                ``True``.
            QasmError: If circuit has free parameters.
        """

        warnings.warn("""qasm() is deprecated, use
                      qiskit.qasm2.functions.export(qc=qc,
                                                    formatted=formatted,
                                                    filename=filename)
                      instead""",
                      DeprecationWarning)
        from qiskit.qasm2.functions import export
        ret_str = export(self, filename=filename)
        if formatted:
            if not HAS_PYGMENTS:
                raise ImportError("To use the formatted output pygments>2.4 "
                                  "must be installed. To install pygments run "
                                  '"pip install pygments".')
            code = pygments.highlight(ret_str,
                                      OpenQASMLexer(),
                                      Terminal256Formatter(style=QasmTerminalStyle))
            print(code)
            return None
        else:
            return ret_str

    def draw(self, output=None, scale=None, filename=None, style=None,
             interactive=False, plot_barriers=True,
             reverse_bits=False, justify=None, vertical_compression='medium', idle_wires=True,
             with_layout=True, fold=None, ax=None, initial_state=False, cregbundle=True):
        """Draw the quantum circuit. Use the output parameter to choose the drawing format:

        **text**: ASCII art TextDrawing that can be printed in the console.

        **matplotlib**: images with color rendered purely in Python.

        **latex**: high-quality images compiled via latex.

        **latex_source**: raw uncompiled latex output.

        Args:
            output (str): select the output method to use for drawing the circuit.
                Valid choices are ``text``, ``mpl``, ``latex``, ``latex_source``.
                By default the `text` drawer is used unless the user config file
                (usually ``~/.qiskit/settings.conf``) has an alternative backend set
                as the default. For example, ``circuit_drawer = latex``. If the output
                kwarg is set, that backend will always be used over the default in
                the user config file.
            scale (float): scale of image to draw (shrink if < 1.0). Only used by
                the `mpl`, `latex` and `latex_source` outputs. Defaults to 1.0.
            filename (str): file path to save image to. Defaults to None.
            style (dict or str): dictionary of style or file name of style json file.
                This option is only used by the `mpl` output type.
                If `style` is a str, it is used as the path to a json file
                which contains a style dict. The file will be opened, parsed, and
                then any style elements in the dict will replace the default values
                in the input dict. A file to be loaded must end in ``.json``, but
                the name entered here can omit ``.json``. For example,
                ``style='iqx.json'`` or ``style='iqx'``.
                If `style` is a dict and the ``'name'`` key is set, that name
                will be used to load a json file, followed by loading the other
                items in the style dict. For example, ``style={'name': 'iqx'}``.
                If `style` is not a str and `name` is not a key in the style dict,
                then the default value from the user config file (usually
                ``~/.qiskit/settings.conf``) will be used, for example,
                ``circuit_mpl_style = iqx``.
                If none of these are set, the `default` style will be used.
                The search path for style json files can be specified in the user
                config, for example,
                ``circuit_mpl_style_path = /home/user/styles:/home/user``.
                See: :class:`~qiskit.visualization.qcstyle.DefaultStyle` for more
                information on the contents.
            interactive (bool): when set to true, show the circuit in a new window
                (for `mpl` this depends on the matplotlib backend being used
                supporting this). Note when used with either the `text` or the
                `latex_source` output type this has no effect and will be silently
                ignored. Defaults to False.
            reverse_bits (bool): when set to True, reverse the bit order inside
                registers for the output visualization. Defaults to False.
            plot_barriers (bool): enable/disable drawing barriers in the output
                circuit. Defaults to True.
            justify (string): options are ``left``, ``right`` or ``none``. If
                anything else is supplied, it defaults to left justified. It refers
                to where gates should be placed in the output circuit if there is
                an option. ``none`` results in each gate being placed in its own
                column.
            vertical_compression (string): ``high``, ``medium`` or ``low``. It
                merges the lines generated by the `text` output so the drawing
                will take less vertical room.  Default is ``medium``. Only used by
                the `text` output, will be silently ignored otherwise.
            idle_wires (bool): include idle wires (wires with no circuit elements)
                in output visualization. Default is True.
            with_layout (bool): include layout information, with labels on the
                physical layout. Default is True.
            fold (int): sets pagination. It can be disabled using -1. In `text`,
                sets the length of the lines. This is useful when the drawing does
                not fit in the console. If None (default), it will try to guess the
                console width using ``shutil.get_terminal_size()``. However, if
                running in jupyter, the default line length is set to 80 characters.
                In `mpl`, it is the number of (visual) layers before folding.
                Default is 25.
            ax (matplotlib.axes.Axes): Only used by the `mpl` backend. An optional
                Axes object to be used for the visualization output. If none is
                specified, a new matplotlib Figure will be created and used.
                Additionally, if specified there will be no returned Figure since
                it is redundant.
            initial_state (bool): optional. Adds ``|0>`` in the beginning of the wire.
                Default is False.
            cregbundle (bool): optional. If set True, bundle classical registers.
                Default is True.

        Returns:
            :class:`TextDrawing` or :class:`matplotlib.figure` or :class:`PIL.Image` or
            :class:`str`:

            * `TextDrawing` (output='text')
                A drawing that can be printed as ascii art.
            * `matplotlib.figure.Figure` (output='mpl')
                A matplotlib figure object for the circuit diagram.
            * `PIL.Image` (output='latex')
                An in-memory representation of the image of the circuit diagram.
            * `str` (output='latex_source')
                The LaTeX source code for visualizing the circuit diagram.

        Raises:
            VisualizationError: when an invalid output method is selected
            ImportError: when the output methods requires non-installed libraries.

        Example:
            .. jupyter-execute::

                from qiskit import QuantumRegister, ClassicalRegister, QuantumCircuit
                from qiskit.tools.visualization import circuit_drawer
                q = QuantumRegister(1)
                c = ClassicalRegister(1)
                qc = QuantumCircuit(q, c)
                qc.h(q)
                qc.measure(q, c)
                qc.draw(output='mpl', style={'backgroundcolor': '#EEEEEE'})
        """

        # pylint: disable=cyclic-import
        from qiskit.visualization import circuit_drawer

        return circuit_drawer(self, scale=scale,
                              filename=filename, style=style,
                              output=output,
                              interactive=interactive,
                              plot_barriers=plot_barriers,
                              reverse_bits=reverse_bits,
                              justify=justify,
                              vertical_compression=vertical_compression,
                              idle_wires=idle_wires,
                              with_layout=with_layout,
                              fold=fold,
                              ax=ax,
                              initial_state=initial_state,
                              cregbundle=cregbundle)

    def size(self):
        """Returns total number of gate operations in circuit.

        Returns:
            int: Total number of gate operations.
        """
        gate_ops = 0
        for instr, _, _ in self._data:
            if not instr._directive:
                gate_ops += 1
        return gate_ops

    def depth(self):
        """Return circuit depth (i.e., length of critical path).
        This does not include compiler or simulator directives
        such as 'barrier' or 'snapshot'.

        Returns:
            int: Depth of circuit.

        Notes:
            The circuit depth and the DAG depth need not be the
            same.
        """
        # Assign each bit in the circuit a unique integer
        # to index into op_stack.
        bit_indices = {bit: idx
                       for idx, bit in enumerate(self.qubits + self.clbits)}

        # If no bits, return 0
        if not bit_indices:
            return 0

        # A list that holds the height of each qubit
        # and classical bit.
        op_stack = [0] * len(bit_indices)

        # Here we are playing a modified version of
        # Tetris where we stack gates, but multi-qubit
        # gates, or measurements have a block for each
        # qubit or cbit that are connected by a virtual
        # line so that they all stacked at the same depth.
        # Conditional gates act on all cbits in the register
        # they are conditioned on.
        # We treat barriers or snapshots different as
        # They are transpiler and simulator directives.
        # The max stack height is the circuit depth.
        for instr, qargs, cargs in self._data:
            levels = []
            reg_ints = []
            # If count then add one to stack heights
            count = True
            if instr._directive:
                count = False
            for ind, reg in enumerate(qargs + cargs):
                # Add to the stacks of the qubits and
                # cbits used in the gate.
                reg_ints.append(bit_indices[reg])
                if count:
                    levels.append(op_stack[reg_ints[ind]] + 1)
                else:
                    levels.append(op_stack[reg_ints[ind]])
            # Assuming here that there is no conditional
            # snapshots or barriers ever.
            if instr.condition:
                # Controls operate over all bits in the
                # classical register they use.
                for cbit in instr.condition[0]:
                    idx = bit_indices[cbit]
                    if idx not in reg_ints:
                        reg_ints.append(idx)
                        levels.append(op_stack[idx] + 1)

            max_level = max(levels)
            for ind in reg_ints:
                op_stack[ind] = max_level

        return max(op_stack)

    def width(self):
        """Return number of qubits plus clbits in circuit.

        Returns:
            int: Width of circuit.

        """
        return len(self.qubits) + len(self.clbits)

    @property
    def num_qubits(self):
        """Return number of qubits."""
        return len(self.qubits)

    @property
    def num_ancillas(self):
        """Return the number of ancilla qubits."""
        return len(self.ancillas)

    @property
    def num_clbits(self):
        """Return number of classical bits."""
        return len(self.clbits)

    def count_ops(self):
        """Count each operation kind in the circuit.

        Returns:
            OrderedDict: a breakdown of how many operations of each kind, sorted by amount.
        """
        count_ops = {}
        for instr, _, _ in self._data:
            count_ops[instr.name] = count_ops.get(instr.name, 0) + 1
        return OrderedDict(sorted(count_ops.items(), key=lambda kv: kv[1], reverse=True))

    def num_nonlocal_gates(self):
        """Return number of non-local gates (i.e. involving 2+ qubits).

        Conditional nonlocal gates are also included.
        """
        multi_qubit_gates = 0
        for instr, _, _ in self._data:
            if instr.num_qubits > 1 and not instr._directive:
                multi_qubit_gates += 1
        return multi_qubit_gates

    def num_connected_components(self, unitary_only=False):
        """How many non-entangled subcircuits can the circuit be factored to.

        Args:
            unitary_only (bool): Compute only unitary part of graph.

        Returns:
            int: Number of connected components in circuit.
        """
        # Convert registers to ints (as done in depth).
        bits = self.qubits if unitary_only else (self.qubits + self.clbits)
        bit_indices = {bit: idx
                       for idx, bit in enumerate(bits)}

        # Start with each qubit or cbit being its own subgraph.
        sub_graphs = [[bit] for bit in range(len(bit_indices))]

        num_sub_graphs = len(sub_graphs)

        # Here we are traversing the gates and looking to see
        # which of the sub_graphs the gate joins together.
        for instr, qargs, cargs in self._data:
            if unitary_only:
                args = qargs
                num_qargs = len(args)
            else:
                args = qargs + cargs
                num_qargs = len(args) + (1 if instr.condition else 0)

            if num_qargs >= 2 and not instr._directive:
                graphs_touched = []
                num_touched = 0
                # Controls necessarily join all the cbits in the
                # register that they use.
                if instr.condition and not unitary_only:
                    creg = instr.condition[0]
                    for bit in creg:
                        idx = bit_indices[bit]
                        for k in range(num_sub_graphs):
                            if idx in sub_graphs[k]:
                                graphs_touched.append(k)
                                num_touched += 1
                                break

                for item in args:
                    reg_int = bit_indices[item]
                    for k in range(num_sub_graphs):
                        if reg_int in sub_graphs[k]:
                            if k not in graphs_touched:
                                graphs_touched.append(k)
                                num_touched += 1
                                break

                # If the gate touches more than one subgraph
                # join those graphs together and return
                # reduced number of subgraphs
                if num_touched > 1:
                    connections = []
                    for idx in graphs_touched:
                        connections.extend(sub_graphs[idx])
                    _sub_graphs = []
                    for idx in range(num_sub_graphs):
                        if idx not in graphs_touched:
                            _sub_graphs.append(sub_graphs[idx])
                    _sub_graphs.append(connections)
                    sub_graphs = _sub_graphs
                    num_sub_graphs -= (num_touched - 1)
            # Cannot go lower than one so break
            if num_sub_graphs == 1:
                break
        return num_sub_graphs

    def num_unitary_factors(self):
        """Computes the number of tensor factors in the unitary
        (quantum) part of the circuit only.
        """
        return self.num_connected_components(unitary_only=True)

    def num_tensor_factors(self):
        """Computes the number of tensor factors in the unitary
        (quantum) part of the circuit only.

        Notes:
            This is here for backwards compatibility, and will be
            removed in a future release of Qiskit. You should call
            `num_unitary_factors` instead.
        """
        return self.num_unitary_factors()

    def copy(self, name=None):
        """Copy the circuit.

        Args:
          name (str): name to be given to the copied circuit. If None, then the name stays the same

        Returns:
          QuantumCircuit: a deepcopy of the current circuit, with the specified name
        """
        cpy = copy.copy(self)
        # copy registers correctly, in copy.copy they are only copied via reference
        cpy.qregs = self.qregs.copy()
        cpy.cregs = self.cregs.copy()
        cpy._qubits = self._qubits.copy()
        cpy._clbits = self._clbits.copy()
        cpy._qubit_set = self._qubit_set.copy()
        cpy._clbit_set = self._clbit_set.copy()

        instr_instances = {id(instr): instr
                           for instr, _, __ in self._data}

        instr_copies = {id_: instr.copy()
                        for id_, instr in instr_instances.items()}

        cpy._parameter_table = ParameterTable({
            param: [(instr_copies[id(instr)], param_index)
                    for instr, param_index in self._parameter_table[param]]
            for param in self._parameter_table
        })

        cpy._data = [(instr_copies[id(inst)], qargs.copy(), cargs.copy())
                     for inst, qargs, cargs in self._data]

        cpy._calibrations = copy.deepcopy(self._calibrations)
        cpy._metadata = copy.deepcopy(self._metadata)

        if name:
            cpy.name = name
        return cpy

    def _create_creg(self, length, name):
        """ Creates a creg, checking if ClassicalRegister with same name exists
        """
        if name in [creg.name for creg in self.cregs]:
            save_prefix = ClassicalRegister.prefix
            ClassicalRegister.prefix = name
            new_creg = ClassicalRegister(length)
            ClassicalRegister.prefix = save_prefix
        else:
            new_creg = ClassicalRegister(length, name)
        return new_creg

    def _create_qreg(self, length, name):
        """ Creates a qreg, checking if QuantumRegister with same name exists
        """
        if name in [qreg.name for qreg in self.qregs]:
            save_prefix = QuantumRegister.prefix
            QuantumRegister.prefix = name
            new_qreg = QuantumRegister(length)
            QuantumRegister.prefix = save_prefix
        else:
            new_qreg = QuantumRegister(length, name)
        return new_qreg

    def measure_active(self, inplace=True):
        """Adds measurement to all non-idle qubits. Creates a new ClassicalRegister with
        a size equal to the number of non-idle qubits being measured.

        Returns a new circuit with measurements if `inplace=False`.

        Args:
            inplace (bool): All measurements inplace or return new circuit.

        Returns:
            QuantumCircuit: Returns circuit with measurements when `inplace = False`.
        """
        from qiskit.converters.circuit_to_dag import circuit_to_dag
        if inplace:
            circ = self
        else:
            circ = self.copy()
        dag = circuit_to_dag(circ)
        qubits_to_measure = [qubit for qubit in circ.qubits if qubit not in dag.idle_wires()]
        new_creg = circ._create_creg(len(qubits_to_measure), 'measure')
        circ.add_register(new_creg)
        circ.barrier()
        circ.measure(qubits_to_measure, new_creg)

        if not inplace:
            return circ
        else:
            return None

    def measure_all(self, inplace=True):
        """Adds measurement to all qubits. Creates a new ClassicalRegister with a
        size equal to the number of qubits being measured.

        Returns a new circuit with measurements if `inplace=False`.

        Args:
            inplace (bool): All measurements inplace or return new circuit.

        Returns:
            QuantumCircuit: Returns circuit with measurements when `inplace = False`.
        """
        if inplace:
            circ = self
        else:
            circ = self.copy()

        new_creg = circ._create_creg(len(circ.qubits), 'meas')
        circ.add_register(new_creg)
        circ.barrier()
        circ.measure(circ.qubits, new_creg)

        if not inplace:
            return circ
        else:
            return None

    def remove_final_measurements(self, inplace=True):
        """Removes final measurement on all qubits if they are present.
        Deletes the ClassicalRegister that was used to store the values from these measurements
        if it is idle.

        Returns a new circuit without measurements if `inplace=False`.

        Args:
            inplace (bool): All measurements removed inplace or return new circuit.

        Returns:
            QuantumCircuit: Returns circuit with measurements removed when `inplace = False`.
        """
        # pylint: disable=cyclic-import
        from qiskit.transpiler.passes import RemoveFinalMeasurements
        from qiskit.converters import circuit_to_dag

        if inplace:
            circ = self
        else:
            circ = self.copy()

        dag = circuit_to_dag(circ)
        remove_final_meas = RemoveFinalMeasurements()
        new_dag = remove_final_meas.run(dag)

        # Set circ cregs and instructions to match the new DAGCircuit's
        circ.data.clear()
        circ.cregs = list(new_dag.cregs.values())

        for node in new_dag.topological_op_nodes():
            # Get arguments for classical condition (if any)
            inst = node.op.copy()
            inst.condition = node.condition
            circ.append(inst, node.qargs, node.cargs)

        circ.clbits.clear()

        if not inplace:
            return circ
        else:
            return None

    @staticmethod
    def from_qasm_file(path):
        """Take in a QASM file and generate a QuantumCircuit object.

        Args:
          path (str): Path to the file for a QASM program
        Return:
          QuantumCircuit: The QuantumCircuit object for the input QASM
        """
        warnings.warn("""from_qasm_file() is deprecated,
                      use qiskit.qasm2.functions.load(filename=path) instead""",
                      DeprecationWarning)
        from qiskit.qasm2.functions import load
        return load(filename=path)

    @staticmethod
    def from_qasm_str(qasm_str):
        """Take in a QASM string and generate a QuantumCircuit object.

        Args:
          qasm_str (str): A QASM program string
        Return:
          QuantumCircuit: The QuantumCircuit object for the input QASM
        """
        warnings.warn("""from_qasm_str() is deprecated,
                      use qiskit.qasm2.functions.load(data=qasm_str) instead""",
                      DeprecationWarning)
        from qiskit.qasm2.functions import load
        return load(data=qasm_str)

    @property
    def global_phase(self):
        """Return the global phase of the circuit in radians."""
        return self._global_phase

    @global_phase.setter
    def global_phase(self, angle):
        """Set the phase of the circuit.

        Args:
            angle (float, ParameterExpression): radians
        """
        if isinstance(angle, ParameterExpression) and angle.parameters:
            self._global_phase = angle
        else:
            # Set the phase to the [-2 * pi, 2 * pi] interval
            angle = float(angle)
            if not angle:
                self._global_phase = 0
            elif angle < 0:
                self._global_phase = angle % (-2 * np.pi)
            else:
                self._global_phase = angle % (2 * np.pi)

    @property
    def parameters(self):
        """Convenience function to get the parameters defined in the parameter table."""
        # parameters from gates
        params = self._parameter_table.get_keys()

        # parameters in global phase
        if isinstance(self.global_phase, ParameterExpression):
            params = params.union(self.global_phase.parameters)

        # sort the parameters
        sorted_by_name = sorted(list(params), key=functools.cmp_to_key(_compare_parameters))

        # return as parameter view, which implements the set and list interface
        return ParameterView(sorted_by_name)

    @property
    def num_parameters(self):
        """Convenience function to get the number of parameter objects in the circuit."""
        return len(self.parameters)

    @deprecate_arguments({'param_dict': 'parameters'})
    def assign_parameters(self, parameters, inplace=False,
                          param_dict=None):  # pylint: disable=unused-argument
        """Assign parameters to new parameters or values.

        The keys of the parameter dictionary must be Parameter instances in the current circuit. The
        values of the dictionary can either be numeric values or new parameter objects.
        The values can be assigned to the current circuit object or to a copy of it.

        Args:
            parameters (dict or iterable): Either a dictionary or iterable specifying the new
                parameter values. If a dict, it specifies the mapping from ``current_parameter`` to
                ``new_parameter``, where ``new_parameter`` can be a new parameter object or a
                numeric value. If an iterable, the elements are assigned to the existing parameters
                in the order they were inserted. You can call ``QuantumCircuit.parameters`` to check
                this order.
            inplace (bool): If False, a copy of the circuit with the bound parameters is
                returned. If True the circuit instance itself is modified.
            param_dict (dict): Deprecated, use ``parameters`` instead.

        Raises:
            CircuitError: If parameters is a dict and contains parameters not present in the
                circuit.
            ValueError: If parameters is a list/array and the length mismatches the number of free
                parameters in the circuit.

        Returns:
            Optional(QuantumCircuit): A copy of the circuit with bound parameters, if
            ``inplace`` is True, otherwise None.

        Examples:

            Create a parameterized circuit and assign the parameters in-place.

            .. jupyter-execute::

                from qiskit.circuit import QuantumCircuit, Parameter

                circuit = QuantumCircuit(2)
                params = [Parameter('A'), Parameter('B'), Parameter('C')]
                circuit.ry(params[0], 0)
                circuit.crx(params[1], 0, 1)

                print('Original circuit:')
                print(circuit.draw())

                circuit.assign_parameters({params[0]: params[2]}, inplace=True)

                print('Assigned in-place:')
                print(circuit.draw())

            Bind the values out-of-place and get a copy of the original circuit.

            .. jupyter-execute::

                from qiskit.circuit import QuantumCircuit, ParameterVector

                circuit = QuantumCircuit(2)
                params = ParameterVector('P', 2)
                circuit.ry(params[0], 0)
                circuit.crx(params[1], 0, 1)

                bound_circuit = circuit.assign_parameters({params[0]: 1, params[1]: 2})
                print('Bound circuit:')
                print(bound_circuit.draw())

                print('The original circuit is unchanged:')
                print(circuit.draw())

        """
        # replace in self or in a copy depending on the value of in_place
        if inplace:
            bound_circuit = self
        else:
            bound_circuit = self.copy()
            self._increment_instances()
            bound_circuit._name_update()

        if isinstance(parameters, dict):
            # unroll the parameter dictionary (needed if e.g. it contains a ParameterVector)
            unrolled_param_dict = self._unroll_param_dict(parameters)

            # check that all param_dict items are in the _parameter_table for this circuit
            params_not_in_circuit = [param_key for param_key in unrolled_param_dict
                                     if param_key not in self.parameters]
            if len(params_not_in_circuit) > 0:
                raise CircuitError('Cannot bind parameters ({}) not present in the circuit.'.format(
                    ', '.join(map(str, params_not_in_circuit))))

            # replace the parameters with a new Parameter ("substitute") or numeric value ("bind")
            for parameter, value in unrolled_param_dict.items():
                bound_circuit._assign_parameter(parameter, value)
        else:
            if len(parameters) != self.num_parameters:
                raise ValueError('Mismatching number of values and parameters. For partial binding '
                                 'please pass a dictionary of {parameter: value} pairs.')
            for i, value in enumerate(parameters):
                bound_circuit._assign_parameter(self.parameters[i], value)
        return None if inplace else bound_circuit

    @deprecate_arguments({'value_dict': 'values'})
    def bind_parameters(self, values, value_dict=None):  # pylint: disable=unused-argument
        """Assign numeric parameters to values yielding a new circuit.

        To assign new Parameter objects or bind the values in-place, without yielding a new
        circuit, use the :meth:`assign_parameters` method.

        Args:
            values (dict or iterable): {parameter: value, ...} or [value1, value2, ...]
            value_dict (dict): Deprecated, use ``values`` instead.

        Raises:
            CircuitError: If values is a dict and contains parameters not present in the circuit.
            TypeError: If values contains a ParameterExpression.

        Returns:
            QuantumCircuit: copy of self with assignment substitution.
        """
        if isinstance(values, dict):
            if any(isinstance(value, ParameterExpression) for value in values.values()):
                raise TypeError(
                    'Found ParameterExpression in values; use assign_parameters() instead.')
            return self.assign_parameters(values)
        else:
            if any(isinstance(value, ParameterExpression) for value in values):
                raise TypeError(
                    'Found ParameterExpression in values; use assign_parameters() instead.')
            return self.assign_parameters(values)

    def _unroll_param_dict(self, value_dict):
        unrolled_value_dict = {}
        for (param, value) in value_dict.items():
            if isinstance(param, ParameterVector):
                if not len(param) == len(value):
                    raise CircuitError('ParameterVector {} has length {}, which '
                                       'differs from value list {} of '
                                       'len {}'.format(param, len(param), value, len(value)))
                unrolled_value_dict.update(zip(param, value))
            # pass anything else except number through. error checking is done in assign_parameter
            elif isinstance(param, (ParameterExpression, str)) or param is None:
                unrolled_value_dict[param] = value
        return unrolled_value_dict

    def _assign_parameter(self, parameter, value):
        """Update this circuit where instances of ``parameter`` are replaced by ``value``, which
        can be either a numeric value or a new parameter expression.

        Args:
            parameter (ParameterExpression): Parameter to be bound
            value (Union(ParameterExpression, float, int)): A numeric or parametric expression to
                replace instances of ``parameter``.
        """
        # parameter might be in global phase only
        if parameter in self._parameter_table.keys():
            for instr, param_index in self._parameter_table[parameter]:
                new_param = instr.params[param_index].assign(parameter, value)
                # if fully bound, validate
                if len(new_param.parameters) == 0:
                    instr.params[param_index] = instr.validate_parameter(new_param)
                else:
                    instr.params[param_index] = new_param

                self._rebind_definition(instr, parameter, value)

            if isinstance(value, ParameterExpression):
                entry = self._parameter_table.pop(parameter)
                for new_parameter in value.parameters:
                    if new_parameter in self._parameter_table:
                        self._parameter_table[new_parameter].extend(entry)
                    else:
                        self._parameter_table[new_parameter] = entry
            else:
                del self._parameter_table[parameter]  # clear evaluated expressions

        if (isinstance(self.global_phase, ParameterExpression) and
                parameter in self.global_phase.parameters):
            self.global_phase = self.global_phase.assign(parameter, value)
        self._assign_calibration_parameters(parameter, value)

    def _assign_calibration_parameters(self, parameter, value):
        """Update parameterized pulse gate calibrations, if there are any which contain
        ``parameter``. This updates the calibration mapping as well as the gate definition
        ``Schedule``s, which also may contain ``parameter``.
        """
        for cals in self.calibrations.values():
            for (qubit, cal_params), schedule in copy.copy(cals).items():
                if any(isinstance(p, ParameterExpression) and parameter in p.parameters
                       for p in cal_params):
                    del cals[(qubit, cal_params)]
                    new_cal_params = []
                    for p in cal_params:
                        if isinstance(p, ParameterExpression) and parameter in p.parameters:
                            new_param = p.assign(parameter, value)
                            if not new_param.parameters:
                                new_param = float(new_param)
                            new_cal_params.append(new_param)
                        else:
                            new_cal_params.append(p)
                    schedule.assign_parameters({parameter: value})
                    cals[(qubit, tuple(new_cal_params))] = schedule

    def _rebind_definition(self, instruction, parameter, value):
        if instruction._definition:
            for op, _, _ in instruction._definition:
                for idx, param in enumerate(op.params):
                    if isinstance(param, ParameterExpression) and parameter in param.parameters:
                        if isinstance(value, ParameterExpression):
                            op.params[idx] = param.subs({parameter: value})
                        else:
                            op.params[idx] = param.bind({parameter: value})
                        self._rebind_definition(op, parameter, value)

    def barrier(self, *qargs):
        """Apply :class:`~qiskit.circuit.Barrier`. If qargs is None, applies to all."""
        from .barrier import Barrier
        qubits = []

        if not qargs:  # None
            qubits.extend(self.qubits)

        for qarg in qargs:
            if isinstance(qarg, QuantumRegister):
                qubits.extend([qarg[j] for j in range(qarg.size)])
            elif isinstance(qarg, list):
                qubits.extend(qarg)
            elif isinstance(qarg, range):
                qubits.extend(list(qarg))
            elif isinstance(qarg, slice):
                qubits.extend(self.qubits[qarg])
            else:
                qubits.append(qarg)

        return self.append(Barrier(len(qubits)), qubits, [])

    def delay(self, duration, qarg=None, unit='dt'):
        """Apply :class:`~qiskit.circuit.Delay`. If qarg is None, applies to all qubits.
        When applying to multiple qubits, delays with the same duration will be created.

        Args:
            duration (int or float): duration of the delay.
            qarg (Object): qubit argument to apply this delay.
            unit (str): unit of the duration. Supported units: 's', 'ms', 'us', 'ns', 'ps', 'dt'.
                Default is ``dt``, i.e. integer time unit depending on the target backend.

        Returns:
            qiskit.Instruction: the attached delay instruction.

        Raises:
            CircuitError: if arguments have bad format.
        """
        qubits = []
        if qarg is None:  # -> apply delays to all qubits
            for q in self.qubits:
                qubits.append(q)
        else:
            if isinstance(qarg, QuantumRegister):
                qubits.extend([qarg[j] for j in range(qarg.size)])
            elif isinstance(qarg, list):
                qubits.extend(qarg)
            elif isinstance(qarg, (range, tuple)):
                qubits.extend(list(qarg))
            elif isinstance(qarg, slice):
                qubits.extend(self.qubits[qarg])
            else:
                qubits.append(qarg)

        instructions = InstructionSet()
        for q in qubits:
            inst = (Delay(duration, unit), [q], [])
            self.append(*inst)
            instructions.add(*inst)
        return instructions

    def h(self, qubit):  # pylint: disable=invalid-name
        """Apply :class:`~qiskit.circuit.library.HGate`."""
        from .library.standard_gates.h import HGate
        return self.append(HGate(), [qubit], [])

    def ch(self, control_qubit, target_qubit,  # pylint: disable=invalid-name
           label=None, ctrl_state=None):
        """Apply :class:`~qiskit.circuit.library.CHGate`."""
        from .library.standard_gates.h import CHGate
        return self.append(CHGate(label=label, ctrl_state=ctrl_state),
                           [control_qubit, target_qubit], [])

    def i(self, qubit):
        """Apply :class:`~qiskit.circuit.library.IGate`."""
        from .library.standard_gates.i import IGate
        return self.append(IGate(), [qubit], [])

    def id(self, qubit):  # pylint: disable=invalid-name
        """Apply :class:`~qiskit.circuit.library.IGate`."""
        return self.i(qubit)

    def ms(self, theta, qubits):  # pylint: disable=invalid-name
        """Apply :class:`~qiskit.circuit.library.MSGate`."""
        # pylint: disable=cyclic-import
        from .library.generalized_gates.gms import MSGate
        return self.append(MSGate(len(qubits), theta), qubits)

    def p(self, theta, qubit):
        """Apply :class:`~qiskit.circuit.library.PhaseGate`."""
        from .library.standard_gates.p import PhaseGate
        return self.append(PhaseGate(theta), [qubit], [])

    def cp(self, theta, control_qubit, target_qubit, label=None, ctrl_state=None):
        """Apply :class:`~qiskit.circuit.library.CPhaseGate`."""
        from .library.standard_gates.p import CPhaseGate
        return self.append(CPhaseGate(theta, label=label, ctrl_state=ctrl_state),
                           [control_qubit, target_qubit], [])

    def mcp(self, lam, control_qubits, target_qubit):
        """Apply :class:`~qiskit.circuit.library.MCPhaseGate`."""
        from .library.standard_gates.p import MCPhaseGate
        num_ctrl_qubits = len(control_qubits)
        return self.append(MCPhaseGate(lam, num_ctrl_qubits), control_qubits[:] + [target_qubit],
                           [])

    def r(self, theta, phi, qubit):
        """Apply :class:`~qiskit.circuit.library.RGate`."""
        from .library.standard_gates.r import RGate
        return self.append(RGate(theta, phi), [qubit], [])

    def rv(self, vx, vy, vz, qubit):
        """Apply :class:`~qiskit.circuit.library.RVGate`."""
        from .library.generalized_gates.rv import RVGate
        return self.append(RVGate(vx, vy, vz), [qubit], [])

    def rccx(self, control_qubit1, control_qubit2, target_qubit):
        """Apply :class:`~qiskit.circuit.library.RCCXGate`."""
        from .library.standard_gates.x import RCCXGate
        return self.append(RCCXGate(), [control_qubit1, control_qubit2, target_qubit], [])

    def rcccx(self, control_qubit1, control_qubit2, control_qubit3, target_qubit):
        """Apply :class:`~qiskit.circuit.library.RC3XGate`."""
        from .library.standard_gates.x import RC3XGate
        return self.append(RC3XGate(),
                           [control_qubit1, control_qubit2, control_qubit3, target_qubit],
                           [])

    def rx(self, theta, qubit, label=None):  # pylint: disable=invalid-name
        """Apply :class:`~qiskit.circuit.library.RXGate`."""
        from .library.standard_gates.rx import RXGate
        return self.append(RXGate(theta, label=label), [qubit], [])

    def crx(self, theta, control_qubit, target_qubit, label=None, ctrl_state=None):
        """Apply :class:`~qiskit.circuit.library.CRXGate`."""
        from .library.standard_gates.rx import CRXGate
        return self.append(CRXGate(theta, label=label, ctrl_state=ctrl_state),
                           [control_qubit, target_qubit], [])

    def rxx(self, theta, qubit1, qubit2):
        """Apply :class:`~qiskit.circuit.library.RXXGate`."""
        from .library.standard_gates.rxx import RXXGate
        return self.append(RXXGate(theta), [qubit1, qubit2], [])

    def ry(self, theta, qubit, label=None):  # pylint: disable=invalid-name
        """Apply :class:`~qiskit.circuit.library.RYGate`."""
        from .library.standard_gates.ry import RYGate
        return self.append(RYGate(theta, label=label), [qubit], [])

    def cry(self, theta, control_qubit, target_qubit, label=None, ctrl_state=None):
        """Apply :class:`~qiskit.circuit.library.CRYGate`."""
        from .library.standard_gates.ry import CRYGate
        return self.append(CRYGate(theta, label=label, ctrl_state=ctrl_state),
                           [control_qubit, target_qubit], [])

    def ryy(self, theta, qubit1, qubit2):
        """Apply :class:`~qiskit.circuit.library.RYYGate`."""
        from .library.standard_gates.ryy import RYYGate
        return self.append(RYYGate(theta), [qubit1, qubit2], [])

    def rz(self, phi, qubit):  # pylint: disable=invalid-name
        """Apply :class:`~qiskit.circuit.library.RZGate`."""
        from .library.standard_gates.rz import RZGate
        return self.append(RZGate(phi), [qubit], [])

    def crz(self, theta, control_qubit, target_qubit, label=None, ctrl_state=None):
        """Apply :class:`~qiskit.circuit.library.CRZGate`."""
        from .library.standard_gates.rz import CRZGate
        return self.append(CRZGate(theta, label=label, ctrl_state=ctrl_state),
                           [control_qubit, target_qubit], [])

    def rzx(self, theta, qubit1, qubit2):
        """Apply :class:`~qiskit.circuit.library.RZXGate`."""
        from .library.standard_gates.rzx import RZXGate
        return self.append(RZXGate(theta), [qubit1, qubit2], [])

    def rzz(self, theta, qubit1, qubit2):
        """Apply :class:`~qiskit.circuit.library.RZZGate`."""
        from .library.standard_gates.rzz import RZZGate
        return self.append(RZZGate(theta), [qubit1, qubit2], [])

    def s(self, qubit):  # pylint: disable=invalid-name
        """Apply :class:`~qiskit.circuit.library.SGate`."""
        from .library.standard_gates.s import SGate
        return self.append(SGate(), [qubit], [])

    def sdg(self, qubit):
        """Apply :class:`~qiskit.circuit.library.SdgGate`."""
        from .library.standard_gates.s import SdgGate
        return self.append(SdgGate(), [qubit], [])

    def swap(self, qubit1, qubit2):
        """Apply :class:`~qiskit.circuit.library.SwapGate`."""
        from .library.standard_gates.swap import SwapGate
        return self.append(SwapGate(), [qubit1, qubit2], [])

    def iswap(self, qubit1, qubit2):
        """Apply :class:`~qiskit.circuit.library.iSwapGate`."""
        from .library.standard_gates.iswap import iSwapGate
        return self.append(iSwapGate(), [qubit1, qubit2], [])

    def cswap(self, control_qubit, target_qubit1, target_qubit2, label=None, ctrl_state=None):
        """Apply :class:`~qiskit.circuit.library.CSwapGate`."""
        from .library.standard_gates.swap import CSwapGate
        return self.append(CSwapGate(label=label, ctrl_state=ctrl_state),
                           [control_qubit, target_qubit1, target_qubit2], [])

    def fredkin(self, control_qubit, target_qubit1, target_qubit2):
        """Apply :class:`~qiskit.circuit.library.CSwapGate`."""
        return self.cswap(control_qubit, target_qubit1, target_qubit2)

    def sx(self, qubit):  # pylint: disable=invalid-name
        """Apply :class:`~qiskit.circuit.library.SXGate`."""
        from .library.standard_gates.sx import SXGate
        return self.append(SXGate(), [qubit], [])

    def sxdg(self, qubit):
        """Apply :class:`~qiskit.circuit.library.SXdgGate`."""
        from .library.standard_gates.sx import SXdgGate
        return self.append(SXdgGate(), [qubit], [])

    def csx(self, control_qubit, target_qubit, label=None, ctrl_state=None):
        """Apply :class:`~qiskit.circuit.library.CSXGate`."""
        from .library.standard_gates.sx import CSXGate
        return self.append(CSXGate(label=label, ctrl_state=ctrl_state),
                           [control_qubit, target_qubit], [])

    def t(self, qubit):  # pylint: disable=invalid-name
        """Apply :class:`~qiskit.circuit.library.TGate`."""
        from .library.standard_gates.t import TGate
        return self.append(TGate(), [qubit], [])

    def tdg(self, qubit):
        """Apply :class:`~qiskit.circuit.library.TdgGate`."""
        from .library.standard_gates.t import TdgGate
        return self.append(TdgGate(), [qubit], [])

    def u(self, theta, phi, lam, qubit):
        """Apply :class:`~qiskit.circuit.library.UGate`."""
        from .library.standard_gates.u import UGate
        return self.append(UGate(theta, phi, lam), [qubit], [])

    def cu(self, theta, phi, lam, gamma,
           control_qubit, target_qubit, label=None, ctrl_state=None):
        """Apply :class:`~qiskit.circuit.library.CUGate`."""
        from .library.standard_gates.u import CUGate
        return self.append(CUGate(theta, phi, lam, gamma, label=label, ctrl_state=ctrl_state),
                           [control_qubit, target_qubit], [])

    @deprecate_function('The QuantumCircuit.u1 method is deprecated as of '
                        '0.16.0. It will be removed no earlier than 3 months '
                        'after the release date. You should use the '
                        'QuantumCircuit.p method instead, which acts '
                        'identically.')
    def u1(self, theta, qubit):
        """Apply :class:`~qiskit.circuit.library.U1Gate`."""
        from .library.standard_gates.u1 import U1Gate
        return self.append(U1Gate(theta), [qubit], [])

    @deprecate_function('The QuantumCircuit.cu1 method is deprecated as of '
                        '0.16.0. It will be removed no earlier than 3 months '
                        'after the release date. You should use the '
                        'QuantumCircuit.cp method instead, which acts '
                        'identically.')
    def cu1(self, theta, control_qubit, target_qubit, label=None, ctrl_state=None):
        """Apply :class:`~qiskit.circuit.library.CU1Gate`."""
        from .library.standard_gates.u1 import CU1Gate
        return self.append(CU1Gate(theta, label=label, ctrl_state=ctrl_state),
                           [control_qubit, target_qubit], [])

    @deprecate_function('The QuantumCircuit.mcu1 method is deprecated as of '
                        '0.16.0. It will be removed no earlier than 3 months '
                        'after the release date. You should use the '
                        'QuantumCircuit.mcp method instead, which acts '
                        'identically.')
    def mcu1(self, lam, control_qubits, target_qubit):
        """Apply :class:`~qiskit.circuit.library.MCU1Gate`."""
        from .library.standard_gates.u1 import MCU1Gate
        num_ctrl_qubits = len(control_qubits)
        return self.append(MCU1Gate(lam, num_ctrl_qubits), control_qubits[:] + [target_qubit], [])

    @deprecate_function('The QuantumCircuit.u2 method is deprecated as of '
                        '0.16.0. It will be removed no earlier than 3 months '
                        'after the release date. You can use the general 1-'
                        'qubit gate QuantumCircuit.u instead: u2(φ,λ) = '
                        'u(π/2, φ, λ). Alternatively, you can decompose it in'
                        'terms of QuantumCircuit.p and QuantumCircuit.sx: '
                        'u2(φ,λ) = p(π/2+φ) sx p(λ-π/2) (1 pulse on hardware).')
    def u2(self, phi, lam, qubit):
        """Apply :class:`~qiskit.circuit.library.U2Gate`."""
        from .library.standard_gates.u2 import U2Gate
        return self.append(U2Gate(phi, lam), [qubit], [])

    @deprecate_function('The QuantumCircuit.u3 method is deprecated as of 0.16.0. It will be '
                        'removed no earlier than 3 months after the release date. You should use '
                        'QuantumCircuit.u instead, which acts identically. Alternatively, you can '
                        'decompose u3 in terms of QuantumCircuit.p and QuantumCircuit.sx: '
                        'u3(ϴ,φ,λ) = p(φ+π) sx p(ϴ+π) sx p(λ) (2 pulses on hardware).')
    def u3(self, theta, phi, lam, qubit):
        """Apply :class:`~qiskit.circuit.library.U3Gate`."""
        from .library.standard_gates.u3 import U3Gate
        return self.append(U3Gate(theta, phi, lam), [qubit], [])

    @deprecate_function('The QuantumCircuit.cu3 method is deprecated as of 0.16.0. It will be '
                        'removed no earlier than 3 months after the release date. You should '
                        'use the QuantumCircuit.cu method instead, where '
                        'cu3(ϴ,φ,λ) = cu(ϴ,φ,λ,0).')
    def cu3(self, theta, phi, lam, control_qubit, target_qubit, label=None, ctrl_state=None):
        """Apply :class:`~qiskit.circuit.library.CU3Gate`."""
        from .library.standard_gates.u3 import CU3Gate
        return self.append(CU3Gate(theta, phi, lam, label=label, ctrl_state=ctrl_state),
                           [control_qubit, target_qubit], [])

    def x(self, qubit, label=None):
        """Apply :class:`~qiskit.circuit.library.XGate`."""
        from .library.standard_gates.x import XGate
        return self.append(XGate(label=label), [qubit], [])

    def cx(self, control_qubit, target_qubit,  # pylint: disable=invalid-name
           label=None, ctrl_state=None):
        """Apply :class:`~qiskit.circuit.library.CXGate`."""
        from .library.standard_gates.x import CXGate
        return self.append(CXGate(label=label, ctrl_state=ctrl_state),
                           [control_qubit, target_qubit], [])

    def cnot(self, control_qubit, target_qubit, label=None, ctrl_state=None):
        """Apply :class:`~qiskit.circuit.library.CXGate`."""
        self.cx(control_qubit, target_qubit, label, ctrl_state)

    def dcx(self, qubit1, qubit2):
        """Apply :class:`~qiskit.circuit.library.DCXGate`."""
        from .library.standard_gates.dcx import DCXGate
        return self.append(DCXGate(), [qubit1, qubit2], [])

    def ccx(self, control_qubit1, control_qubit2, target_qubit):
        """Apply :class:`~qiskit.circuit.library.CCXGate`."""
        from .library.standard_gates.x import CCXGate
        return self.append(CCXGate(),
                           [control_qubit1, control_qubit2, target_qubit], [])

    def toffoli(self, control_qubit1, control_qubit2, target_qubit):
        """Apply :class:`~qiskit.circuit.library.CCXGate`."""
        self.ccx(control_qubit1, control_qubit2, target_qubit)

    def mcx(self, control_qubits, target_qubit, ancilla_qubits=None, mode='noancilla'):
        """Apply :class:`~qiskit.circuit.library.MCXGate`.

        The multi-cX gate can be implemented using different techniques, which use different numbers
        of ancilla qubits and have varying circuit depth. These modes are:
        - 'no-ancilla': Requires 0 ancilla qubits.
        - 'recursion': Requires 1 ancilla qubit if more than 4 controls are used, otherwise 0.
        - 'v-chain': Requires 2 less ancillas than the number of control qubits.
        - 'v-chain-dirty': Same as for the clean ancillas (but the circuit will be longer).
        """
        from .library.standard_gates.x import MCXGrayCode, MCXRecursive, MCXVChain
        num_ctrl_qubits = len(control_qubits)

        available_implementations = {
            'noancilla': MCXGrayCode(num_ctrl_qubits),
            'recursion': MCXRecursive(num_ctrl_qubits),
            'v-chain': MCXVChain(num_ctrl_qubits, False),
            'v-chain-dirty': MCXVChain(num_ctrl_qubits, dirty_ancillas=True),
            # outdated, previous names
            'advanced': MCXRecursive(num_ctrl_qubits),
            'basic': MCXVChain(num_ctrl_qubits, dirty_ancillas=False),
            'basic-dirty-ancilla': MCXVChain(num_ctrl_qubits, dirty_ancillas=True)
        }

        # check ancilla input
        if ancilla_qubits:
            _ = self.qbit_argument_conversion(ancilla_qubits)

        try:
            gate = available_implementations[mode]
        except KeyError as ex:
            all_modes = list(available_implementations.keys())
            raise ValueError(
                f'Unsupported mode ({mode}) selected, choose one of {all_modes}'
            ) from ex

        if hasattr(gate, 'num_ancilla_qubits') and gate.num_ancilla_qubits > 0:
            required = gate.num_ancilla_qubits
            if ancilla_qubits is None:
                raise AttributeError('No ancillas provided, but {} are needed!'.format(required))

            # convert ancilla qubits to a list if they were passed as int or qubit
            if not hasattr(ancilla_qubits, '__len__'):
                ancilla_qubits = [ancilla_qubits]

            if len(ancilla_qubits) < required:
                actually = len(ancilla_qubits)
                raise ValueError('At least {} ancillas required, but {} given.'.format(required,
                                                                                       actually))
            # size down if too many ancillas were provided
            ancilla_qubits = ancilla_qubits[:required]
        else:
            ancilla_qubits = []

        return self.append(gate, control_qubits[:] + [target_qubit] + ancilla_qubits[:], [])

    def mct(self, control_qubits, target_qubit, ancilla_qubits=None, mode='noancilla'):
        """Apply :class:`~qiskit.circuit.library.MCXGate`."""
        return self.mcx(control_qubits, target_qubit, ancilla_qubits, mode)

    def y(self, qubit):
        """Apply :class:`~qiskit.circuit.library.YGate`."""
        from .library.standard_gates.y import YGate
        return self.append(YGate(), [qubit], [])

    def cy(self, control_qubit, target_qubit,   # pylint: disable=invalid-name
           label=None, ctrl_state=None):
        """Apply :class:`~qiskit.circuit.library.CYGate`."""
        from .library.standard_gates.y import CYGate
        return self.append(CYGate(label=label, ctrl_state=ctrl_state),
                           [control_qubit, target_qubit], [])

    def z(self, qubit):
        """Apply :class:`~qiskit.circuit.library.ZGate`."""
        from .library.standard_gates.z import ZGate
        return self.append(ZGate(), [qubit], [])

    def cz(self, control_qubit, target_qubit,
           label=None, ctrl_state=None):
        """Apply :class:`~qiskit.circuit.library.CZGate`."""
        from .library.standard_gates.z import CZGate
        return self.append(CZGate(label=label, ctrl_state=ctrl_state),
                           [control_qubit, target_qubit], [])

    def pauli(self, pauli_string, qubits):
        """Apply :class:`~qiskit.circuit.library.PauliGate`."""
        from qiskit.circuit.library.generalized_gates.pauli import PauliGate
        return self.append(PauliGate(pauli_string), qubits, [])

    def add_calibration(self, gate, qubits, schedule, params=None):
        """Register a low-level, custom pulse definition for the given gate.

        Args:
            gate (Union[Gate, str]): Gate information.
            qubits (Union[int, Tuple[int]]): List of qubits to be measured.
            schedule (Schedule): Schedule information.
            params (Optional[List[Union[float, Parameter]]]): A list of parameters.

        Raises:
            Exception: if the gate is of type string and params is None.
        """
        if isinstance(gate, Gate):
            self._calibrations[gate.name][(tuple(qubits), tuple(gate.params))] = schedule
        else:
            self._calibrations[gate][(tuple(qubits), tuple(params or []))] = schedule

    # Functions only for scheduled circuits
    def qubit_duration(self, *qubits: Union[Qubit, int]) -> Union[int, float]:
        """Return the duration between the start and stop time of the first and last instructions,
        excluding delays, over the supplied qubits. Its time unit is ``self.unit``.

        Args:
            *qubits: Qubits within ``self`` to include.

        Returns:
            Return the duration between the first start and last stop time of non-delay instructions
        """
        return self.qubit_stop_time(*qubits) - self.qubit_start_time(*qubits)

    def qubit_start_time(self, *qubits: Union[Qubit, int]) -> Union[int, float]:
        """Return the start time of the first instruction, excluding delays,
        over the supplied qubits. Its time unit is ``self.unit``.

        Return 0 if there are no instructions over qubits

        Args:
            *qubits: Qubits within ``self`` to include. Integers are allowed for qubits, indicating
            indices of ``self.qubits``.

        Returns:
            Return the start time of the first instruction, excluding delays, over the qubits

        Raises:
            CircuitError: if ``self`` is a not-yet scheduled circuit.
        """
        if self.duration is None:
            # circuit has only delays, this is kind of scheduled
            for inst, _, _ in self.data:
                if not isinstance(inst, Delay):
                    raise CircuitError("qubit_start_time undefined. "
                                       "Circuit must be scheduled first.")
            return 0

        qubits = [self.qubits[q] if isinstance(q, int) else q for q in qubits]

        starts = {q: 0 for q in qubits}
        dones = {q: False for q in qubits}
        for inst, qargs, _ in self.data:
            for q in qubits:
                if q in qargs:
                    if isinstance(inst, Delay):
                        if not dones[q]:
                            starts[q] += inst.duration
                    else:
                        dones[q] = True
            if len(qubits) == len([done for done in dones.values() if done]):  # all done
                return min(start for start in starts.values())

        return 0  # If there are no instructions over bits

    def qubit_stop_time(self, *qubits: Union[Qubit, int]) -> Union[int, float]:
        """Return the stop time of the last instruction, excluding delays, over the supplied qubits.
        Its time unit is ``self.unit``.

        Return 0 if there are no instructions over qubits

        Args:
            *qubits: Qubits within ``self`` to include. Integers are allowed for qubits, indicating
            indices of ``self.qubits``.

        Returns:
            Return the stop time of the last instruction, excluding delays, over the qubits

        Raises:
            CircuitError: if ``self`` is a not-yet scheduled circuit.
        """
        if self.duration is None:
            # circuit has only delays, this is kind of scheduled
            for inst, _, _ in self.data:
                if not isinstance(inst, Delay):
                    raise CircuitError("qubit_stop_time undefined. "
                                       "Circuit must be scheduled first.")
            return 0

        qubits = [self.qubits[q] if isinstance(q, int) else q for q in qubits]

        stops = {q: self.duration for q in qubits}
        dones = {q: False for q in qubits}
        for inst, qargs, _ in reversed(self.data):
            for q in qubits:
                if q in qargs:
                    if isinstance(inst, Delay):
                        if not dones[q]:
                            stops[q] -= inst.duration
                    else:
                        dones[q] = True
            if len(qubits) == len([done for done in dones.values() if done]):  # all done
                return max(stop for stop in stops.values())

        return 0  # If there are no instructions over bits


def _circuit_from_qasm(qasm):
    # pylint: disable=cyclic-import
    from qiskit.converters import ast_to_dag
    from qiskit.converters import dag_to_circuit
    ast = qasm.parse()
    dag = ast_to_dag(ast)
    return dag_to_circuit(dag)


def _standard_compare(value1, value2):
    if value1 < value2:
        return -1
    if value1 > value2:
        return 1
    return 0


def _compare_parameters(param1, param2):
    if isinstance(param1, ParameterVectorElement) and isinstance(param2, ParameterVectorElement):
        # if they belong to a vector with the same name, sort by index
        if param1.vector.name == param2.vector.name:
            return _standard_compare(param1.index, param2.index)

    # else sort by name
    return _standard_compare(param1.name, param2.name)<|MERGE_RESOLUTION|>--- conflicted
+++ resolved
@@ -17,11 +17,6 @@
 import copy
 import itertools
 import functools
-<<<<<<< HEAD
-import sys
-=======
-import warnings
->>>>>>> b9c59ab1
 import numbers
 import warnings
 import multiprocessing as mp
