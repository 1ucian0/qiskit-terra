--- conflicted
+++ resolved
@@ -18,10 +18,6 @@
 import itertools
 import functools
 import multiprocessing as mp
-<<<<<<< HEAD
-=======
-import string
->>>>>>> 3c26aa00
 from collections import OrderedDict, defaultdict, namedtuple
 from typing import (
     Union,
@@ -73,10 +69,6 @@
     HAS_PYGMENTS = False
 
 BitLocations = namedtuple("BitLocations", ("index", "registers"))
-<<<<<<< HEAD
-=======
-
->>>>>>> 3c26aa00
 
 # The following types are not marked private to avoid leaking this "private/public" abstraction out
 # into the documentation.  They are not imported by circuit.__init__, nor are they meant to be.
@@ -246,13 +238,8 @@
         # in the order they were applied.
         self._data = []
 
-<<<<<<< HEAD
-        self._qregs = []
-        self._cregs = []
-=======
         self.qregs = []
         self.cregs = []
->>>>>>> 3c26aa00
         self._qubits = []
         self._clbits = []
 
@@ -722,19 +709,11 @@
         # Add new registers
         for element in rhs.qregs:
             if element not in self.qregs:
-<<<<<<< HEAD
-                self.qregs.append(element)
-
-        for element in rhs.cregs:
-            if element not in self.cregs:
-                self.cregs.append(element)
-=======
                 self.add_register(element)
 
         for element in rhs.cregs:
             if element not in self.cregs:
                 self.add_register(element)
->>>>>>> 3c26aa00
 
         # Copy the circuit data if rhs and self are the same, otherwise the data of rhs is
         # appended to both self and rhs resulting in an infinite loop
@@ -1326,11 +1305,7 @@
                 self._ancillas.extend(register)
 
             if isinstance(register, QuantumRegister):
-<<<<<<< HEAD
-                self._qregs.append(register)
-=======
                 self.qregs.append(register)
->>>>>>> 3c26aa00
 
                 for idx, bit in enumerate(register):
                     if bit in self._qubit_indices:
@@ -1342,11 +1317,7 @@
                         )
 
             elif isinstance(register, ClassicalRegister):
-<<<<<<< HEAD
-                self._cregs.append(register)
-=======
                 self.cregs.append(register)
->>>>>>> 3c26aa00
 
                 for idx, bit in enumerate(register):
                     if bit in self._clbit_indices:
