# This code is part of Qiskit.
#
# (C) Copyright IBM 2017, 2019.
#
# This code is licensed under the Apache License, Version 2.0. You may
# obtain a copy of this license in the LICENSE.txt file in the root directory
# of this source tree or at http://www.apache.org/licenses/LICENSE-2.0.
#
# Any modifications or derivative works of this code must retain this
# copyright notice, and modified files need to carry a notice indicating
# that they have been altered from the originals.
"""
ParameterExpression Class to enable creating simple expressions of Parameters.
"""
from typing import Callable, Dict, Set, Union

import numbers
import operator

import numpy

from qiskit.circuit.exceptions import CircuitError
from qiskit.utils import optionals as _optionals

# This type is redefined at the bottom to insert the full reference to "ParameterExpression", so it
# can safely be used by runtime type-checkers like Sphinx.  Mypy does not need this because it
# handles the references by static analysis.
ParameterValueType = Union["ParameterExpression", float]


class ParameterExpression:
    """ParameterExpression class to enable creating expressions of Parameters."""

    __slots__ = ["_parameter_symbols", "_parameters", "_symbol_expr", "_name_map"]

    def __init__(self, symbol_map: Dict, expr):
        """Create a new :class:`ParameterExpression`.

        Not intended to be called directly, but to be instantiated via operations
        on other :class:`Parameter` or :class:`ParameterExpression` objects.

        Args:
            symbol_map (Dict[Parameter, [ParameterExpression, float, or int]]):
                Mapping of :class:`Parameter` instances to the :class:`sympy.Symbol`
                serving as their placeholder in expr.
            expr (sympy.Expr): Expression of :class:`sympy.Symbol` s.
        """
        self._parameter_symbols = symbol_map
        self._parameters = set(self._parameter_symbols)
        self._symbol_expr = expr
        self._name_map = None

    @property
    def parameters(self) -> Set:
        """Returns a set of the unbound Parameters in the expression."""
        return self._parameters

    @property
    def _names(self) -> Dict:
        """Returns a mapping of parameter names to Parameters in the expression."""
        if self._name_map is None:
            self._name_map = {p.name: p for p in self._parameters}
        return self._name_map

    def conjugate(self) -> "ParameterExpression":
        """Return the conjugate."""
        if _optionals.HAS_SYMENGINE:
            import symengine

            conjugated = ParameterExpression(
                self._parameter_symbols, symengine.conjugate(self._symbol_expr)
            )
        else:
            conjugated = ParameterExpression(self._parameter_symbols, self._symbol_expr.conjugate())
        return conjugated

    def assign(self, parameter, value: ParameterValueType) -> "ParameterExpression":
        """
        Assign one parameter to a value, which can either be numeric or another parameter
        expression.

        Args:
            parameter (Parameter): A parameter in this expression whose value will be updated.
            value: The new value to bind to.

        Returns:
            A new expression parameterized by any parameters which were not bound by assignment.
        """
        if isinstance(value, ParameterExpression):
            return self.subs({parameter: value})
        return self.bind({parameter: value})

    def bind(
        self, parameter_values: Dict, allow_unknown_parameters: bool = False
    ) -> "ParameterExpression":
        """Binds the provided set of parameters to their corresponding values.

        Args:
            parameter_values: Mapping of Parameter instances to the numeric value to which
                              they will be bound.
            allow_unknown_parameters: If ``False``, raises an error if ``parameter_values``
                contains Parameters in the keys outside those present in the expression.
                If ``True``, any such parameters are simply ignored.

        Raises:
            CircuitError:
                - If parameter_values contains Parameters outside those in self.
                - If a non-numeric value is passed in parameter_values.
            ZeroDivisionError:
                - If binding the provided values requires division by zero.

        Returns:
            A new expression parameterized by any parameters which were not bound by
            parameter_values.
        """
        if not allow_unknown_parameters:
            self._raise_if_passed_unknown_parameters(parameter_values.keys())
        self._raise_if_passed_nan(parameter_values)

        symbol_values = {}
        for parameter, value in parameter_values.items():
            if parameter in self._parameters:
                param_expr = self._parameter_symbols[parameter]
                symbol_values[param_expr] = value

        bound_symbol_expr = self._symbol_expr.subs(symbol_values)

        # Don't use sympy.free_symbols to count remaining parameters here.
        # sympy will in some cases reduce the expression and remove even
        # unbound symbols.
        # e.g. (sympy.Symbol('s') * 0).free_symbols == set()

        free_parameters = self.parameters - parameter_values.keys()
        free_parameter_symbols = {
            p: s for p, s in self._parameter_symbols.items() if p in free_parameters
        }

        if (
            hasattr(bound_symbol_expr, "is_infinite") and bound_symbol_expr.is_infinite
        ) or bound_symbol_expr == float("inf"):
            raise ZeroDivisionError(
                "Binding provided for expression "
                "results in division by zero "
                "(Expression: {}, Bindings: {}).".format(self, parameter_values)
            )

        return ParameterExpression(free_parameter_symbols, bound_symbol_expr)

    def subs(
        self, parameter_map: Dict, allow_unknown_parameters: bool = False
    ) -> "ParameterExpression":
        """Returns a new Expression with replacement Parameters.

        Args:
            parameter_map: Mapping from Parameters in self to the ParameterExpression
                           instances with which they should be replaced.
            allow_unknown_parameters: If ``False``, raises an error if ``parameter_map``
                contains Parameters in the keys outside those present in the expression.
                If ``True``, any such parameters are simply ignored.

        Raises:
            CircuitError:
                - If parameter_map contains Parameters outside those in self.
                - If the replacement Parameters in parameter_map would result in
                  a name conflict in the generated expression.

        Returns:
            A new expression with the specified parameters replaced.
        """
        if not allow_unknown_parameters:
            self._raise_if_passed_unknown_parameters(parameter_map.keys())

        inbound_names = {
            p.name: p
            for replacement_expr in parameter_map.values()
            for p in replacement_expr.parameters
        }
        self._raise_if_parameter_names_conflict(inbound_names, parameter_map.keys())

        # Include existing parameters in self not set to be replaced.
        new_parameter_symbols = {
            p: s for p, s in self._parameter_symbols.items() if p not in parameter_map
        }

        if _optionals.HAS_SYMENGINE:
            import symengine

            symbol_type = symengine.Symbol
        else:
            from sympy import Symbol

            symbol_type = Symbol

        # If new_param is an expr, we'll need to construct a matching sympy expr
        # but with our sympy symbols instead of theirs.
        symbol_map = {}
        for old_param, new_param in parameter_map.items():
            if old_param in self._parameters:
                symbol_map[self._parameter_symbols[old_param]] = new_param._symbol_expr
                for p in new_param.parameters:
                    new_parameter_symbols[p] = symbol_type(p.name)

        substituted_symbol_expr = self._symbol_expr.subs(symbol_map)

        return ParameterExpression(new_parameter_symbols, substituted_symbol_expr)

    def _raise_if_passed_unknown_parameters(self, parameters):
        unknown_parameters = parameters - self.parameters
        if unknown_parameters:
            raise CircuitError(
                "Cannot bind Parameters ({}) not present in "
                "expression.".format([str(p) for p in unknown_parameters])
            )

    def _raise_if_passed_nan(self, parameter_values):
        nan_parameter_values = {
            p: v for p, v in parameter_values.items() if not isinstance(v, numbers.Number)
        }
        if nan_parameter_values:
            raise CircuitError(
                f"Expression cannot bind non-numeric values ({nan_parameter_values})"
            )

    def _raise_if_parameter_names_conflict(self, inbound_parameters, outbound_parameters=None):
        if outbound_parameters is None:
            outbound_parameters = set()
            outbound_names = {}
        else:
            outbound_names = {p.name: p for p in outbound_parameters}

        inbound_names = inbound_parameters
        conflicting_names = []
        for name, param in inbound_names.items():
            if name in self._names and name not in outbound_names:
                if param != self._names[name]:
                    conflicting_names.append(name)
        if conflicting_names:
            raise CircuitError(
                f"Name conflict applying operation for parameters: {conflicting_names}"
            )

    def _apply_operation(
        self, operation: Callable, other: ParameterValueType, reflected: bool = False
    ) -> "ParameterExpression":
        """Base method implementing math operations between Parameters and
        either a constant or a second ParameterExpression.

        Args:
            operation: One of operator.{add,sub,mul,truediv}.
            other: The second argument to be used with self in operation.
            reflected: Optional - The default ordering is "self operator other".
                       If reflected is True, this is switched to "other operator self".
                       For use in e.g. __radd__, ...

        Raises:
            CircuitError:
                - If parameter_map contains Parameters outside those in self.
                - If the replacement Parameters in parameter_map would result in
                  a name conflict in the generated expression.

        Returns:
            A new expression describing the result of the operation.
        """
        self_expr = self._symbol_expr

        if isinstance(other, ParameterExpression):
            self._raise_if_parameter_names_conflict(other._names)
            parameter_symbols = {**self._parameter_symbols, **other._parameter_symbols}
            other_expr = other._symbol_expr
        elif isinstance(other, numbers.Number) and numpy.isfinite(other):
            parameter_symbols = self._parameter_symbols.copy()
            other_expr = other
        else:
            return NotImplemented

        if reflected:
            expr = operation(other_expr, self_expr)
        else:
            expr = operation(self_expr, other_expr)

        out_expr = ParameterExpression(parameter_symbols, expr)
        out_expr._name_map = self._names.copy()
        if isinstance(other, ParameterExpression):
            out_expr._names.update(other._names.copy())

        return out_expr

    def gradient(self, param) -> Union["ParameterExpression", complex]:
        """Get the derivative of a parameter expression w.r.t. a specified parameter expression.

        Args:
            param (Parameter): Parameter w.r.t. which we want to take the derivative

        Returns:
            ParameterExpression representing the gradient of param_expr w.r.t. param
            or complex or float number
        """
        # Check if the parameter is contained in the parameter expression
        if param not in self._parameter_symbols.keys():
            # If it is not contained then return 0
            return 0.0

        # Compute the gradient of the parameter expression w.r.t. param
        key = self._parameter_symbols[param]
        if _optionals.HAS_SYMENGINE:
            import symengine

            expr_grad = symengine.Derivative(self._symbol_expr, key)
        else:
            # TODO enable nth derivative
            from sympy import Derivative

            expr_grad = Derivative(self._symbol_expr, key).doit()

        # generate the new dictionary of symbols
        # this needs to be done since in the derivative some symbols might disappear (e.g.
        # when deriving linear expression)
        parameter_symbols = {}
        for parameter, symbol in self._parameter_symbols.items():
            if symbol in expr_grad.free_symbols:
                parameter_symbols[parameter] = symbol
        # If the gradient corresponds to a parameter expression then return the new expression.
        if len(parameter_symbols) > 0:
            return ParameterExpression(parameter_symbols, expr=expr_grad)
        # If no free symbols left, return a complex or float gradient
        expr_grad_cplx = complex(expr_grad)
        if expr_grad_cplx.imag != 0:
            return expr_grad_cplx
        else:
            return float(expr_grad)

    def __add__(self, other):
        return self._apply_operation(operator.add, other)

    def __radd__(self, other):
        return self._apply_operation(operator.add, other, reflected=True)

    def __sub__(self, other):
        return self._apply_operation(operator.sub, other)

    def __rsub__(self, other):
        return self._apply_operation(operator.sub, other, reflected=True)

    def __mul__(self, other):
        return self._apply_operation(operator.mul, other)

    def __neg__(self):
        return self._apply_operation(operator.mul, -1.0)

    def __rmul__(self, other):
        return self._apply_operation(operator.mul, other, reflected=True)

    def __truediv__(self, other):
        if other == 0:
            raise ZeroDivisionError("Division of a ParameterExpression by zero.")
        return self._apply_operation(operator.truediv, other)

    def __rtruediv__(self, other):
        return self._apply_operation(operator.truediv, other, reflected=True)

    def _call(self, ufunc):
        return ParameterExpression(self._parameter_symbols, ufunc(self._symbol_expr))

    def sin(self):
        """Sine of a ParameterExpression"""
        if _optionals.HAS_SYMENGINE:
            import symengine

            return self._call(symengine.sin)
        else:
            from sympy import sin as _sin

            return self._call(_sin)

    def cos(self):
        """Cosine of a ParameterExpression"""
        if _optionals.HAS_SYMENGINE:
            import symengine

            return self._call(symengine.cos)
        else:
            from sympy import cos as _cos

            return self._call(_cos)

    def tan(self):
        """Tangent of a ParameterExpression"""
        if _optionals.HAS_SYMENGINE:
            import symengine

            return self._call(symengine.tan)
        else:
            from sympy import tan as _tan

            return self._call(_tan)

    def arcsin(self):
        """Arcsin of a ParameterExpression"""
        if _optionals.HAS_SYMENGINE:
            import symengine

            return self._call(symengine.asin)
        else:
            from sympy import asin as _asin

            return self._call(_asin)

    def arccos(self):
        """Arccos of a ParameterExpression"""
        if _optionals.HAS_SYMENGINE:
            import symengine

            return self._call(symengine.acos)
        else:
            from sympy import acos as _acos

            return self._call(_acos)

    def arctan(self):
        """Arctan of a ParameterExpression"""
        if _optionals.HAS_SYMENGINE:
            import symengine

            return self._call(symengine.atan)
        else:
            from sympy import atan as _atan

            return self._call(_atan)

    def exp(self):
        """Exponential of a ParameterExpression"""
        if _optionals.HAS_SYMENGINE:
            import symengine

            return self._call(symengine.exp)
        else:
            from sympy import exp as _exp

            return self._call(_exp)

    def log(self):
        """Logarithm of a ParameterExpression"""
        if _optionals.HAS_SYMENGINE:
            import symengine

            return self._call(symengine.log)
        else:
            from sympy import log as _log

            return self._call(_log)

    def __repr__(self):
        return f"{self.__class__.__name__}({str(self)})"

    def __str__(self):
        from sympy import sympify, sstr

        return sstr(sympify(self._symbol_expr), full_prec=False)

    def __complex__(self):
        try:
            return complex(self._symbol_expr)
        # TypeError is for sympy, RuntimeError for symengine
        except (TypeError, RuntimeError) as exc:
            raise TypeError(
                "ParameterExpression with unbound parameters ({}) "
                "cannot be cast to a complex.".format(self.parameters)
            ) from exc

    def __float__(self):
        try:
            return float(self._symbol_expr)
        # TypeError is for sympy, RuntimeError for symengine
        except (TypeError, RuntimeError) as exc:
            raise TypeError(
                "ParameterExpression with unbound parameters ({}) "
                "cannot be cast to a float.".format(self.parameters)
            ) from exc

    def __int__(self):
        try:
            return int(self._symbol_expr)
        # TypeError is for sympy, RuntimeError for symengine
        except (TypeError, RuntimeError) as exc:
            raise TypeError(
                "ParameterExpression with unbound parameters ({}) "
                "cannot be cast to an int.".format(self.parameters)
            ) from exc

    def __hash__(self):
        return hash((frozenset(self._parameter_symbols), self._symbol_expr))

    def __copy__(self):
        return self

    def __deepcopy__(self, memo=None):
        return self

    def __eq__(self, other):
        """Check if this parameter expression is equal to another parameter expression
           or a fixed value (only if this is a bound expression).
        Args:
            other (ParameterExpression or a number):
                Parameter expression or numeric constant used for comparison
        Returns:
            bool: result of the comparison
        """
        if isinstance(other, ParameterExpression):
            if self.parameters != other.parameters:
                return False
            if _optionals.HAS_SYMENGINE:
                from sympy import sympify

                return sympify(self._symbol_expr).equals(sympify(other._symbol_expr))
            else:
                return self._symbol_expr.equals(other._symbol_expr)
        elif isinstance(other, numbers.Number):
            return len(self.parameters) == 0 and complex(self._symbol_expr) == other
        return False

    def is_real(self):
        """Return whether the expression is real"""

        if not self._symbol_expr.is_real and self._symbol_expr.is_real is not None:
            # Symengine returns false for is_real on the expression if
            # there is a imaginary component (even if that component is 0),
            # but the parameter will evaluate as real. Check that if the
            # expression's is_real attribute returns false that we have a
            # non-zero imaginary
            if _optionals.HAS_SYMENGINE:
<<<<<<< HEAD
                if self._symbol_expr.imag != 0.0:
                    return False
            else:
                return False
        return True
=======
                if symbol_expr.imag == 0.0:
                    return True
            return False
        return symbol_expr.is_real
>>>>>>> a1a67a11

    def sympify(self):
        """Return symbolic expression as a raw Sympy or Symengine object.

        Symengine is used preferentially; if both are available, the result will always be a
        ``symengine`` object.  Symengine is a separate library but has integration with Sympy.

        .. note::

            This is for interoperability only.  Qiskit will not accept or work with raw Sympy or
            Symegine expressions in its parameters, because they do not contain the tracking
            information used in circuit-parameter binding and assignment.
        """
        return self._symbol_expr


# Redefine the type so external imports get an evaluated reference; Sphinx needs this to understand
# the type hints.
ParameterValueType = Union[ParameterExpression, float]<|MERGE_RESOLUTION|>--- conflicted
+++ resolved
@@ -528,18 +528,10 @@
             # expression's is_real attribute returns false that we have a
             # non-zero imaginary
             if _optionals.HAS_SYMENGINE:
-<<<<<<< HEAD
-                if self._symbol_expr.imag != 0.0:
-                    return False
-            else:
-                return False
-        return True
-=======
-                if symbol_expr.imag == 0.0:
+                if self.symbol_expr.imag == 0.0:
                     return True
             return False
-        return symbol_expr.is_real
->>>>>>> a1a67a11
+        return self.symbol_expr.is_real
 
     def sympify(self):
         """Return symbolic expression as a raw Sympy or Symengine object.
