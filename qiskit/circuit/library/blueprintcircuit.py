--- conflicted
+++ resolved
@@ -40,7 +40,7 @@
         self._qregs = []
         self._cregs = []
         self._qubits = []
-        self._qubit_indices = dict()
+        self._qubit_set = set()
 
     @abstractmethod
     def _check_configuration(self, raise_on_failure: bool = True) -> bool:
@@ -82,25 +82,9 @@
     @qregs.setter
     def qregs(self, qregs):
         """Set the quantum registers associated with the circuit."""
-<<<<<<< HEAD
         self._qregs = qregs
         self._qubits = [qbit for qreg in qregs for qbit in qreg]
-
-        from qiskit.circuit.quantumcircuit import BitLocations
-
-        self._qubit_indices = {bit: BitLocations(idx, []) for idx, bit in enumerate(self._qubits)}
-        for reg in qregs:
-            for reg_idx, bit in enumerate(reg):
-                self._qubit_indices[bit][1].append((reg, reg_idx))
-=======
-        self._qregs = []
-        self._qubits = []
-        self._ancillas = []
-        self._qubit_indices = {}
-
-        self.add_register(*qregs)
->>>>>>> 1324bf52
-
+        self._qubit_set = set(self._qubits)
         self._invalidate()
 
     @property
