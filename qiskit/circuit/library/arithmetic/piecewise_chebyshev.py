# This code is part of Qiskit.
#
# (C) Copyright IBM 2017, 2020.
#
# This code is licensed under the Apache License, Version 2.0. You may
# obtain a copy of this license in the LICENSE.txt file in the root directory
# of this source tree or at http://www.apache.org/licenses/LICENSE-2.0.
#
# Any modifications or derivative works of this code must retain this
# copyright notice, and modified files need to carry a notice indicating
# that they have been altered from the originals.

"""Piecewise polynomial Chebyshev approximation to a given f(x)."""
from typing import Callable, List, Optional, Union
import numpy as np
from numpy.polynomial.chebyshev import Chebyshev

from qiskit.circuit import QuantumRegister, AncillaRegister
from qiskit.circuit.library.blueprintcircuit import BlueprintCircuit
from qiskit.circuit.exceptions import CircuitError

from .piecewise_polynomial_pauli_rotations import PiecewisePolynomialPauliRotations


class PiecewiseChebyshev(BlueprintCircuit):
    r"""Piecewise Chebyshev approximation to an input function.

    For a given function :math:`f(x)` and degree :math:`d`, this class implements a piecewise
    polynomial Chebyshev approximation on :math:`n` qubits to :math:`f(x)` on the given intervals.
    All the polynomials in the approximation are of degree :math:`d`.

    The values of the parameters are calculated according to [1].

    Examples:

        .. jupyter-execute::

            import numpy as np
            from qiskit import QuantumCircuit
            from qiskit.circuit.library.arithmetic.piecewise_chebyshev import PiecewiseChebyshev
            f_x, degree, breakpoints, num_state_qubits = lambda x: np.arcsin(1 / x), 2, [2, 4], 2
            pw_approximation = PiecewiseChebyshev(f_x, degree, breakpoints, num_state_qubits)
            pw_approximation._build()
            qc = QuantumCircuit(pw_approximation.num_qubits)
            qc.h(list(range(num_state_qubits)))
            qc.append(pw_approximation.to_instruction(), qc.qubits)
            qc.draw(output='mpl')

    References:

        [1]: Haener, T., Roetteler, M., & Svore, K. M. (2018).
             Optimizing Quantum Circuits for Arithmetic.
             `arXiv:1805.12445 <http://arxiv.org/abs/1805.12445>`_
    """

    def __init__(
        self,
        f_x: Union[float, Callable[[int], float]],
        degree: Optional[int] = None,
        breakpoints: Optional[List[int]] = None,
        num_state_qubits: Optional[int] = None,
        name: str = "pw_cheb",
    ) -> None:
        r"""
        Args:
            f_x: the function to be approximated. Constant functions should be specified
             as f_x = constant.
            degree: the degree of the polynomials.
                Defaults to ``1``.
            breakpoints: the breakpoints to define the piecewise-linear function.
                Defaults to the full interval.
            num_state_qubits: number of qubits representing the state.
            name: The name of the circuit object.
        """
        super().__init__(name=name)

        # define internal parameters
        self._num_state_qubits = None

        # Store parameters
        self._f_x = f_x
        self._degree = degree if degree is not None else 1
        self._breakpoints = breakpoints if breakpoints is not None else [0]

        self._polynomials = None

        self.num_state_qubits = num_state_qubits

    def _check_configuration(self, raise_on_failure: bool = True) -> bool:
        valid = True

        if self._f_x is None:
            valid = False
            if raise_on_failure:
                raise AttributeError("The function to be approximated has not been set.")

        if self._degree is None:
            valid = False
            if raise_on_failure:
                raise AttributeError("The degree of the polynomials has not been set.")

        if self._breakpoints is None:
            valid = False
            if raise_on_failure:
                raise AttributeError("The breakpoints have not been set.")

        if self.num_state_qubits is None:
            valid = False
            if raise_on_failure:
                raise AttributeError("The number of qubits has not been set.")

        if self.num_qubits < self.num_state_qubits + 1:
            valid = False
            if raise_on_failure:
                raise CircuitError(
                    "Not enough qubits in the circuit, need at least "
                    "{}.".format(self.num_state_qubits + 1)
                )

        return valid

    @property
    def f_x(self) -> Union[float, Callable[[int], float]]:
        """The function to be approximated.

        Returns:
            The function to be approximated.
        """
        return self._f_x

    @f_x.setter
    def f_x(self, f_x: Optional[Union[float, Callable[[int], float]]]) -> None:
        """Set the function to be approximated.

        Note that this may change the underlying quantum register, if the number of state qubits
        changes.

        Args:
            f_x: The new function to be approximated.
        """
        if self._f_x is None or f_x != self._f_x:
            self._invalidate()
            self._f_x = f_x

            self._reset_registers(self.num_state_qubits)

    @property
    def degree(self) -> int:
        """The degree of the polynomials.

        Returns:
            The degree of the polynomials.
        """
        return self._degree

    @degree.setter
    def degree(self, degree: Optional[int]) -> None:
        """Set the error tolerance.

        Note that this may change the underlying quantum register, if the number of state qubits
        changes.

        Args:
            degree: The new degree.
        """
        if self._degree is None or degree != self._degree:
            self._invalidate()
            self._degree = degree

            self._reset_registers(self.num_state_qubits)

    @property
    def breakpoints(self) -> List[int]:
        """The breakpoints for the piecewise approximation.

        Returns:
            The breakpoints for the piecewise approximation.
        """
        breakpoints = self._breakpoints

        # it the state qubits are set ensure that the breakpoints match beginning and end
        if self.num_state_qubits is not None:
            num_states = 2 ** self.num_state_qubits

            # If the last breakpoint is < num_states, add the identity polynomial
            if breakpoints[-1] < num_states:
                breakpoints = breakpoints + [num_states]

            # If the first breakpoint is > 0, add the identity polynomial
            if breakpoints[0] > 0:
                breakpoints = [0] + breakpoints

        return breakpoints

    @breakpoints.setter
    def breakpoints(self, breakpoints: Optional[List[int]]) -> None:
        """Set the breakpoints for the piecewise approximation.

        Note that this may change the underlying quantum register, if the number of state qubits
        changes.

        Args:
            breakpoints: The new breakpoints for the piecewise approximation.
        """
        if self._breakpoints is None or breakpoints != self._breakpoints:
            self._invalidate()
            self._breakpoints = breakpoints if breakpoints is not None else [0]

            self._reset_registers(self.num_state_qubits)

    @property
    def polynomials(self) -> List[List[float]]:
        """The polynomials for the piecewise approximation.

        Returns:
            The polynomials for the piecewise approximation.

        Raises:
            TypeError: If the input function is not in the correct format.
        """
        if self.num_state_qubits is None:
            return [[]]

        # note this must be the private attribute since we handle missing breakpoints at
        # 0 and 2 ^ num_qubits here (e.g. if the function we approximate is not defined at 0
        # and the user takes that into account we just add an identity)
        breakpoints = self._breakpoints
        # Need to take into account the case in which no breakpoints were provided in first place
        if breakpoints == [0]:
            breakpoints = [0, 2 ** self.num_state_qubits]

        num_intervals = len(breakpoints)

        # Calculate the polynomials
        polynomials = []
        for i in range(0, num_intervals - 1):
            # Calculate the polynomial approximating the function on the current interval
            try:
                # If the function is constant don't call Chebyshev (not necessary and gives errors)
                if isinstance(self.f_x, (float, int)):
                    # Append directly to list of polynomials
                    polynomials.append([self.f_x])
                else:
                    poly = Chebyshev.interpolate(
                        self.f_x, self.degree, domain=[breakpoints[i], breakpoints[i + 1]]
                    )
                    # Convert polynomial to the standard basis and rescale it for the rotation gates
                    poly = 2 * poly.convert(kind=np.polynomial.Polynomial).coef
                    # Convert to list and append
                    polynomials.append(poly.tolist())
            except ValueError as err:
                raise TypeError(
                    " <lambda>() missing 1 required positional argument: '"
                    + self.f_x.__code__.co_varnames[0]
                    + "'."
                    + " Constant functions should be specified as 'f_x = constant'."
                ) from err

        # If the last breakpoint is < 2 ** num_qubits, add the identity polynomial
        if breakpoints[-1] < 2 ** self.num_state_qubits:
            polynomials = polynomials + [[2 * np.arcsin(1)]]

        # If the first breakpoint is > 0, add the identity polynomial
        if breakpoints[0] > 0:
            polynomials = [[2 * np.arcsin(1)]] + polynomials

        return polynomials

    @polynomials.setter
    def polynomials(self, polynomials: Optional[List[List[float]]]) -> None:
        """Set the polynomials for the piecewise approximation.

        Note that this may change the underlying quantum register, if the number of state qubits
        changes.

        Args:
            polynomials: The new breakpoints for the piecewise approximation.
        """
        if self._polynomials is None or polynomials != self._polynomials:
            self._invalidate()
            self._polynomials = polynomials

            self._reset_registers(self.num_state_qubits)

    @property
    def num_state_qubits(self) -> int:
        r"""The number of state qubits representing the state :math:`|x\rangle`.

        Returns:
            The number of state qubits.
        """
        return self._num_state_qubits

    @num_state_qubits.setter
    def num_state_qubits(self, num_state_qubits: Optional[int]) -> None:
        """Set the number of state qubits.

        Note that this may change the underlying quantum register, if the number of state qubits
        changes.

        Args:
            num_state_qubits: The new number of qubits.
        """
        if self._num_state_qubits is None or num_state_qubits != self._num_state_qubits:
            self._invalidate()
            self._num_state_qubits = num_state_qubits

            # Set breakpoints if they haven't been set
            if num_state_qubits is not None and self._breakpoints is None:
                self.breakpoints = [0, 2 ** num_state_qubits]

            self._reset_registers(num_state_qubits)

    def _reset_registers(self, num_state_qubits: Optional[int]) -> None:
        self.qregs = []

        if num_state_qubits is not None:
            qr_state = QuantumRegister(num_state_qubits, "state")
            qr_target = QuantumRegister(1, "target")
            self.qregs = [qr_state, qr_target]
<<<<<<< HEAD
            self._ancillas = []
            self._qubits = qr_state[:] + qr_target[:]

            from qiskit.circuit.quantumcircuit import BitLocations

            self._qubit_indices = {
                bit: BitLocations(idx, []) for idx, bit in enumerate(self._qubits)
            }
            for reg in (qr_state, qr_target):
                for reg_idx, bit in enumerate(reg):
                    self._qubit_indices[bit][1].append((reg, reg_idx))
=======
>>>>>>> 1324bf52

            num_ancillas = num_state_qubits
            if num_ancillas > 0:
                qr_ancilla = AncillaRegister(num_ancillas)
                self.add_register(qr_ancilla)

<<<<<<< HEAD
        else:
            self.qregs = []
            self._qubits = []
            self._qubit_indices = dict()
            self._ancillas = []

=======
>>>>>>> 1324bf52
    def _build(self):
        """Build the circuit. The operation is considered successful when q_objective is
        :math:`|1>`"""
        # do not build the circuit if _data is already populated
        if self._data is not None:
            return

        self._data = []

        # check whether the configuration is valid
        self._check_configuration()

        poly_r = PiecewisePolynomialPauliRotations(
            self.num_state_qubits, self.breakpoints, self.polynomials, name=self.name
        )

        # qr_state = self.qubits[: self.num_state_qubits]
        # qr_target = [self.qubits[self.num_state_qubits]]
        # qr_ancillas = self.qubits[self.num_state_qubits + 1 :]

        # Apply polynomial approximation
        self.append(poly_r.to_gate(), self.qubits)<|MERGE_RESOLUTION|>--- conflicted
+++ resolved
@@ -312,41 +312,25 @@
             self._reset_registers(num_state_qubits)
 
     def _reset_registers(self, num_state_qubits: Optional[int]) -> None:
-        self.qregs = []
-
         if num_state_qubits is not None:
             qr_state = QuantumRegister(num_state_qubits, "state")
             qr_target = QuantumRegister(1, "target")
             self.qregs = [qr_state, qr_target]
-<<<<<<< HEAD
             self._ancillas = []
             self._qubits = qr_state[:] + qr_target[:]
-
-            from qiskit.circuit.quantumcircuit import BitLocations
-
-            self._qubit_indices = {
-                bit: BitLocations(idx, []) for idx, bit in enumerate(self._qubits)
-            }
-            for reg in (qr_state, qr_target):
-                for reg_idx, bit in enumerate(reg):
-                    self._qubit_indices[bit][1].append((reg, reg_idx))
-=======
->>>>>>> 1324bf52
+            self._qubit_set = set(self._qubits)
 
             num_ancillas = num_state_qubits
             if num_ancillas > 0:
                 qr_ancilla = AncillaRegister(num_ancillas)
                 self.add_register(qr_ancilla)
 
-<<<<<<< HEAD
         else:
             self.qregs = []
             self._qubits = []
-            self._qubit_indices = dict()
+            self._qubit_set = set()
             self._ancillas = []
 
-=======
->>>>>>> 1324bf52
     def _build(self):
         """Build the circuit. The operation is considered successful when q_objective is
         :math:`|1>`"""
