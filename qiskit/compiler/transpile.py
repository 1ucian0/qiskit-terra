# -*- coding: utf-8 -*-

# This code is part of Qiskit.
#
# (C) Copyright IBM 2017, 2019.
#
# This code is licensed under the Apache License, Version 2.0. You may
# obtain a copy of this license in the LICENSE.txt file in the root directory
# of this source tree or at http://www.apache.org/licenses/LICENSE-2.0.
#
# Any modifications or derivative works of this code must retain this
# copyright notice, and modified files need to carry a notice indicating
# that they have been altered from the originals.

"""Circuit transpile function"""
import logging
from time import time
import warnings
from typing import List, Union, Dict, Callable, Any, Optional, Tuple
from qiskit.circuit.quantumcircuit import QuantumCircuit
from qiskit.providers import BaseBackend
from qiskit.providers.models import BackendProperties
from qiskit.providers.models.backendproperties import Gate
from qiskit.transpiler import Layout, CouplingMap, PropertySet, PassManager
from qiskit.transpiler.basepasses import BasePass
from qiskit.dagcircuit import DAGCircuit
from qiskit.tools.parallel import parallel_map
from qiskit.transpiler.passmanager_config import PassManagerConfig
from qiskit.pulse import Schedule
from qiskit.circuit.quantumregister import Qubit
from qiskit import user_config
from qiskit.transpiler.exceptions import TranspilerError
from qiskit.transpiler.passes import ApplyLayout
from qiskit.converters import isinstanceint, isinstancelist, dag_to_circuit, circuit_to_dag
from qiskit.transpiler.passes.basis.ms_basis_decomposer import MSBasisDecomposer
from qiskit.transpiler.preset_passmanagers import (level_0_pass_manager,
                                                   level_1_pass_manager,
                                                   level_2_pass_manager,
                                                   level_3_pass_manager)

LOG = logging.getLogger(__name__)


def transpile(circuits: Union[QuantumCircuit, List[QuantumCircuit]],
              backend: Optional[BaseBackend] = None,
              basis_gates: Optional[List[str]] = None,
              coupling_map: Optional[Union[CouplingMap, List[List[int]]]] = None,
              backend_properties: Optional[BackendProperties] = None,
              initial_layout: Optional[Union[Layout, Dict, List]] = None,
              layout_method: Optional[str] = None,
              routing_method: Optional[str] = None,
              seed_transpiler: Optional[int] = None,
              optimization_level: Optional[int] = None,
              pass_manager: Optional[PassManager] = None,
              callback: Optional[Callable[[BasePass, DAGCircuit, float,
                                           PropertySet, int], Any]] = None,
              output_name: Optional[Union[str, List[str]]] = None) -> Union[QuantumCircuit,
                                                                            List[QuantumCircuit]]:
    """Transpile one or more circuits, according to some desired transpilation targets.

    All arguments may be given as either a singleton or list. In case of a list,
    the length must be equal to the number of circuits being transpiled.

    Transpilation is done in parallel using multiprocessing.

    Args:
        circuits: Circuit(s) to transpile
        backend: If set, transpiler options are automatically grabbed from
            ``backend.configuration()`` and ``backend.properties()``.
            If any other option is explicitly set (e.g., ``coupling_map``), it
            will override the backend's.

            .. note::

                The backend arg is purely for convenience. The resulting
                circuit may be run on any backend as long as it is compatible.
        basis_gates: List of basis gate names to unroll to
            (e.g: ``['u1', 'u2', 'u3', 'cx']``). If ``None``, do not unroll.
        coupling_map: Coupling map (perhaps custom) to target in mapping.
            Multiple formats are supported:

            #. ``CouplingMap`` instance
            #. List, must be given as an adjacency matrix, where each entry
               specifies all two-qubit interactions supported by backend,
               e.g: ``[[0, 1], [0, 3], [1, 2], [1, 5], [2, 5], [4, 1], [5, 3]]``

        backend_properties: properties returned by a backend, including information on gate
            errors, readout errors, qubit coherence times, etc. Find a backend
            that provides this information with: ``backend.properties()``
        initial_layout: Initial position of virtual qubits on physical qubits.
            If this layout makes the circuit compatible with the coupling_map
            constraints, it will be used. The final layout is not guaranteed to be the same,
            as the transpiler may permute qubits through swaps or other means.
            Multiple formats are supported:

            #. ``Layout`` instance
            #. Dict
               * virtual to physical::

                    {qr[0]: 0,
                     qr[1]: 3,
                     qr[2]: 5}

               * physical to virtual::

                    {0: qr[0],
                     3: qr[1],
                     5: qr[2]}

            #. List

               * virtual to physical::

                    [0, 3, 5]  # virtual qubits are ordered (in addition to named)

               * physical to virtual::

                    [qr[0], None, None, qr[1], None, qr[2]]

        layout_method: Name of layout selection pass ('trivial', 'dense', 'noise_adaptive')
            Sometimes a perfect layout can be available in which case the layout_method
            may not run.
        routing_method: Name of routing pass ('basic', 'lookahead', 'stochastic')
        seed_transpiler: Sets random seed for the stochastic parts of the transpiler
        optimization_level: How much optimization to perform on the circuits.
            Higher levels generate more optimized circuits,
            at the expense of longer transpilation time.
            * 0: no optimization
            * 1: light optimization
            * 2: heavy optimization
            * 3: even heavier optimization
            If ``None``, level 1 will be chosen as default.
        pass_manager: The pass manager to use for a custom pipeline of transpiler passes.
            If this arg is present, all other args will be ignored and the
            pass manager will be used directly (Qiskit will not attempt to
            auto-select a pass manager based on transpile options).
        callback: A callback function that will be called after each
            pass execution. The function will be called with 5 keyword
            arguments,
            | ``pass_``: the pass being run.
            | ``dag``: the dag output of the pass.
            | ``time``: the time to execute the pass.
            | ``property_set``: the property set.
            | ``count``: the index for the pass execution.
            The exact arguments passed expose the internals of the pass manager,
            and are subject to change as the pass manager internals change. If
            you intend to reuse a callback function over multiple releases, be
            sure to check that the arguments being passed are the same.
            To use the callback feature, define a function that will
            take in kwargs dict and access the variables. For example::

                def callback_func(**kwargs):
                    pass_ = kwargs['pass_']
                    dag = kwargs['dag']
                    time = kwargs['time']
                    property_set = kwargs['property_set']
                    count = kwargs['count']
                    ...
                transpile(circ, callback=callback_func)

        output_name: A list with strings to identify the output circuits. The length of
            the list should be exactly the length of the ``circuits`` parameter.

    Returns:
        The transpiled circuit(s).

    Raises:
        TranspilerError: in case of bad inputs to transpiler (like conflicting parameters)
            or errors in passes
    """
    circuits = circuits if isinstance(circuits, list) else [circuits]

    # transpiling schedules is not supported yet.
    start_time = time()
    if all(isinstance(c, Schedule) for c in circuits):
        warnings.warn("Transpiling schedules is not supported yet.", UserWarning)
        if len(circuits) == 1:
            end_time = time()
            _log_transpile_time(start_time, end_time)
            return circuits[0]
        end_time = time()
        _log_transpile_time(start_time, end_time)
        return circuits

    if pass_manager is not None:
        _check_conflicting_argument(optimization_level=optimization_level, basis_gates=basis_gates,
                                    coupling_map=coupling_map, seed_transpiler=seed_transpiler,
                                    backend_properties=backend_properties,
                                    initial_layout=initial_layout, layout_method=layout_method,
                                    routing_method=routing_method, backend=backend)

        warnings.warn("The parameter pass_manager in transpile is being deprecated. "
                      "The preferred way to tranpile a circuit using a custom pass manager is"
                      " pass_manager.run(circuit)", DeprecationWarning, stacklevel=2)
        return pass_manager.run(circuits, output_name=output_name, callback=callback)

    if optimization_level is None:
        # Take optimization level from the configuration or 1 as default.
        config = user_config.get_config()
        optimization_level = config.get('transpile_optimization_level', 1)

    faulty_qubits_map = _create_faulty_qubits_map(backend)

    # Get transpile_args to configure the circuit transpilation job(s)
    transpile_args = _parse_transpile_args(circuits, backend, basis_gates, coupling_map,
                                           backend_properties, initial_layout,
                                           layout_method, routing_method,
                                           seed_transpiler, optimization_level,
                                           callback, output_name, faulty_qubits_map)

    _check_circuits_coupling_map(circuits, transpile_args, backend)

    # Transpile circuits in parallel
    circuits = parallel_map(_transpile_circuit, list(zip(circuits, transpile_args)),
                            task_args=(faulty_qubits_map, backend))

    if len(circuits) == 1:
        end_time = time()
        _log_transpile_time(start_time, end_time)
        return circuits[0]
    end_time = time()
    _log_transpile_time(start_time, end_time)
    return circuits


def _check_conflicting_argument(**kargs):
    conflicting_args = [arg for arg, value in kargs.items() if value]
    if conflicting_args:
        raise TranspilerError("The parameters pass_manager conflicts with the following "
                              "parameter(s): {}.".format(', '.join(conflicting_args)))


def _check_circuits_coupling_map(circuits, transpile_args, backend):
    # Check circuit width against number of qubits in coupling_map(s)
    coupling_maps_list = list(config['pass_manager_config'].coupling_map for config in
                              transpile_args)
    for circuit, parsed_coupling_map in zip(circuits, coupling_maps_list):
        # If coupling_map is not None or num_qubits == 1
        num_qubits = len(circuit.qubits)
        max_qubits = None
        if isinstance(parsed_coupling_map, CouplingMap):
            max_qubits = parsed_coupling_map.size()

        # If coupling_map is None, the limit might be in the backend (like in 1Q devices)
        elif backend is not None and not backend.configuration().simulator:
            max_qubits = backend.configuration().n_qubits

        if max_qubits is not None and (num_qubits > max_qubits):
            raise TranspilerError('Number of qubits ({}) '.format(num_qubits) +
                                  'in {} '.format(circuit.name) +
                                  'is greater than maximum ({}) '.format(max_qubits) +
                                  'in the coupling_map')


<<<<<<< HEAD
def _transpile_circuit(circuit_config_tuple: Tuple[QuantumCircuit, Dict],
                       faulty_qubits_map: [None, Dict], backend) -> QuantumCircuit:
=======
def _log_transpile_time(start_time, end_time):
    log_msg = "Total Transpile Time - %.5f (ms)" % ((end_time - start_time) * 1000)
    LOG.info(log_msg)


def _transpile_circuit(circuit_config_tuple: Tuple[QuantumCircuit, Dict]) -> QuantumCircuit:
>>>>>>> e551b6d8
    """Select a PassManager and run a single circuit through it.
    Args:
        circuit_config_tuple (tuple):
            circuit (QuantumCircuit): circuit to transpile
            transpile_config (dict): configuration dictating how to transpile. The
                dictionary has the following format:
                {'optimization_level': int,
                 'output_name': string,
                 'callback': callable,
                 'pass_manager_config': PassManagerConfig}
            faulty_qubits_map (dict or None):
    Returns:
        The transpiled circuit
    Raises:
        TranspilerError: if transpile_config is not valid or transpilation incurs error
    """
    circuit, transpile_config = circuit_config_tuple

    pass_manager_config = transpile_config['pass_manager_config']

    # Workaround for ion trap support: If basis gates includes
    # Mølmer-Sørensen (rxx) and the circuit includes gates outside the basis,
    # first unroll to u3, cx, then run MSBasisDecomposer to target basis.
    basic_insts = ['measure', 'reset', 'barrier', 'snapshot']
    device_insts = set(pass_manager_config.basis_gates).union(basic_insts)
    ms_basis_swap = None
    if 'rxx' in pass_manager_config.basis_gates and \
            not device_insts >= circuit.count_ops().keys():
        ms_basis_swap = pass_manager_config.basis_gates
        pass_manager_config.basis_gates = list(
            set(['u3', 'cx']).union(pass_manager_config.basis_gates))

    # we choose an appropriate one based on desired optimization level
    level = transpile_config['optimization_level']

    if level == 0:
        pass_manager = level_0_pass_manager(pass_manager_config)
    elif level == 1:
        pass_manager = level_1_pass_manager(pass_manager_config)
    elif level == 2:
        pass_manager = level_2_pass_manager(pass_manager_config)
    elif level == 3:
        pass_manager = level_3_pass_manager(pass_manager_config)
    else:
        raise TranspilerError("optimization_level can range from 0 to 3.")

    if ms_basis_swap is not None:
        pass_manager.append(MSBasisDecomposer(ms_basis_swap))

    result = pass_manager.run(circuit, callback=transpile_config['callback'],
                              output_name=transpile_config['output_name'])

    if faulty_qubits_map:
        return _remap_circuit_faulty_backend(result, backend, faulty_qubits_map)

    return result


def _remap_circuit_faulty_backend(circuit, backend, faulty_qubits_map):
    faulty_qubits = backend.faulty_qubits()
    disconnected_qubits = set([k for k, v in faulty_qubits_map.items()
                               if v is None]).difference(faulty_qubits)
    faulty_qubits_map_reverse = {v: k for k, v in faulty_qubits_map.items()}
    if faulty_qubits:
        faulty_qreg = circuit._create_qreg(len(faulty_qubits), 'faulty')
    else:
        faulty_qreg = []
    if disconnected_qubits:
        disconnected_qreg = circuit._create_qreg(len(disconnected_qubits), 'disconnected')
    else:
        disconnected_qreg = []

    new_layout = Layout()
    faulty_qubit = 0
    disconnected_qubit = 0

    for real_qubit in range(backend.configuration().n_qubits):
        if faulty_qubits_map[real_qubit] is not None:
            new_layout[real_qubit] = circuit._layout[faulty_qubits_map[real_qubit]]
        else:
            if real_qubit in faulty_qubits:
                new_layout[real_qubit] = faulty_qreg[faulty_qubit]
                faulty_qubit += 1
            else:
                new_layout[real_qubit] = disconnected_qreg[disconnected_qubit]
                disconnected_qubit += 1
    physical_layout_dict = {}
    for qubit in circuit.qubits:
        physical_layout_dict[qubit] = faulty_qubits_map_reverse[qubit.index]
    for qubit in faulty_qreg[:] + disconnected_qreg[:]:
        physical_layout_dict[qubit] = new_layout[qubit]
    dag_circuit = circuit_to_dag(circuit)
    apply_layout_pass = ApplyLayout()
    apply_layout_pass.property_set['layout'] = Layout(physical_layout_dict)
    circuit = dag_to_circuit(apply_layout_pass.run(dag_circuit))
    circuit._layout = new_layout
    return circuit


def _parse_transpile_args(circuits, backend,
                          basis_gates, coupling_map, backend_properties,
                          initial_layout, layout_method, routing_method,
                          seed_transpiler, optimization_level,
                          callback, output_name, faulty_qubits_map) -> List[Dict]:
    """Resolve the various types of args allowed to the transpile() function through
    duck typing, overriding args, etc. Refer to the transpile() docstring for details on
    what types of inputs are allowed.

    Here the args are resolved by converting them to standard instances, and prioritizing
    them in case a transpile option is passed through multiple args (explicitly setting an
    arg has more priority than the arg set by backend).

    Returns:
        list[dicts]: a list of transpile parameters.
    """
    if initial_layout is not None and layout_method is not None:
        warnings.warn("initial_layout provided; layout_method is ignored.",
                      UserWarning)
    # Each arg could be single or a list. If list, it must be the same size as
    # number of circuits. If single, duplicate to create a list of that size.
    num_circuits = len(circuits)

    basis_gates = _parse_basis_gates(basis_gates, backend, circuits)
    coupling_map = _parse_coupling_map(coupling_map, backend, num_circuits, faulty_qubits_map)
    backend_properties = _parse_backend_properties(backend_properties, backend, num_circuits,
                                                   faulty_qubits_map)
    initial_layout = _parse_initial_layout(initial_layout, circuits)
    layout_method = _parse_layout_method(layout_method, num_circuits)
    routing_method = _parse_routing_method(routing_method, num_circuits)
    seed_transpiler = _parse_seed_transpiler(seed_transpiler, num_circuits)
    optimization_level = _parse_optimization_level(optimization_level, num_circuits)
    output_name = _parse_output_name(output_name, circuits)
    callback = _parse_callback(callback, num_circuits)

    list_transpile_args = []
    for args in zip(basis_gates, coupling_map, backend_properties,
                    initial_layout, layout_method, routing_method,
                    seed_transpiler, optimization_level,
                    output_name, callback):
        transpile_args = {'pass_manager_config': PassManagerConfig(basis_gates=args[0],
                                                                   coupling_map=args[1],
                                                                   backend_properties=args[2],
                                                                   initial_layout=args[3],
                                                                   layout_method=args[4],
                                                                   routing_method=args[5],
                                                                   seed_transpiler=args[6]),
                          'optimization_level': args[7],
                          'output_name': args[8],
                          'callback': args[9]}
        list_transpile_args.append(transpile_args)

    return list_transpile_args


def _create_faulty_qubits_map(backend):
    """If the backend has faulty qubits, those should be excluded. A faulty_qubit_map is a map
       from working qubit in the backend to dumnmy qubits that are consecutive and connected."""
    faulty_qubits_map = None
    if backend is not None:
        faulty_qubits = backend.faulty_qubits()
        faulty_edges = [gates.qubits for gates in backend.faulty_gates()]

        if faulty_qubits or faulty_edges:
            faulty_qubits_map = {}
            configuration = backend.configuration()
            full_coupling_map = configuration.coupling_map
            functional_coupling_map = [edge for edge in full_coupling_map
                                       if (set(edge).isdisjoint(faulty_qubits) and
                                           edge not in faulty_edges)]

            if CouplingMap(functional_coupling_map).is_connected():
                connected_working_qubits = {qubit for edge in functional_coupling_map
                                            for qubit in edge}
            else:
                raise Exception('TODO')
            dummy_qubit_counter = 0
            for qubit in range(configuration.n_qubits):
                if qubit in connected_working_qubits:
                    faulty_qubits_map[qubit] = dummy_qubit_counter
                    dummy_qubit_counter += 1
                else:
                    faulty_qubits_map[qubit] = None
    return faulty_qubits_map


def _parse_basis_gates(basis_gates, backend, circuits):
    # try getting basis_gates from user, else backend
    if basis_gates is None:
        if getattr(backend, 'configuration', None):
            basis_gates = getattr(backend.configuration(), 'basis_gates', None)
    # basis_gates could be None, or a list of basis, e.g. ['u3', 'cx']
    if basis_gates is None or (isinstance(basis_gates, list) and
                               all(isinstance(i, str) for i in basis_gates)):
        basis_gates = [basis_gates] * len(circuits)

    # no basis means don't unroll (all circuit gates are valid basis)
    for index, circuit in enumerate(circuits):
        basis = basis_gates[index]
        if basis is None:
            gates_in_circuit = {inst.name for inst, _, _ in circuit.data}
            # Other passes might add new gates that need to be supported
            basis_gates[index] = list(gates_in_circuit.union(['u3', 'cx']))
    return basis_gates


def _parse_coupling_map(coupling_map, backend, num_circuits, faulty_map):
    # try getting coupling_map from user, else backend
    if coupling_map is None:
        if getattr(backend, 'configuration', None):
            configuration = backend.configuration()
            if hasattr(configuration, 'coupling_map') and configuration.coupling_map:
                if faulty_map:
                    coupling_map = CouplingMap()
                    for qubit1, qubit2 in configuration.coupling_map:
                        if faulty_map[qubit1] is not None and faulty_map[qubit2] is not None:
                            coupling_map.add_edge(faulty_map[qubit1], faulty_map[qubit2])
                else:
                    coupling_map = CouplingMap(configuration.coupling_map)

    # coupling_map could be None, or a list of lists, e.g. [[0, 1], [2, 1]]
    if coupling_map is None or isinstance(coupling_map, CouplingMap):
        coupling_map = [coupling_map] * num_circuits
    elif isinstance(coupling_map, list) and all(isinstance(i, list) and len(i) == 2
                                                for i in coupling_map):
        coupling_map = [coupling_map] * num_circuits

    coupling_map = [CouplingMap(cm) if isinstance(cm, list) else cm for cm in coupling_map]

    return coupling_map


def _parse_backend_properties(backend_properties, backend, num_circuits, faulty_qubits_map):
    # try getting backend_properties from user, else backend
    if backend_properties is None:
        if getattr(backend, 'properties', None):
            backend_properties = backend.properties()
            if backend_properties is not None and backend.faulty_qubits() or backend.faulty_gates():
                faulty_qubits = sorted(backend.faulty_qubits(), reverse=True)
                faulty_edges = [gates.qubits for gates in backend.faulty_gates()]
                # remove faulty qubits in backend_properties.qubits
                for faulty_qubit in faulty_qubits:
                    del backend_properties.qubits[faulty_qubit]

                gates = []
                for gate in backend_properties.gates:
                    # remove gates using faulty edges or with faulty qubits (and remap the gates in terms of
                    # faulty_qubits_map)
                    if any([faulty_qubits_map[qubits] is not None for qubits in gate.qubits]) or \
                            gate.qubits in faulty_edges:
                        continue
                    gate_dict = gate.to_dict()
                    replacement_gate = Gate.from_dict(gate_dict)
                    gate_dict['qubits'] = [faulty_qubits_map[qubit] for qubit in gate.qubits]
                    args = '_'.join([str(qubit) for qubit in gate_dict['qubits']])
                    gate_dict['name'] = "%s%s" % (gate_dict['gate'], args)
                    gates.append(replacement_gate)

                backend_properties.gates = gates
    if not isinstance(backend_properties, list):
        backend_properties = [backend_properties] * num_circuits
    return backend_properties


def _parse_initial_layout(initial_layout, circuits):
    # initial_layout could be None, or a list of ints, e.g. [0, 5, 14]
    # or a list of tuples/None e.g. [qr[0], None, qr[1]] or a dict e.g. {qr[0]: 0}
    def _layout_from_raw(initial_layout, circuit):
        if initial_layout is None or isinstance(initial_layout, Layout):
            return initial_layout
        elif isinstancelist(initial_layout):
            if all(isinstanceint(elem) for elem in initial_layout):
                initial_layout = Layout.from_intlist(initial_layout, *circuit.qregs)
            elif all(elem is None or isinstance(elem, Qubit) for elem in initial_layout):
                initial_layout = Layout.from_qubit_list(initial_layout)
        elif isinstance(initial_layout, dict):
            initial_layout = Layout(initial_layout)
        else:
            raise TranspilerError("The initial_layout parameter could not be parsed")
        return initial_layout

    # multiple layouts?
    if isinstance(initial_layout, list) and \
            any(isinstance(i, (list, dict)) for i in initial_layout):
        initial_layout = [_layout_from_raw(lo, circ) if isinstance(lo, (list, dict)) else lo
                          for lo, circ in zip(initial_layout, circuits)]
    else:
        # even if one layout, but multiple circuits, the layout needs to be adapted for each
        initial_layout = [_layout_from_raw(initial_layout, circ) for circ in circuits]
    if not isinstance(initial_layout, list):
        initial_layout = [initial_layout] * len(circuits)
    return initial_layout


def _parse_layout_method(layout_method, num_circuits):
    if not isinstance(layout_method, list):
        layout_method = [layout_method] * num_circuits
    return layout_method


def _parse_routing_method(routing_method, num_circuits):
    if not isinstance(routing_method, list):
        routing_method = [routing_method] * num_circuits
    return routing_method


def _parse_seed_transpiler(seed_transpiler, num_circuits):
    if not isinstance(seed_transpiler, list):
        seed_transpiler = [seed_transpiler] * num_circuits
    return seed_transpiler


def _parse_optimization_level(optimization_level, num_circuits):
    if not isinstance(optimization_level, list):
        optimization_level = [optimization_level] * num_circuits
    return optimization_level


def _parse_pass_manager(pass_manager, num_circuits):
    if not isinstance(pass_manager, list):
        pass_manager = [pass_manager] * num_circuits
    return pass_manager


def _parse_callback(callback, num_circuits):
    if not isinstance(callback, list):
        callback = [callback] * num_circuits
    return callback


def _parse_output_name(output_name, circuits):
    # naming and returning circuits
    # output_name could be either a string or a list
    if output_name is not None:
        if isinstance(output_name, str):
            # single circuit
            if len(circuits) == 1:
                return [output_name]
            # multiple circuits
            else:
                raise TranspilerError("Expected a list object of length equal " +
                                      "to that of the number of circuits " +
                                      "being transpiled")
        elif isinstance(output_name, list):
            if len(circuits) == len(output_name) and \
                    all(isinstance(name, str) for name in output_name):
                return output_name
            else:
                raise TranspilerError("The length of output_name list "
                                      "must be equal to the number of "
                                      "transpiled circuits and the output_name "
                                      "list should be strings.")
        else:
            raise TranspilerError("The parameter output_name should be a string or a"
                                  "list of strings: %s was used." % type(output_name))
    else:
        return [circuit.name for circuit in circuits]<|MERGE_RESOLUTION|>--- conflicted
+++ resolved
@@ -252,17 +252,13 @@
                                   'in the coupling_map')
 
 
-<<<<<<< HEAD
-def _transpile_circuit(circuit_config_tuple: Tuple[QuantumCircuit, Dict],
-                       faulty_qubits_map: [None, Dict], backend) -> QuantumCircuit:
-=======
 def _log_transpile_time(start_time, end_time):
     log_msg = "Total Transpile Time - %.5f (ms)" % ((end_time - start_time) * 1000)
     LOG.info(log_msg)
 
 
-def _transpile_circuit(circuit_config_tuple: Tuple[QuantumCircuit, Dict]) -> QuantumCircuit:
->>>>>>> e551b6d8
+def _transpile_circuit(circuit_config_tuple: Tuple[QuantumCircuit, Dict],
+                       faulty_qubits_map: [None, Dict], backend) -> QuantumCircuit:
     """Select a PassManager and run a single circuit through it.
     Args:
         circuit_config_tuple (tuple):
