# This code is part of Qiskit.
#
# (C) Copyright IBM 2017, 2018.
#
# This code is licensed under the Apache License, Version 2.0. You may
# obtain a copy of this license in the LICENSE.txt file in the root directory
# of this source tree or at http://www.apache.org/licenses/LICENSE-2.0.
#
# Any modifications or derivative works of this code must retain this
# copyright notice, and modified files need to carry a notice indicating
# that they have been altered from the originals.

"""Model for schema-conformant Results."""

import copy
import warnings

from qiskit.circuit.quantumcircuit import QuantumCircuit
from qiskit.pulse.schedule import Schedule
from qiskit.exceptions import QiskitError
from qiskit.quantum_info.states import statevector
from qiskit.result.models import ExperimentResult
from qiskit.result import postprocess
from qiskit.result.counts import Counts
from qiskit.qobj.utils import MeasLevel
from qiskit.qobj import QobjHeader


class Result:
    """Model for Results.

    Attributes:
        backend_name (str): backend name.
        backend_version (str): backend version, in the form X.Y.Z.
        qobj_id (str): user-generated Qobj id.
        job_id (str): unique execution id from the backend.
        success (bool): True if complete input qobj executed correctly. (Implies
            each experiment success)
        results (list[ExperimentResult]): corresponding results for array of
            experiments of the input qobj
    """

    _metadata = {}

    def __init__(self, backend_name, backend_version, qobj_id, job_id, success,
                 results, date=None, status=None, header=None, **kwargs):
        self._metadata = {}
        self.backend_name = backend_name
        self.backend_version = backend_version
        self.qobj_id = qobj_id
        self.job_id = job_id
        self.success = success
        self.results = results
        if date is not None:
            self.date = date
        if status is not None:
            self.status = status
        if header is not None:
            self.header = header
        self._metadata.update(kwargs)

    def __repr__(self):
        out = ("Result(backend_name='%s', backend_version='%s', qobj_id='%s', "
               "job_id='%s', success=%s, results=%s" % (
                   self.backend_name,
                   self.backend_version, self.qobj_id, self.job_id, self.success,
                   self.results))
        if hasattr(self, 'date'):
            out += ", date=%s" % self.date
        if hasattr(self, 'status'):
            out += ", status=%s" % self.status
        if hasattr(self, 'header'):
            out += ", status=%s" % self.header
        for key in self._metadata:
            if isinstance(self._metadata[key], str):
                value_str = "'%s'" % self._metadata[key]
            else:
                value_str = repr(self._metadata[key])
            out += ", %s=%s" % (key, value_str)
        out += ')'
        return out

    def to_dict(self):
        """Return a dictionary format representation of the Result

        Returns:
            dict: The dictionary form of the Result
        """
        out_dict = {
            'backend_name': self.backend_name,
            'backend_version': self.backend_version,
            'qobj_id': self.qobj_id,
            'job_id': self.job_id,
            'success': self.success,
            'results': [x.to_dict() for x in self.results]
        }
        if hasattr(self, 'date'):
            out_dict['date'] = self.date
        if hasattr(self, 'status'):
            out_dict['status'] = self.status
        if hasattr(self, 'header'):
            out_dict['header'] = self.header.to_dict()
        out_dict.update(self._metadata)
        return out_dict

    def __getattr__(self, name):
        try:
            return self._metadata[name]
        except KeyError:
            raise AttributeError('Attribute %s is not defined' % name)

    @classmethod
    def from_dict(cls, data):
        """Create a new ExperimentResultData object from a dictionary.

        Args:
            data (dict): A dictionary representing the Result to create. It
                         will be in the same format as output by
                         :meth:`to_dict`.
        Returns:
            Result: The ``Result`` object from the input dictionary.

        """

        in_data = copy.copy(data)
        in_data['results'] = [
            ExperimentResult.from_dict(x) for x in in_data.pop('results')]
        if 'header' in in_data:
            in_data['header'] = QobjHeader.from_dict(in_data.pop('header'))
        return cls(**in_data)

    def data(self, experiment=None):
        """Get the raw data for an experiment.

        Note this data will be a single classical and quantum register and in a
        format required by the results schema. We recommend that most users use
        the get_xxx method, and the data will be post-processed for the data type.

        Args:
            experiment (str or QuantumCircuit or Schedule or int or None): the index of the
                experiment. Several types are accepted for convenience::
                * str: the name of the experiment.
                * QuantumCircuit: the name of the circuit instance will be used.
                * Schedule: the name of the schedule instance will be used.
                * int: the position of the experiment.
                * None: if there is only one experiment, returns it.

        Returns:
            dict: A dictionary of results data for an experiment. The data
            depends on the backend it ran on and the settings of `meas_level`,
            `meas_return` and `memory`.

            QASM backends return a dictionary of dictionary with the key
            'counts' and  with the counts, with the second dictionary keys
            containing a string in hex format (``0x123``) and values equal to
            the number of times this outcome was measured.

            Statevector backends return a dictionary with key 'statevector' and
            values being a list[list[complex components]] list of 2^num_qubits
            complex amplitudes. Where each complex number is represented as a 2
            entry list for each component. For example, a list of
            [0.5+1j, 0-1j] would be represented as [[0.5, 1], [0, -1]].

            Unitary backends return a dictionary with key 'unitary' and values
            being a list[list[list[complex components]]] list of
            2^num_qubits x 2^num_qubits complex amplitudes in a two entry list for
            each component. For example if the amplitude is
            [[0.5+0j, 0-1j], ...] the value returned will be
            [[[0.5, 0], [0, -1]], ...].

            The simulator backends also have an optional key 'snapshots' which
            returns a dict of snapshots specified by the simulator backend.
            The value is of the form dict[slot: dict[str: array]]
            where the keys are the requested snapshot slots, and the values are
            a dictionary of the snapshots.

        Raises:
            QiskitError: if data for the experiment could not be retrieved.
        """
        try:
            return self._get_experiment(experiment).data.to_dict()
        except (KeyError, TypeError):
            raise QiskitError('No data for experiment "{}"'.format(repr(experiment)))

    def get_memory(self, experiment=None):
        """Get the sequence of memory states (readouts) for each shot
        The data from the experiment is a list of format
        ['00000', '01000', '10100', '10100', '11101', '11100', '00101', ..., '01010']

        Args:
            experiment (str or QuantumCircuit or Schedule or int or None): the index of the
                experiment, as specified by ``data()``.

        Returns:
            List[str] or np.ndarray: Either the list of each outcome, formatted according to
                registers in circuit or a complex numpy np.darray with shape:

                ============  =============  =====
                `meas_level`  `meas_return`  shape
                ============  =============  =====
                0             `single`       np.ndarray[shots, memory_slots, memory_slot_size]
                0             `avg`          np.ndarray[memory_slots, memory_slot_size]
                1             `single`       np.ndarray[shots, memory_slots]
                1             `avg`          np.ndarray[memory_slots]
                2             `memory=True`  list
                ============  =============  =====

        Raises:
            QiskitError: if there is no memory data for the circuit.
        """
        exp_result = self._get_experiment(experiment)
        try:
            try:  # header is not available
                header = exp_result.header.to_dict()
            except (AttributeError, QiskitError):
                header = None

            meas_level = exp_result.meas_level

            memory = self.data(experiment)['memory']

            if meas_level == MeasLevel.CLASSIFIED:
                return postprocess.format_level_2_memory(memory, header)
            elif meas_level == MeasLevel.KERNELED:
                return postprocess.format_level_1_memory(memory)
            elif meas_level == MeasLevel.RAW:
                return postprocess.format_level_0_memory(memory)
            else:
                raise QiskitError('Measurement level {} is not supported'.format(meas_level))

        except KeyError:
<<<<<<< HEAD
            raise QiskitError('No memory for experiment "{}".'.format(repr(experiment)))
=======
            raise QiskitError(
                'No memory for experiment "{}". '
                'Please verify that you either ran a measurement level 2 job '
                'with the memory flag set, eg., "memory=True", '
                'or a measurement level 0/1 job.'.format(experiment)
            )
>>>>>>> d8a0916a

    def get_counts(self, experiment=None):
        """Get the histogram data of an experiment.

        Args:
            experiment (str or QuantumCircuit or Schedule or int or None): the index of the
                experiment, as specified by ``data([experiment])``.

        Returns:
            dict[str:int] or list[dict[str:int]]: a dictionary or a list of
                dictionaries. A dictionary has the counts for each qubit with
                the keys containing a string in binary format and separated
                according to the registers in circuit (e.g. ``0100 1110``).
                The string is little-endian (cr[0] on the right hand side).

        Raises:
            QiskitError: if there are no counts for the experiment.
        """
        if experiment is None:
            exp_keys = range(len(self.results))
        else:
            exp_keys = [experiment]

        dict_list = []
        for key in exp_keys:
            exp = self._get_experiment(key)
            try:
                header = exp.header.to_dict()
            except (AttributeError, QiskitError):  # header is not available
                header = None

            if 'counts' in self.data(key).keys():
                if header:
                    counts_header = {
                        k: v for k, v in header.items() if k in {
                            'time_taken', 'creg_sizes', 'memory_slots'}}
                else:
                    counts_header = {}
                dict_list.append(Counts(self.data(key)['counts'], **counts_header))
            elif 'statevector' in self.data(key).keys():
                vec = postprocess.format_statevector(self.data(key)['statevector'])
                dict_list.append(statevector.Statevector(vec).probabilities_dict(decimals=15))
            else:
                raise QiskitError('No counts for experiment "{}"'.format(repr(key)))

        # Return first item of dict_list if size is 1
        if len(dict_list) == 1:
            return dict_list[0]
        else:
            return dict_list

    def get_statevector(self, experiment=None, decimals=None):
        """Get the final statevector of an experiment.

        Args:
            experiment (str or QuantumCircuit or Schedule or int or None): the index of the
                experiment, as specified by ``data()``.
            decimals (int): the number of decimals in the statevector.
                If None, does not round.

        Returns:
            list[complex]: list of 2^num_qubits complex amplitudes.

        Raises:
            QiskitError: if there is no statevector for the experiment.
        """
        try:
            return postprocess.format_statevector(self.data(experiment)['statevector'],
                                                  decimals=decimals)
        except KeyError:
            raise QiskitError('No statevector for experiment "{}"'.format(repr(experiment)))

    def get_unitary(self, experiment=None, decimals=None):
        """Get the final unitary of an experiment.

        Args:
            experiment (str or QuantumCircuit or Schedule or int or None): the index of the
                experiment, as specified by ``data()``.
            decimals (int): the number of decimals in the unitary.
                If None, does not round.

        Returns:
            list[list[complex]]: list of 2^num_qubits x 2^num_qubits complex
                amplitudes.

        Raises:
            QiskitError: if there is no unitary for the experiment.
        """
        try:
            return postprocess.format_unitary(self.data(experiment)['unitary'],
                                              decimals=decimals)
        except KeyError:
            raise QiskitError('No unitary for experiment "{}"'.format(repr(experiment)))

    def _get_experiment(self, key=None):
        """Return a single experiment result from a given key.

        Args:
            key (str or QuantumCircuit or Schedule or int or None): the index of the
                experiment, as specified by ``data()``.

        Returns:
            ExperimentResult: the results for an experiment.

        Raises:
            QiskitError: if there is no data for the experiment, or an unhandled
                error occurred while fetching the data.
        """
        # Automatically return the first result if no key was provided.
        if key is None:
            if len(self.results) != 1:
                raise QiskitError(
                    'You have to select a circuit or schedule when there is more than '
                    'one available')
            key = 0

        # Key is a QuantumCircuit/Schedule or str: retrieve result by name.
        if isinstance(key, (QuantumCircuit, Schedule)):
            key = key.name
        # Key is an integer: return result by index.
        if isinstance(key, int):
            try:
                exp = self.results[key]
            except IndexError:
                raise QiskitError('Result for experiment "%s" could not be found.' % key)
        else:
            # Look into `result[x].header.name` for the names.
            exp = [result for result in self.results
                   if getattr(getattr(result, 'header', None),
                              'name', '') == key]

            if len(exp) == 0:
                raise QiskitError('Data for experiment "%s" could not be found.' %
                                  key)
            if len(exp) == 1:
                exp = exp[0]
            else:
                warnings.warn(
                    'Result object contained multiple results matching name "%s", '
                    'only first match will be returned. Use an integer index to '
                    'retrieve results for all entries.' % key)
                exp = exp[0]

        # Check that the retrieved experiment was successful
        if getattr(exp, 'success', False):
            return exp
        # If unsuccessful check experiment and result status and raise exception
        result_status = getattr(self, 'status', 'Result was not successful')
        exp_status = getattr(exp, 'status', 'Experiment was not successful')
        raise QiskitError(result_status, ", ", exp_status)<|MERGE_RESOLUTION|>--- conflicted
+++ resolved
@@ -229,16 +229,12 @@
                 raise QiskitError('Measurement level {} is not supported'.format(meas_level))
 
         except KeyError:
-<<<<<<< HEAD
-            raise QiskitError('No memory for experiment "{}".'.format(repr(experiment)))
-=======
             raise QiskitError(
                 'No memory for experiment "{}". '
                 'Please verify that you either ran a measurement level 2 job '
                 'with the memory flag set, eg., "memory=True", '
-                'or a measurement level 0/1 job.'.format(experiment)
+                'or a measurement level 0/1 job.'.format(repr(experiment))
             )
->>>>>>> d8a0916a
 
     def get_counts(self, experiment=None):
         """Get the histogram data of an experiment.
