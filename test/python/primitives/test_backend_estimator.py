# This code is part of Qiskit.
#
# (C) Copyright IBM 2022, 2024.
#
# This code is licensed under the Apache License, Version 2.0. You may
# obtain a copy of this license in the LICENSE.txt file in the root directory
# of this source tree or at http://www.apache.org/licenses/LICENSE-2.0.
#
# Any modifications or derivative works of this code must retain this
# copyright notice, and modified files need to carry a notice indicating
# that they have been altered from the originals.

"""Tests for BackendEstimator."""

import unittest
from unittest.mock import patch
from multiprocessing import Manager
import numpy as np
from ddt import ddt

from qiskit.circuit import QuantumCircuit
from qiskit.circuit.library import RealAmplitudes
from qiskit.primitives import BackendEstimator, EstimatorResult
from qiskit.providers.fake_provider import Fake7QPulseV1, GenericBackendV2
from qiskit.providers.backend_compat import BackendV2Converter
from qiskit.quantum_info import SparsePauliOp
from qiskit.transpiler import PassManager
from qiskit.utils import optionals
from test import QiskitTestCase  # pylint: disable=wrong-import-order
from test import combine  # pylint: disable=wrong-import-order
from test.python.transpiler._dummy_passes import DummyAP  # pylint: disable=wrong-import-order


BACKENDS = [
    Fake7QPulseV1(),
    BackendV2Converter(Fake7QPulseV1()),
    GenericBackendV2(num_qubits=5, seed=42),
]


class CallbackPass(DummyAP):
    """A dummy analysis pass that calls a callback when executed"""

    def __init__(self, message, callback):
        super().__init__()
        self.message = message
        self.callback = callback

    def run(self, dag):
        self.callback(self.message)


@ddt
class TestBackendEstimator(QiskitTestCase):
    """Test Estimator"""

    def setUp(self):
        super().setUp()
        self._rng = np.random.default_rng(12)
        self.ansatz = RealAmplitudes(num_qubits=2, reps=2)
        self.observable = SparsePauliOp.from_list(
            [
                ("II", -1.052373245772859),
                ("IZ", 0.39793742484318045),
                ("ZI", -0.39793742484318045),
                ("ZZ", -0.01128010425623538),
                ("XX", 0.18093119978423156),
            ]
        )
        self.expvals = -1.0284380963435145, -1.284366511861733

        self.psi = (RealAmplitudes(num_qubits=2, reps=2), RealAmplitudes(num_qubits=2, reps=3))
        self.params = tuple(psi.parameters for psi in self.psi)
        self.hamiltonian = (
            SparsePauliOp.from_list([("II", 1), ("IZ", 2), ("XI", 3)]),
            SparsePauliOp.from_list([("IZ", 1)]),
            SparsePauliOp.from_list([("ZI", 1), ("ZZ", 1)]),
        )
        self.theta = (
            [0, 1, 1, 2, 3, 5],
            [0, 1, 1, 2, 3, 5, 8, 13],
            [1, 2, 3, 4, 5, 6],
        )

    @combine(backend=BACKENDS)
    def test_estimator_run(self, backend):
        """Test Estimator.run()"""
        psi1, psi2 = self.psi
        hamiltonian1, hamiltonian2, hamiltonian3 = self.hamiltonian
        theta1, theta2, theta3 = self.theta
        with self.assertWarns(DeprecationWarning):
            estimator = BackendEstimator(backend=backend)
        estimator.set_options(seed_simulator=123)

        # Specify the circuit and observable by indices.
        # calculate [ <psi1(theta1)|H1|psi1(theta1)> ]
        with self.assertWarns(DeprecationWarning):
            job = estimator.run([psi1], [hamiltonian1], [theta1])
            result = job.result()
            self.assertIsInstance(result, EstimatorResult)
        np.testing.assert_allclose(result.values, [1.5555572817900956], rtol=0.5, atol=0.2)

        # Objects can be passed instead of indices.
        # Note that passing objects has an overhead
        # since the corresponding indices need to be searched.
        # User can append a circuit and observable.
        # calculate [ <psi2(theta2)|H1|psi2(theta2)> ]
        with self.assertWarns(DeprecationWarning):
            result2 = estimator.run([psi2], [hamiltonian1], [theta2]).result()
        np.testing.assert_allclose(result2.values, [2.97797666], rtol=0.5, atol=0.2)

        # calculate [ <psi1(theta1)|H2|psi1(theta1)>, <psi1(theta1)|H3|psi1(theta1)> ]
        with self.assertWarns(DeprecationWarning):
            result3 = estimator.run(
                [psi1, psi1], [hamiltonian2, hamiltonian3], [theta1] * 2
            ).result()
        np.testing.assert_allclose(result3.values, [-0.551653, 0.07535239], rtol=0.5, atol=0.2)

        # calculate [ <psi1(theta1)|H1|psi1(theta1)>,
        #             <psi2(theta2)|H2|psi2(theta2)>,
        #             <psi1(theta3)|H3|psi1(theta3)> ]
        with self.assertWarns(DeprecationWarning):
            result4 = estimator.run(
                [psi1, psi2, psi1],
                [hamiltonian1, hamiltonian2, hamiltonian3],
                [theta1, theta2, theta3],
            ).result()
        np.testing.assert_allclose(
            result4.values, [1.55555728, 0.17849238, -1.08766318], rtol=0.5, atol=0.2
        )

    @combine(backend=BACKENDS)
    def test_estimator_run_no_params(self, backend):
        """test for estimator without parameters"""
        circuit = self.ansatz.assign_parameters([0, 1, 1, 2, 3, 5])
        with self.assertWarns(DeprecationWarning):
            est = BackendEstimator(backend=backend)
            est.set_options(seed_simulator=123)
            result = est.run([circuit], [self.observable]).result()
            self.assertIsInstance(result, EstimatorResult)
        np.testing.assert_allclose(result.values, [-1.284366511861733], rtol=0.05)

    @combine(backend=BACKENDS, creg=[True, False])
    def test_run_1qubit(self, backend, creg):
        """Test for 1-qubit cases"""
        qc = QuantumCircuit(1, 1) if creg else QuantumCircuit(1)
        qc2 = QuantumCircuit(1, 1) if creg else QuantumCircuit(1)
        qc2.x(0)

        op = SparsePauliOp.from_list([("I", 1)])
        op2 = SparsePauliOp.from_list([("Z", 1)])

        with self.assertWarns(DeprecationWarning):
            est = BackendEstimator(backend=backend)
            est.set_options(seed_simulator=123)
            result = est.run([qc], [op], [[]]).result()
            self.assertIsInstance(result, EstimatorResult)
        np.testing.assert_allclose(result.values, [1], rtol=0.1)

        with self.assertWarns(DeprecationWarning):
            result = est.run([qc], [op2], [[]]).result()
            self.assertIsInstance(result, EstimatorResult)
        np.testing.assert_allclose(result.values, [1], rtol=0.1)

        with self.assertWarns(DeprecationWarning):
            result = est.run([qc2], [op], [[]]).result()
            self.assertIsInstance(result, EstimatorResult)
        np.testing.assert_allclose(result.values, [1], rtol=0.1)

        with self.assertWarns(DeprecationWarning):
            result = est.run([qc2], [op2], [[]]).result()
            self.assertIsInstance(result, EstimatorResult)
        np.testing.assert_allclose(result.values, [-1], rtol=0.1)

    @combine(backend=BACKENDS, creg=[True, False])
    def test_run_2qubits(self, backend, creg):
        """Test for 2-qubit cases (to check endian)"""
        backend.set_options(seed_simulator=123)
        qc = QuantumCircuit(2, 1) if creg else QuantumCircuit(2)
        qc2 = QuantumCircuit(2, 1) if creg else QuantumCircuit(2, 1)
        qc2.x(0)

        op = SparsePauliOp.from_list([("II", 1)])
        op2 = SparsePauliOp.from_list([("ZI", 1)])
        op3 = SparsePauliOp.from_list([("IZ", 1)])

        with self.assertWarns(DeprecationWarning):
            est = BackendEstimator(backend=backend)
            result = est.run([qc], [op], [[]]).result()
            self.assertIsInstance(result, EstimatorResult)
        np.testing.assert_allclose(result.values, [1], rtol=0.1)

        with self.assertWarns(DeprecationWarning):
            result = est.run([qc2], [op], [[]]).result()
            self.assertIsInstance(result, EstimatorResult)
        np.testing.assert_allclose(result.values, [1], rtol=0.1)

        with self.assertWarns(DeprecationWarning):
            result = est.run([qc], [op2], [[]]).result()
            self.assertIsInstance(result, EstimatorResult)
        np.testing.assert_allclose(result.values, [1], rtol=0.1)

        with self.assertWarns(DeprecationWarning):
            result = est.run([qc2], [op2], [[]]).result()
            self.assertIsInstance(result, EstimatorResult)
        np.testing.assert_allclose(result.values, [1], rtol=0.1)

        with self.assertWarns(DeprecationWarning):
            result = est.run([qc], [op3], [[]]).result()
            self.assertIsInstance(result, EstimatorResult)
        np.testing.assert_allclose(result.values, [1], rtol=0.1)

        with self.assertWarns(DeprecationWarning):
            result = est.run([qc2], [op3], [[]]).result()
            self.assertIsInstance(result, EstimatorResult)
        np.testing.assert_allclose(result.values, [-1], rtol=0.1)

    @combine(backend=BACKENDS)
    def test_run_errors(self, backend):
        """Test for errors"""
        qc = QuantumCircuit(1)
        qc2 = QuantumCircuit(2)

        op = SparsePauliOp.from_list([("I", 1)])
        op2 = SparsePauliOp.from_list([("II", 1)])

        with self.assertWarns(DeprecationWarning):
            est = BackendEstimator(backend=backend)
            est.set_options(seed_simulator=123)
            with self.assertRaises(ValueError):
                est.run([qc], [op2], [[]]).result()
            with self.assertRaises(ValueError):
                est.run([qc], [op], [[1e4]]).result()
            with self.assertRaises(ValueError):
                est.run([qc2], [op2], [[1, 2]]).result()
            with self.assertRaises(ValueError):
                est.run([qc, qc2], [op2], [[1]]).result()
            with self.assertRaises(ValueError):
                est.run([qc], [op, op2], [[1]]).result()

    @combine(backend=BACKENDS)
    def test_run_numpy_params(self, backend):
        """Test for numpy array as parameter values"""
        qc = RealAmplitudes(num_qubits=2, reps=2)
        op = SparsePauliOp.from_list([("IZ", 1), ("XI", 2), ("ZY", -1)])
        k = 5
        params_array = self._rng.random((k, qc.num_parameters))
        params_list = params_array.tolist()
        params_list_array = list(params_array)
        with self.assertWarns(DeprecationWarning):
            estimator = BackendEstimator(backend=backend)
            estimator.set_options(seed_simulator=123)

            target = estimator.run([qc] * k, [op] * k, params_list).result()

        with self.subTest("ndarrary"):
            with self.assertWarns(DeprecationWarning):
                result = estimator.run([qc] * k, [op] * k, params_array).result()
            self.assertEqual(len(result.metadata), k)
            np.testing.assert_allclose(result.values, target.values, rtol=0.2, atol=0.2)

        with self.subTest("list of ndarray"):
            with self.assertWarns(DeprecationWarning):
                result = estimator.run([qc] * k, [op] * k, params_list_array).result()
            self.assertEqual(len(result.metadata), k)
            np.testing.assert_allclose(result.values, target.values, rtol=0.2, atol=0.2)

    @combine(backend=BACKENDS)
    def test_run_with_shots_option(self, backend):
        """test with shots option."""
        with self.assertWarns(DeprecationWarning):
            est = BackendEstimator(backend=backend)
            result = est.run(
                [self.ansatz],
                [self.observable],
                parameter_values=[[0, 1, 1, 2, 3, 5]],
                shots=1024,
                seed_simulator=15,
            ).result()
            self.assertIsInstance(result, EstimatorResult)
        np.testing.assert_allclose(result.values, [-1.307397243478641], rtol=0.1)

    @combine(backend=BACKENDS)
    def test_options(self, backend):
        """Test for options"""
        with self.subTest("init"):
            with self.assertWarns(DeprecationWarning):
                estimator = BackendEstimator(backend=backend, options={"shots": 3000})
            self.assertEqual(estimator.options.get("shots"), 3000)
        with self.subTest("set_options"):
            estimator.set_options(shots=1024, seed_simulator=15)
            self.assertEqual(estimator.options.get("shots"), 1024)
            self.assertEqual(estimator.options.get("seed_simulator"), 15)
        with self.subTest("run"):
            with self.assertWarns(DeprecationWarning):
                result = estimator.run(
                    [self.ansatz],
                    [self.observable],
                    parameter_values=[[0, 1, 1, 2, 3, 5]],
                ).result()
                self.assertIsInstance(result, EstimatorResult)
            np.testing.assert_allclose(result.values, [-1.307397243478641], rtol=0.1)

    def test_job_size_limit_v2(self):
        """Test BackendEstimator respects job size limit"""

        class FakeBackendLimitedCircuits(GenericBackendV2):
            """Generic backend V2 with job size limit."""

            @property
            def max_circuits(self):
                return 1

        backend = FakeBackendLimitedCircuits(num_qubits=5, seed=42)
        backend.set_options(seed_simulator=123)
        qc = RealAmplitudes(num_qubits=2, reps=2)
        op = SparsePauliOp.from_list([("IZ", 1), ("XI", 2), ("ZY", -1)])
        k = 5
        params_array = self._rng.random((k, qc.num_parameters))
        params_list = params_array.tolist()
        with self.assertWarns(DeprecationWarning):
            estimator = BackendEstimator(backend=backend)
        with patch.object(backend, "run") as run_mock:
            with self.assertWarns(DeprecationWarning):
                estimator.run([qc] * k, [op] * k, params_list).result()
        self.assertEqual(run_mock.call_count, 10)

    def test_job_size_limit_v1(self):
        """Test BackendEstimator respects job size limit
        REMOVE ONCE Fake7QPulseV1 GETS REMOVED"""
        with self.assertWarns(DeprecationWarning):
            backend = Fake7QPulseV1()
        config = backend.configuration()
        config.max_experiments = 1
        backend._configuration = config
        qc = RealAmplitudes(num_qubits=2, reps=2)
        op = SparsePauliOp.from_list([("IZ", 1), ("XI", 2), ("ZY", -1)])
        k = 5
        params_array = self._rng.random((k, qc.num_parameters))
        params_list = params_array.tolist()
        with self.assertWarns(DeprecationWarning):
            estimator = BackendEstimator(backend=backend)
        estimator.set_options(seed_simulator=123)
        with patch.object(backend, "run") as run_mock:
            with self.assertWarns(DeprecationWarning):
                estimator.run([qc] * k, [op] * k, params_list).result()
        self.assertEqual(run_mock.call_count, 10)

    def test_no_max_circuits(self):
        """Test BackendEstimator works with BackendV1 and no max_experiments set.
        REMOVE ONCE Fake7QPulseV1 GETS REMOVED"""
        with self.assertWarns(DeprecationWarning):
            backend = Fake7QPulseV1()
        config = backend.configuration()
        del config.max_experiments
        backend._configuration = config
        qc = RealAmplitudes(num_qubits=2, reps=2)
        op = SparsePauliOp.from_list([("IZ", 1), ("XI", 2), ("ZY", -1)])
        k = 5
        params_array = self._rng.random((k, qc.num_parameters))
        params_list = params_array.tolist()
        params_list_array = list(params_array)
        with self.assertWarns(DeprecationWarning):
            estimator = BackendEstimator(backend=backend)
            estimator.set_options(seed_simulator=123)
            target = estimator.run([qc] * k, [op] * k, params_list).result()
        with self.subTest("ndarrary"):
            with self.assertWarns(DeprecationWarning):
                result = estimator.run([qc] * k, [op] * k, params_array).result()
            self.assertEqual(len(result.metadata), k)
            np.testing.assert_allclose(result.values, target.values, rtol=0.2, atol=0.2)

        with self.subTest("list of ndarray"):
            with self.assertWarns(DeprecationWarning):
                result = estimator.run([qc] * k, [op] * k, params_list_array).result()
            self.assertEqual(len(result.metadata), k)
            np.testing.assert_allclose(result.values, target.values, rtol=0.2, atol=0.2)

    def test_bound_pass_manager(self):
        """Test bound pass manager."""

        qc = QuantumCircuit(2)
        op = SparsePauliOp.from_list([("II", 1)])

        with self.subTest("Test single circuit"):
            messages = []

            def callback(msg):
                messages.append(msg)

            bound_counter = CallbackPass("bound_pass_manager", callback)
            bound_pass = PassManager(bound_counter)
<<<<<<< HEAD
            estimator = BackendEstimator(
                backend=GenericBackendV2(num_qubits=5, seed=42), bound_pass_manager=bound_pass
            )
            _ = estimator.run(qc, op).result()
=======
            with self.assertWarns(DeprecationWarning):
                estimator = BackendEstimator(
                    backend=GenericBackendV2(num_qubits=5, seed=42), bound_pass_manager=bound_pass
                )
                _ = estimator.run(qc, op).result()
>>>>>>> 889173bc
            expected = [
                "bound_pass_manager",
            ]
            self.assertEqual(messages, expected)

        with self.subTest("Test circuit batch"):
            with Manager() as manager:
                # The multiprocessing manager is used to share data
                # between different processes. Pass Managers parallelize
                # execution for batches of circuits, so this is necessary
                # to keep track of the callback calls for num_circuits > 1
                messages = manager.list()

                def callback(msg):  # pylint: disable=function-redefined
                    messages.append(msg)

                bound_counter = CallbackPass("bound_pass_manager", callback)
                bound_pass = PassManager(bound_counter)
<<<<<<< HEAD
                estimator = BackendEstimator(
                    backend=GenericBackendV2(num_qubits=5, seed=42), bound_pass_manager=bound_pass
                )
                _ = estimator.run([qc, qc], [op, op]).result()
=======
                with self.assertWarns(DeprecationWarning):
                    estimator = BackendEstimator(
                        backend=GenericBackendV2(num_qubits=5, seed=42),
                        bound_pass_manager=bound_pass,
                    )
                    _ = estimator.run([qc, qc], [op, op]).result()
>>>>>>> 889173bc
                expected = [
                    "bound_pass_manager",
                    "bound_pass_manager",
                ]
                self.assertEqual(list(messages), expected)

    @combine(backend=BACKENDS)
    def test_layout(self, backend):
        """Test layout for split transpilation."""
        with self.subTest("initial layout test"):
            qc = QuantumCircuit(3)
            qc.x(0)
            qc.cx(0, 1)
            qc.cx(0, 2)
            op = SparsePauliOp("IZI")
            backend.set_options(seed_simulator=15)
            with self.assertWarns(DeprecationWarning):
                estimator = BackendEstimator(backend)
                estimator.set_transpile_options(seed_transpiler=15, optimization_level=1)
                value = estimator.run(qc, op, shots=10000).result().values[0]
            if optionals.HAS_AER:
                ref_value = -0.9954 if isinstance(backend, GenericBackendV2) else -0.916
            else:
                ref_value = -1
            self.assertEqual(value, ref_value)

        with self.subTest("final layout test"):
            qc = QuantumCircuit(3)
            qc.x(0)
            qc.cx(0, 1)
            qc.cx(0, 2)
            op = SparsePauliOp("IZI")
            with self.assertWarns(DeprecationWarning):
                estimator = BackendEstimator(backend)
                estimator.set_transpile_options(
                    initial_layout=[0, 1, 2], seed_transpiler=15, optimization_level=1
                )
                estimator.set_options(seed_simulator=15)
                value = estimator.run(qc, op, shots=10000).result().values[0]
            if optionals.HAS_AER:
                ref_value = -0.9954 if isinstance(backend, GenericBackendV2) else -0.8902
            else:
                ref_value = -1
            self.assertEqual(value, ref_value)

    @unittest.skipUnless(optionals.HAS_AER, "qiskit-aer is required to run this test")
    def test_circuit_with_measurement(self):
        """Test estimator with a dynamic circuit"""
        from qiskit_aer import AerSimulator

        bell = QuantumCircuit(2)
        bell.h(0)
        bell.cx(0, 1)
        bell.measure_all()
        observable = SparsePauliOp("ZZ")

        backend = AerSimulator()
        backend.set_options(seed_simulator=15)
        with self.assertWarns(DeprecationWarning):
            estimator = BackendEstimator(backend, skip_transpilation=True)
            estimator.set_transpile_options(seed_transpiler=15)
            result = estimator.run(bell, observable).result()
        self.assertAlmostEqual(result.values[0], 1, places=1)

    @unittest.skipUnless(optionals.HAS_AER, "qiskit-aer is required to run this test")
    def test_dynamic_circuit(self):
        """Test estimator with a dynamic circuit"""
        from qiskit_aer import AerSimulator

        qc = QuantumCircuit(2, 1)
        with qc.for_loop(range(5)):
            qc.h(0)
            qc.cx(0, 1)
            qc.measure(1, 0)
            qc.break_loop().c_if(0, True)

        observable = SparsePauliOp("IZ")

        backend = AerSimulator()
        backend.set_options(seed_simulator=15)
        with self.assertWarns(DeprecationWarning):
            estimator = BackendEstimator(backend, skip_transpilation=True)
            estimator.set_transpile_options(seed_transpiler=15)
            result = estimator.run(qc, observable).result()
        self.assertAlmostEqual(result.values[0], 0, places=1)


if __name__ == "__main__":
    unittest.main()<|MERGE_RESOLUTION|>--- conflicted
+++ resolved
@@ -390,18 +390,11 @@
 
             bound_counter = CallbackPass("bound_pass_manager", callback)
             bound_pass = PassManager(bound_counter)
-<<<<<<< HEAD
-            estimator = BackendEstimator(
-                backend=GenericBackendV2(num_qubits=5, seed=42), bound_pass_manager=bound_pass
-            )
-            _ = estimator.run(qc, op).result()
-=======
             with self.assertWarns(DeprecationWarning):
                 estimator = BackendEstimator(
                     backend=GenericBackendV2(num_qubits=5, seed=42), bound_pass_manager=bound_pass
                 )
                 _ = estimator.run(qc, op).result()
->>>>>>> 889173bc
             expected = [
                 "bound_pass_manager",
             ]
@@ -420,19 +413,12 @@
 
                 bound_counter = CallbackPass("bound_pass_manager", callback)
                 bound_pass = PassManager(bound_counter)
-<<<<<<< HEAD
-                estimator = BackendEstimator(
-                    backend=GenericBackendV2(num_qubits=5, seed=42), bound_pass_manager=bound_pass
-                )
-                _ = estimator.run([qc, qc], [op, op]).result()
-=======
                 with self.assertWarns(DeprecationWarning):
                     estimator = BackendEstimator(
                         backend=GenericBackendV2(num_qubits=5, seed=42),
                         bound_pass_manager=bound_pass,
                     )
                     _ = estimator.run([qc, qc], [op, op]).result()
->>>>>>> 889173bc
                 expected = [
                     "bound_pass_manager",
                     "bound_pass_manager",
