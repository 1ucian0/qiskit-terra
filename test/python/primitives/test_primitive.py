--- conflicted
+++ resolved
@@ -142,18 +142,11 @@
                 qc = QuantumCircuit(1)
                 qc.x(0)
                 qc.add_calibration("x", qubits=(0,), schedule=custom_gate)
-<<<<<<< HEAD
-                backend = GenericBackendV2(
-                    num_qubits=20, basis_gates=["id", "u1", "u2", "u3", "cx"], seed=42
-                )
-                return transpile(qc, backend, scheduling_method="alap")
-=======
 
                 backend = GenericBackendV2(
                     num_qubits=2, basis_gates=["id", "u1", "u2", "u3", "cx"], seed=42
                 )
                 return transpile(qc, backend, scheduling_method="alap", optimization_level=1)
->>>>>>> 889173bc
 
             keys = [_circuit_key(test_with_scheduling(i)) for i in range(1, 5)]
             self.assertEqual(len(keys), len(set(keys)))
