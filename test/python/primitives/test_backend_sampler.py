--- conflicted
+++ resolved
@@ -322,12 +322,8 @@
         qc2 = QuantumCircuit(1)
         qc2.x(0)
         qc2.measure_all()
-<<<<<<< HEAD
-        sampler = BackendSampler(backend=FakeBackendLimitedCircuits(num_qubits=5, seed=42))
-=======
         with self.assertWarns(DeprecationWarning):
             sampler = BackendSampler(backend=FakeBackendLimitedCircuits(num_qubits=5, seed=42))
->>>>>>> 889173bc
         result = sampler.run([qc, qc2]).result()
         self.assertIsInstance(result, SamplerResult)
         self.assertEqual(len(result.quasi_dists), 2)
@@ -385,12 +381,8 @@
         qc2 = QuantumCircuit(1)
         qc2.x(0)
         qc2.measure_all()
-<<<<<<< HEAD
-        sampler = BackendSampler(backend=backend)
-=======
-        with self.assertWarns(DeprecationWarning):
-            sampler = BackendSampler(backend=backend)
->>>>>>> 889173bc
+        with self.assertWarns(DeprecationWarning):
+            sampler = BackendSampler(backend=backend)
         result = sampler.run([qc]).result()
         self.assertDictAlmostEqual(result.quasi_dists[0], {0: 1}, 0.1)
         result2 = sampler.run([qc2]).result()
@@ -434,12 +426,8 @@
             backend = GenericBackendV2(
                 7, calibrate_instructions=True, basis_gates=["cx", "u1", "u2", "u3"], seed=42
             )
-<<<<<<< HEAD
-            sampler = BackendSampler(backend=backend, bound_pass_manager=bound_pass)
-=======
             with self.assertWarns(DeprecationWarning):
                 sampler = BackendSampler(backend=backend, bound_pass_manager=bound_pass)
->>>>>>> 889173bc
             _ = sampler.run([self._circuit[0]]).result()
             expected = [
                 "bound_pass_manager",
@@ -462,12 +450,8 @@
                 backend = GenericBackendV2(
                     7, calibrate_instructions=True, basis_gates=["cx", "u1", "u2", "u3"], seed=42
                 )
-<<<<<<< HEAD
-                sampler = BackendSampler(backend=backend, bound_pass_manager=bound_pass)
-=======
                 with self.assertWarns(DeprecationWarning):
                     sampler = BackendSampler(backend=backend, bound_pass_manager=bound_pass)
->>>>>>> 889173bc
                 _ = sampler.run([self._circuit[0], self._circuit[0]]).result()
                 expected = [
                     "bound_pass_manager",
