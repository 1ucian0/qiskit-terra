# -*- coding: utf-8 -*-

# Copyright 2017, IBM.
#
# This source code is licensed under the Apache License, Version 2.0 found in
# the LICENSE.txt file in the root directory of this source tree.

# pylint: disable=redefined-builtin

"""Compiler Test."""

import unittest

from qiskit import BasicAer
from qiskit import QuantumRegister, ClassicalRegister, QuantumCircuit
from qiskit.transpiler import PassManager
from qiskit import compile, execute
from qiskit.test import QiskitTestCase, Path
from qiskit.test.mock import FakeRueschlikon, FakeTenerife
from qiskit.qobj import QasmQobj
<<<<<<< HEAD
from qiskit.tools.qi.qi import random_unitary_matrix
from qiskit.mapper.compiling import two_qubit_kak
from qiskit.mapper.exceptions import MapperError
=======
from qiskit.converters import circuit_to_dag
from qiskit.transpiler.passes import BarrierBeforeFinalMeasurements
from qiskit.mapper import Layout
>>>>>>> a1e81741


class TestCompiler(QiskitTestCase):
    """Qiskit Compiler Tests."""

    def setUp(self):
        self.seed = 42
        self.backend = BasicAer.get_backend("qasm_simulator")

    def test_example_multiple_compile(self):
        """Test a toy example compiling multiple circuits.

        Pass if the results are correct.
        """
        backend = BasicAer.get_backend('qasm_simulator')
        coupling_map = [[0, 1], [0, 2],
                        [1, 2],
                        [3, 2], [3, 4],
                        [4, 2]]

        qr = QuantumRegister(5)
        cr = ClassicalRegister(5)
        bell = QuantumCircuit(qr, cr)
        ghz = QuantumCircuit(qr, cr)
        # Create a GHZ state
        ghz.h(qr[0])
        for i in range(4):
            ghz.cx(qr[i], qr[i + 1])
        # Insert a barrier before measurement
        ghz.barrier()
        # Measure all of the qubits in the standard basis
        for i in range(5):
            ghz.measure(qr[i], cr[i])
        # Create a Bell state
        bell.h(qr[0])
        bell.cx(qr[0], qr[1])
        bell.barrier()
        bell.measure(qr[0], cr[0])
        bell.measure(qr[1], cr[1])
        shots = 2048
        bell_qobj = compile(bell, backend=backend,
                            shots=shots, seed=10)
        ghz_qobj = compile(ghz, backend=backend,
                           shots=shots, coupling_map=coupling_map,
                           seed=10)
        bell_result = backend.run(bell_qobj).result()
        ghz_result = backend.run(ghz_qobj).result()

        threshold = 0.05 * shots
        counts_bell = bell_result.get_counts()
        target_bell = {'00000': shots / 2, '00011': shots / 2}
        self.assertDictAlmostEqual(counts_bell, target_bell, threshold)

        counts_ghz = ghz_result.get_counts()
        target_ghz = {'00000': shots / 2, '11111': shots / 2}
        self.assertDictAlmostEqual(counts_ghz, target_ghz, threshold)

    def test_compile_coupling_map(self):
        """Test compile_coupling_map.
        If all correct should return data with the same stats. The circuit may
        be different.
        """
        backend = BasicAer.get_backend('qasm_simulator')

        qr = QuantumRegister(3, 'qr')
        cr = ClassicalRegister(3, 'cr')
        qc = QuantumCircuit(qr, cr)
        qc.h(qr[0])
        qc.cx(qr[0], qr[1])
        qc.cx(qr[0], qr[2])
        qc.measure(qr[0], cr[0])
        qc.measure(qr[1], cr[1])
        qc.measure(qr[2], cr[2])
        shots = 2048
        coupling_map = [[0, 1], [1, 2]]
        # TODO (luciano): this initial_layout should be replaced by
        #  {(qr, 0): 0, (qr, 1): 1, (qr, 2): 2} after 0.8
        initial_layout = {("qr", 0): ("q", 0), ("qr", 1): ("q", 1),
                          ("qr", 2): ("q", 2)}
        qobj = compile(qc, backend=backend, shots=shots,
                       coupling_map=coupling_map,
                       initial_layout=initial_layout, seed=88)
        job = backend.run(qobj)
        result = job.result()
        qasm_to_check = qc.qasm()
        self.assertEqual(len(qasm_to_check), 173)

        counts = result.get_counts(qc)
        target = {'000': shots / 2, '111': shots / 2}
        threshold = 0.05 * shots
        self.assertDictAlmostEqual(counts, target, threshold)

    def test_example_swap_bits(self):
        """Test a toy example swapping a set bit around.

        Uses the mapper. Pass if results are correct.
        """
        backend = BasicAer.get_backend('qasm_simulator')
        coupling_map = [[0, 1], [0, 8], [1, 2], [1, 9], [2, 3], [2, 10],
                        [3, 4], [3, 11], [4, 5], [4, 12], [5, 6], [5, 13],
                        [6, 7], [6, 14], [7, 15], [8, 9], [9, 10], [10, 11],
                        [11, 12], [12, 13], [13, 14], [14, 15]]

        n = 3  # make this at least 3
        qr0 = QuantumRegister(n)
        qr1 = QuantumRegister(n)
        ans = ClassicalRegister(2 * n)
        qc = QuantumCircuit(qr0, qr1, ans)
        # Set the first bit of qr0
        qc.x(qr0[0])
        # Swap the set bit
        qc.swap(qr0[0], qr0[n - 1])
        qc.swap(qr0[n - 1], qr1[n - 1])
        qc.swap(qr1[n - 1], qr0[1])
        qc.swap(qr0[1], qr1[1])
        # Insert a barrier before measurement
        qc.barrier()
        # Measure all of the qubits in the standard basis
        for j in range(n):
            qc.measure(qr0[j], ans[j])
            qc.measure(qr1[j], ans[j + n])
        # First version: no mapping
        result = execute(qc, backend=backend,
                         coupling_map=None, shots=1024,
                         seed=14).result()
        self.assertEqual(result.get_counts(qc), {'010000': 1024})
        # Second version: map to coupling graph
        result = execute(qc, backend=backend,
                         coupling_map=coupling_map, shots=1024,
                         seed=14).result()
        self.assertEqual(result.get_counts(qc), {'010000': 1024})

    def test_parallel_compile(self):
        """Trigger parallel routines in compile.
        """
        backend = FakeRueschlikon()
        qr = QuantumRegister(16)
        cr = ClassicalRegister(2)
        qc = QuantumCircuit(qr, cr)
        qc.h(qr[0])
        for k in range(1, 15):
            qc.cx(qr[0], qr[k])
        qc.measure(qr[5], cr[0])
        qlist = [qc for k in range(10)]
        qobj = compile(qlist, backend=backend)
        self.assertEqual(len(qobj.experiments), 10)

    def test_compile_pass_manager(self):
        """Test compile with and without an empty pass manager."""
        qr = QuantumRegister(2)
        cr = ClassicalRegister(2)
        qc = QuantumCircuit(qr, cr)
        qc.u1(3.14, qr[0])
        qc.u2(3.14, 1.57, qr[0])
        qc.barrier(qr)
        qc.measure(qr, cr)
        backend = BasicAer.get_backend('qasm_simulator')
        qrtrue = compile(qc, backend, seed=42)
        rtrue = backend.run(qrtrue).result()
        qrfalse = compile(qc, backend, seed=42, pass_manager=PassManager())
        rfalse = backend.run(qrfalse).result()
        self.assertEqual(rtrue.get_counts(), rfalse.get_counts())

    def test_compile_with_initial_layout(self):
        """Test compile with an initial layout.
        Regression test for #1711
        """
        qr = QuantumRegister(3)
        cr = ClassicalRegister(3)
        qc = QuantumCircuit(qr, cr)
        qc.cx(qr[2], qr[1])
        qc.cx(qr[2], qr[0])
        initial_layout = {0: (qr, 1), 2: (qr, 0), 15: (qr, 2)}
        backend = FakeRueschlikon()

        qobj = compile(qc, backend, seed=42, initial_layout=initial_layout)

        compiled_ops = qobj.experiments[0].instructions
        for operation in compiled_ops:
            if operation.name == 'cx':
                self.assertIn(operation.qubits, backend.configuration().coupling_map)
                self.assertIn(operation.qubits, [[15, 0], [15, 2]])

    def test_mapper_overoptimization(self):
        """Check mapper overoptimization.

        The mapper should not change the semantics of the input.
        An overoptimization introduced issue #81:
        https://github.com/Qiskit/qiskit-terra/issues/81
        """
        # -X-.-----
        # -Y-+-S-.-
        # -Z-.-T-+-
        # ---+-H---
        qr = QuantumRegister(4)
        cr = ClassicalRegister(4)
        circ = QuantumCircuit(qr, cr)
        circ.x(qr[0])
        circ.y(qr[1])
        circ.z(qr[2])
        circ.cx(qr[0], qr[1])
        circ.cx(qr[2], qr[3])
        circ.s(qr[1])
        circ.t(qr[2])
        circ.h(qr[3])
        circ.cx(qr[1], qr[2])
        circ.measure(qr[0], cr[0])
        circ.measure(qr[1], cr[1])
        circ.measure(qr[2], cr[2])
        circ.measure(qr[3], cr[3])

        coupling_map = [[0, 2], [1, 2], [2, 3]]
        shots = 1000

        result1 = execute(circ, backend=self.backend,
                          coupling_map=coupling_map, seed=self.seed, shots=shots)
        count1 = result1.result().get_counts()
        result2 = execute(circ, backend=self.backend,
                          coupling_map=None, seed=self.seed, shots=shots)
        count2 = result2.result().get_counts()
        self.assertDictAlmostEqual(count1, count2, shots * 0.02)

    def test_grovers_circuit(self):
        """Testing a circuit originated in the Grover algorithm"""
        shots = 1000
        coupling_map = None

        # 6-qubit grovers
        qr = QuantumRegister(6)
        cr = ClassicalRegister(2)
        circuit = QuantumCircuit(qr, cr, name='grovers')

        circuit.h(qr[0])
        circuit.h(qr[1])
        circuit.x(qr[2])
        circuit.x(qr[3])
        circuit.x(qr[0])
        circuit.cx(qr[0], qr[2])
        circuit.x(qr[0])
        circuit.cx(qr[1], qr[3])
        circuit.ccx(qr[2], qr[3], qr[4])
        circuit.cx(qr[1], qr[3])
        circuit.x(qr[0])
        circuit.cx(qr[0], qr[2])
        circuit.x(qr[0])
        circuit.x(qr[1])
        circuit.x(qr[4])
        circuit.h(qr[4])
        circuit.ccx(qr[0], qr[1], qr[4])
        circuit.h(qr[4])
        circuit.x(qr[0])
        circuit.x(qr[1])
        circuit.x(qr[4])
        circuit.h(qr[0])
        circuit.h(qr[1])
        circuit.h(qr[4])
        circuit.barrier(qr)
        circuit.measure(qr[0], cr[0])
        circuit.measure(qr[1], cr[1])

        result = execute(circuit, backend=self.backend,
                         coupling_map=coupling_map, seed=self.seed, shots=shots)
        counts = result.result().get_counts()

        expected_probs = {'00': 0.64,
                          '01': 0.117,
                          '10': 0.113,
                          '11': 0.13}

        target = {key: shots * val for key, val in expected_probs.items()}
        threshold = 0.04 * shots
        self.assertDictAlmostEqual(counts, target, threshold)

    def test_math_domain_error(self):
        """Check for floating point errors.

        The math library operates over floats and introduces floating point
        errors that should be avoided.
        See: https://github.com/Qiskit/qiskit-terra/issues/111
        """
        qr = QuantumRegister(4)
        cr = ClassicalRegister(4)
        circ = QuantumCircuit(qr, cr)
        circ.y(qr[0])
        circ.z(qr[2])
        circ.h(qr[2])
        circ.cx(qr[1], qr[0])
        circ.y(qr[2])
        circ.t(qr[2])
        circ.z(qr[2])
        circ.cx(qr[1], qr[2])
        circ.measure(qr[0], cr[0])
        circ.measure(qr[1], cr[1])
        circ.measure(qr[2], cr[2])
        circ.measure(qr[3], cr[3])

        coupling_map = [[0, 2], [1, 2], [2, 3]]
        shots = 2000
        job = execute(circ, backend=self.backend,
                      coupling_map=coupling_map, seed=self.seed, shots=shots)
        counts = job.result().get_counts()
        target = {'0001': shots / 2, '0101': shots / 2}
        threshold = 0.04 * shots
        self.assertDictAlmostEqual(counts, target, threshold)

    def test_random_parameter_circuit(self):
        """Run a circuit with randomly generated parameters."""
        circ = QuantumCircuit.from_qasm_file(
            self._get_resource_path('random_n5_d5.qasm', Path.QASMS))
        coupling_map = [[0, 1], [1, 2], [2, 3], [3, 4]]
        shots = 1024
        qobj = execute(circ, backend=self.backend,
                       coupling_map=coupling_map, shots=shots, seed=self.seed)
        counts = qobj.result().get_counts()
        expected_probs = {
            '00000': 0.079239867254200971,
            '00001': 0.032859032998526903,
            '00010': 0.10752610993531816,
            '00011': 0.018818532050952699,
            '00100': 0.054830807251011054,
            '00101': 0.0034141983951965164,
            '00110': 0.041649309748902276,
            '00111': 0.039967731207338125,
            '01000': 0.10516937819949743,
            '01001': 0.026635620063700002,
            '01010': 0.0053475143548793866,
            '01011': 0.01940513314416064,
            '01100': 0.0044028405481225047,
            '01101': 0.057524760052126644,
            '01110': 0.010795354134597078,
            '01111': 0.026491296821535528,
            '10000': 0.094827455395274859,
            '10001': 0.0008373965072688836,
            '10010': 0.029082297894094441,
            '10011': 0.012386622870598416,
            '10100': 0.018739140061148799,
            '10101': 0.01367656456536896,
            '10110': 0.039184170706009248,
            '10111': 0.062339335178438288,
            '11000': 0.00293674365989009,
            '11001': 0.012848433960739968,
            '11010': 0.018472497159499782,
            '11011': 0.0088903691234912003,
            '11100': 0.031305389080034329,
            '11101': 0.0004788556283690458,
            '11110': 0.002232419390471667,
            '11111': 0.017684822659235985
        }
        target = {key: shots * val for key, val in expected_probs.items()}
        threshold = 0.04 * shots
        self.assertDictAlmostEqual(counts, target, threshold)

    def test_yzy_zyz_cases(self):
        """yzy_to_zyz works in previously failed cases.

        See: https://github.com/Qiskit/qiskit-terra/issues/607
        """
        backend = FakeTenerife()
        qr = QuantumRegister(2)
        circ1 = QuantumCircuit(qr)
        circ1.cx(qr[0], qr[1])
        circ1.rz(0.7, qr[1])
        circ1.rx(1.570796, qr[1])
        qobj1 = compile(circ1, backend)
        self.assertIsInstance(qobj1, QasmQobj)

        circ2 = QuantumCircuit(qr)
        circ2.y(qr[0])
        circ2.h(qr[0])
        circ2.s(qr[0])
        circ2.h(qr[0])
        qobj2 = compile(circ2, backend)
        self.assertIsInstance(qobj2, QasmQobj)

<<<<<<< HEAD
    def test_kak_decomposition(self):
        """Verify KAK decomposition for random Haar unitaries.
        """
        for _ in range(100):
            unitary = random_unitary_matrix(4)
            with self.subTest(unitary=unitary):
                try:
                    two_qubit_kak(unitary, verify_gate_sequence=True)
                except MapperError as ex:
                    self.fail(str(ex))
=======
    def test_move_measurements(self):
        """Measurements applied AFTER swap mapping.
        """
        backend = FakeRueschlikon()
        cmap = backend.configuration().coupling_map
        circ = QuantumCircuit.from_qasm_file(
            self._get_resource_path('move_measurements.qasm', Path.QASMS))

        dag_circuit = circuit_to_dag(circ)
        lay = Layout({('qa', 0): ('q', 0), ('qa', 1): ('q', 1), ('qb', 0): ('q', 15),
                      ('qb', 1): ('q', 2), ('qb', 2): ('q', 14), ('qN', 0): ('q', 3),
                      ('qN', 1): ('q', 13), ('qN', 2): ('q', 4), ('qc', 0): ('q', 12),
                      ('qNt', 0): ('q', 5), ('qNt', 1): ('q', 11), ('qt', 0): ('q', 6)})
        out_dag = transpile_dag(dag_circuit, initial_layout=lay, coupling_map=cmap)
        meas_nodes = out_dag.named_nodes('measure')
        for meas_node in meas_nodes:
            is_last_measure = all([after_measure.type == 'out'
                                   for after_measure in out_dag.quantum_successors(meas_node)])
            self.assertTrue(is_last_measure)

    barrier_pass = BarrierBeforeFinalMeasurements()

    @patch.object(BarrierBeforeFinalMeasurements, 'run', wraps=barrier_pass.run)
    def test_final_measurement_barrier_for_devices(self, mock_pass):
        """Verify BarrierBeforeFinalMeasurements pass is called in default pipeline for devices."""

        circ = QuantumCircuit.from_qasm_file(self._get_resource_path('example.qasm', Path.QASMS))
        dag_circuit = circuit_to_dag(circ)
        layout = Layout.generate_trivial_layout(*circ.qregs)
        transpile_dag(dag_circuit, coupling_map=FakeRueschlikon().configuration().coupling_map,
                      initial_layout=layout)

        self.assertTrue(mock_pass.called)

    def test_optimize_to_nothing(self):
        """ Optimze gates up to fixed point in the default pipeline
        See https://github.com/Qiskit/qiskit-terra/issues/2035 """
        qr = QuantumRegister(2)
        circ = QuantumCircuit(qr)
        circ.h(qr[0])
        circ.cx(qr[0], qr[1])
        circ.x(qr[0])
        circ.y(qr[0])
        circ.z(qr[0])
        circ.cx(qr[0], qr[1])
        circ.h(qr[0])
        circ.cx(qr[0], qr[1])
        circ.cx(qr[0], qr[1])
        dag_circuit = circuit_to_dag(circ)

        after = transpile_dag(dag_circuit, coupling_map=[[0, 1], [1, 0]])

        expected = QuantumCircuit(QuantumRegister(2, 'q'))
        self.assertEqual(after, circuit_to_dag(expected))
>>>>>>> a1e81741


if __name__ == '__main__':
    unittest.main(verbosity=2)<|MERGE_RESOLUTION|>--- conflicted
+++ resolved
@@ -18,15 +18,6 @@
 from qiskit.test import QiskitTestCase, Path
 from qiskit.test.mock import FakeRueschlikon, FakeTenerife
 from qiskit.qobj import QasmQobj
-<<<<<<< HEAD
-from qiskit.tools.qi.qi import random_unitary_matrix
-from qiskit.mapper.compiling import two_qubit_kak
-from qiskit.mapper.exceptions import MapperError
-=======
-from qiskit.converters import circuit_to_dag
-from qiskit.transpiler.passes import BarrierBeforeFinalMeasurements
-from qiskit.mapper import Layout
->>>>>>> a1e81741
 
 
 class TestCompiler(QiskitTestCase):
@@ -401,74 +392,5 @@
         qobj2 = compile(circ2, backend)
         self.assertIsInstance(qobj2, QasmQobj)
 
-<<<<<<< HEAD
-    def test_kak_decomposition(self):
-        """Verify KAK decomposition for random Haar unitaries.
-        """
-        for _ in range(100):
-            unitary = random_unitary_matrix(4)
-            with self.subTest(unitary=unitary):
-                try:
-                    two_qubit_kak(unitary, verify_gate_sequence=True)
-                except MapperError as ex:
-                    self.fail(str(ex))
-=======
-    def test_move_measurements(self):
-        """Measurements applied AFTER swap mapping.
-        """
-        backend = FakeRueschlikon()
-        cmap = backend.configuration().coupling_map
-        circ = QuantumCircuit.from_qasm_file(
-            self._get_resource_path('move_measurements.qasm', Path.QASMS))
-
-        dag_circuit = circuit_to_dag(circ)
-        lay = Layout({('qa', 0): ('q', 0), ('qa', 1): ('q', 1), ('qb', 0): ('q', 15),
-                      ('qb', 1): ('q', 2), ('qb', 2): ('q', 14), ('qN', 0): ('q', 3),
-                      ('qN', 1): ('q', 13), ('qN', 2): ('q', 4), ('qc', 0): ('q', 12),
-                      ('qNt', 0): ('q', 5), ('qNt', 1): ('q', 11), ('qt', 0): ('q', 6)})
-        out_dag = transpile_dag(dag_circuit, initial_layout=lay, coupling_map=cmap)
-        meas_nodes = out_dag.named_nodes('measure')
-        for meas_node in meas_nodes:
-            is_last_measure = all([after_measure.type == 'out'
-                                   for after_measure in out_dag.quantum_successors(meas_node)])
-            self.assertTrue(is_last_measure)
-
-    barrier_pass = BarrierBeforeFinalMeasurements()
-
-    @patch.object(BarrierBeforeFinalMeasurements, 'run', wraps=barrier_pass.run)
-    def test_final_measurement_barrier_for_devices(self, mock_pass):
-        """Verify BarrierBeforeFinalMeasurements pass is called in default pipeline for devices."""
-
-        circ = QuantumCircuit.from_qasm_file(self._get_resource_path('example.qasm', Path.QASMS))
-        dag_circuit = circuit_to_dag(circ)
-        layout = Layout.generate_trivial_layout(*circ.qregs)
-        transpile_dag(dag_circuit, coupling_map=FakeRueschlikon().configuration().coupling_map,
-                      initial_layout=layout)
-
-        self.assertTrue(mock_pass.called)
-
-    def test_optimize_to_nothing(self):
-        """ Optimze gates up to fixed point in the default pipeline
-        See https://github.com/Qiskit/qiskit-terra/issues/2035 """
-        qr = QuantumRegister(2)
-        circ = QuantumCircuit(qr)
-        circ.h(qr[0])
-        circ.cx(qr[0], qr[1])
-        circ.x(qr[0])
-        circ.y(qr[0])
-        circ.z(qr[0])
-        circ.cx(qr[0], qr[1])
-        circ.h(qr[0])
-        circ.cx(qr[0], qr[1])
-        circ.cx(qr[0], qr[1])
-        dag_circuit = circuit_to_dag(circ)
-
-        after = transpile_dag(dag_circuit, coupling_map=[[0, 1], [1, 0]])
-
-        expected = QuantumCircuit(QuantumRegister(2, 'q'))
-        self.assertEqual(after, circuit_to_dag(expected))
->>>>>>> a1e81741
-
-
 if __name__ == '__main__':
     unittest.main(verbosity=2)