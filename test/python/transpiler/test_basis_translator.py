# This code is part of Qiskit.
#
# (C) Copyright IBM 2017, 2020.
#
# This code is licensed under the Apache License, Version 2.0. You may
# obtain a copy of this license in the LICENSE.txt file in the root directory
# of this source tree or at http://www.apache.org/licenses/LICENSE-2.0.
#
# Any modifications or derivative works of this code must retain this
# copyright notice, and modified files need to carry a notice indicating
# that they have been altered from the originals.


"""Test the BasisTranslator pass"""

import os

from numpy import pi

from qiskit import QuantumRegister, ClassicalRegister, QuantumCircuit
from qiskit import transpile
from qiskit.circuit import Gate, Parameter, EquivalenceLibrary, Qubit, Clbit
from qiskit.circuit.library import (
    U1Gate,
    U2Gate,
    U3Gate,
    CU1Gate,
    CU3Gate,
    UGate,
    RZGate,
    XGate,
    SXGate,
    CXGate,
)
from qiskit.converters import circuit_to_dag, dag_to_circuit, circuit_to_instruction
from qiskit.exceptions import QiskitError
from qiskit.quantum_info import Operator
from qiskit.transpiler.target import Target, InstructionProperties
from qiskit.transpiler.exceptions import TranspilerError
from qiskit.transpiler.passes.basis import BasisTranslator, UnrollCustomDefinitions
from qiskit.circuit.library.standard_gates.equivalence_library import (
    StandardEquivalenceLibrary as std_eqlib,
)
from test import QiskitTestCase  # pylint: disable=wrong-import-order


class OneQubitZeroParamGate(Gate):
    """Mock one qubit zero param gate."""

    def __init__(self, name="1q0p"):
        super().__init__(name, 1, [])


class OneQubitOneParamGate(Gate):
    """Mock one qubit one param gate."""

    def __init__(self, theta, name="1q1p"):
        super().__init__(name, 1, [theta])


class OneQubitOneParamPrimeGate(Gate):
    """Mock one qubit one param gate."""

    def __init__(self, alpha):
        super().__init__("1q1p_prime", 1, [alpha])


class OneQubitTwoParamGate(Gate):
    """Mock one qubit two param gate."""

    def __init__(self, phi, lam, name="1q2p"):
        super().__init__(name, 1, [phi, lam])


class TwoQubitZeroParamGate(Gate):
    """Mock one qubit zero param gate."""

    def __init__(self, name="2q0p"):
        super().__init__(name, 2, [])


class VariadicZeroParamGate(Gate):
    """Mock variadic zero param gate."""

    def __init__(self, num_qubits, name="vq0p"):
        super().__init__(name, num_qubits, [])


class TestBasisTranslator(QiskitTestCase):
    """Test the BasisTranslator pass."""

    def test_circ_in_basis_no_op(self):
        """Verify we don't change a circuit already in the target basis."""
        eq_lib = EquivalenceLibrary()
        qc = QuantumCircuit(1)
        qc.append(OneQubitZeroParamGate(), [0])
        dag = circuit_to_dag(qc)

        expected = circuit_to_dag(qc)

        pass_ = BasisTranslator(eq_lib, ["1q0p"])
        actual = pass_.run(dag)

        self.assertEqual(actual, expected)

    def test_raise_if_target_basis_unreachable(self):
        """Verify we raise if the circuit cannot be transformed to the target."""
        eq_lib = EquivalenceLibrary()

        qc = QuantumCircuit(1)
        qc.append(OneQubitZeroParamGate(), [0])
        dag = circuit_to_dag(qc)

        pass_ = BasisTranslator(eq_lib, ["1q1p"])

        with self.assertRaises(TranspilerError):
            pass_.run(dag)

    def test_single_substitution(self):
        """Verify we correctly unroll gates through a single equivalence."""
        eq_lib = EquivalenceLibrary()

        gate = OneQubitZeroParamGate()
        equiv = QuantumCircuit(1)
        equiv.append(OneQubitOneParamGate(pi), [0])

        eq_lib.add_equivalence(gate, equiv)

        qc = QuantumCircuit(1)
        qc.append(OneQubitZeroParamGate(), [0])
        dag = circuit_to_dag(qc)

        expected = QuantumCircuit(1)
        expected.append(OneQubitOneParamGate(pi), [0])
        expected_dag = circuit_to_dag(expected)

        pass_ = BasisTranslator(eq_lib, ["1q1p"])
        actual = pass_.run(dag)

        self.assertEqual(actual, expected_dag)

    def test_double_substitution(self):
        """Verify we correctly unroll gates through multiple equivalences."""
        eq_lib = EquivalenceLibrary()

        gate = OneQubitZeroParamGate()
        equiv = QuantumCircuit(1)
        equiv.append(OneQubitOneParamGate(pi), [0])

        eq_lib.add_equivalence(gate, equiv)

        theta = Parameter("theta")
        gate = OneQubitOneParamGate(theta)
        equiv = QuantumCircuit(1)
        equiv.append(OneQubitTwoParamGate(theta, pi / 2), [0])

        eq_lib.add_equivalence(gate, equiv)

        qc = QuantumCircuit(1)
        qc.append(OneQubitZeroParamGate(), [0])
        dag = circuit_to_dag(qc)

        expected = QuantumCircuit(1)
        expected.append(OneQubitTwoParamGate(pi, pi / 2), [0])
        expected_dag = circuit_to_dag(expected)

        pass_ = BasisTranslator(eq_lib, ["1q2p"])
        actual = pass_.run(dag)

        self.assertEqual(actual, expected_dag)

    def test_single_substitution_with_global_phase(self):
        """Verify we correctly unroll gates through a single equivalence with global phase."""
        eq_lib = EquivalenceLibrary()

        gate = OneQubitZeroParamGate()
        equiv = QuantumCircuit(1, global_phase=0.2)
        equiv.append(OneQubitOneParamGate(pi), [0])

        eq_lib.add_equivalence(gate, equiv)

        qc = QuantumCircuit(1, global_phase=0.1)
        qc.append(OneQubitZeroParamGate(), [0])
        dag = circuit_to_dag(qc)

        expected = QuantumCircuit(1, global_phase=0.1 + 0.2)
        expected.append(OneQubitOneParamGate(pi), [0])
        expected_dag = circuit_to_dag(expected)

        pass_ = BasisTranslator(eq_lib, ["1q1p"])
        actual = pass_.run(dag)

        self.assertEqual(actual, expected_dag)

    def test_single_two_gate_substitution_with_global_phase(self):
        """Verify we correctly unroll gates through a single equivalence with global phase."""
        eq_lib = EquivalenceLibrary()

        gate = OneQubitZeroParamGate()
        equiv = QuantumCircuit(1, global_phase=0.2)
        equiv.append(OneQubitOneParamGate(pi), [0])
        equiv.append(OneQubitOneParamGate(pi), [0])

        eq_lib.add_equivalence(gate, equiv)

        qc = QuantumCircuit(1, global_phase=0.1)
        qc.append(OneQubitZeroParamGate(), [0])
        dag = circuit_to_dag(qc)

        expected = QuantumCircuit(1, global_phase=0.1 + 0.2)
        expected.append(OneQubitOneParamGate(pi), [0])
        expected.append(OneQubitOneParamGate(pi), [0])
        expected_dag = circuit_to_dag(expected)

        pass_ = BasisTranslator(eq_lib, ["1q1p"])
        actual = pass_.run(dag)

        self.assertEqual(actual, expected_dag)

    def test_two_substitutions_with_global_phase(self):
        """Verify we correctly unroll gates through a single equivalences with global phase."""
        eq_lib = EquivalenceLibrary()

        gate = OneQubitZeroParamGate()
        equiv = QuantumCircuit(1, global_phase=0.2)
        equiv.append(OneQubitOneParamGate(pi), [0])

        eq_lib.add_equivalence(gate, equiv)

        qc = QuantumCircuit(1, global_phase=0.1)
        qc.append(OneQubitZeroParamGate(), [0])
        qc.append(OneQubitZeroParamGate(), [0])
        dag = circuit_to_dag(qc)

        expected = QuantumCircuit(1, global_phase=0.1 + 2 * 0.2)
        expected.append(OneQubitOneParamGate(pi), [0])
        expected.append(OneQubitOneParamGate(pi), [0])
        expected_dag = circuit_to_dag(expected)

        pass_ = BasisTranslator(eq_lib, ["1q1p"])
        actual = pass_.run(dag)

        self.assertEqual(actual, expected_dag)

    def test_two_single_two_gate_substitutions_with_global_phase(self):
        """Verify we correctly unroll gates through a single equivalence with global phase."""
        eq_lib = EquivalenceLibrary()

        gate = OneQubitZeroParamGate()
        equiv = QuantumCircuit(1, global_phase=0.2)
        equiv.append(OneQubitOneParamGate(pi), [0])
        equiv.append(OneQubitOneParamGate(pi), [0])

        eq_lib.add_equivalence(gate, equiv)

        qc = QuantumCircuit(1, global_phase=0.1)
        qc.append(OneQubitZeroParamGate(), [0])
        qc.append(OneQubitZeroParamGate(), [0])
        dag = circuit_to_dag(qc)

        expected = QuantumCircuit(1, global_phase=0.1 + 2 * 0.2)
        expected.append(OneQubitOneParamGate(pi), [0])
        expected.append(OneQubitOneParamGate(pi), [0])
        expected.append(OneQubitOneParamGate(pi), [0])
        expected.append(OneQubitOneParamGate(pi), [0])

        expected_dag = circuit_to_dag(expected)

        pass_ = BasisTranslator(eq_lib, ["1q1p"])
        actual = pass_.run(dag)

        self.assertEqual(actual, expected_dag)

    def test_double_substitution_with_global_phase(self):
        """Verify we correctly unroll gates through multiple equivalences with global phase."""
        eq_lib = EquivalenceLibrary()

        gate = OneQubitZeroParamGate()
        equiv = QuantumCircuit(1, global_phase=0.2)
        equiv.append(OneQubitOneParamGate(pi), [0])

        eq_lib.add_equivalence(gate, equiv)

        theta = Parameter("theta")
        gate = OneQubitOneParamGate(theta)
        equiv = QuantumCircuit(1, global_phase=0.4)
        equiv.append(OneQubitTwoParamGate(theta, pi / 2), [0])

        eq_lib.add_equivalence(gate, equiv)

        qc = QuantumCircuit(1, global_phase=0.1)
        qc.append(OneQubitZeroParamGate(), [0])
        dag = circuit_to_dag(qc)

        expected = QuantumCircuit(1, global_phase=0.1 + 0.2 + 0.4)
        expected.append(OneQubitTwoParamGate(pi, pi / 2), [0])
        expected_dag = circuit_to_dag(expected)

        pass_ = BasisTranslator(eq_lib, ["1q2p"])
        actual = pass_.run(dag)

        self.assertEqual(actual, expected_dag)

    def test_multiple_variadic(self):
        """Verify circuit with multiple instances of variadic gate."""
        eq_lib = EquivalenceLibrary()

        # e.g. MSGate
        oneq_gate = VariadicZeroParamGate(1)
        equiv = QuantumCircuit(1)
        equiv.append(OneQubitZeroParamGate(), [0])
        eq_lib.add_equivalence(oneq_gate, equiv)

        twoq_gate = VariadicZeroParamGate(2)
        equiv = QuantumCircuit(2)
        equiv.append(TwoQubitZeroParamGate(), [0, 1])
        eq_lib.add_equivalence(twoq_gate, equiv)

        qc = QuantumCircuit(2)
        qc.append(VariadicZeroParamGate(1), [0])
        qc.append(VariadicZeroParamGate(2), [0, 1])

        dag = circuit_to_dag(qc)

        expected = QuantumCircuit(2)
        expected.append(OneQubitZeroParamGate(), [0])
        expected.append(TwoQubitZeroParamGate(), [0, 1])

        expected_dag = circuit_to_dag(expected)

        pass_ = BasisTranslator(eq_lib, ["1q0p", "2q0p"])
        actual = pass_.run(dag)

        self.assertEqual(actual, expected_dag)

    def test_diamond_path(self):
        """Verify we find a path when there are multiple paths to the target basis."""
        eq_lib = EquivalenceLibrary()

        # Path 1: 1q0p -> 1q1p(pi) -> 1q2p(pi, pi/2)

        gate = OneQubitZeroParamGate()
        equiv = QuantumCircuit(1)
        equiv.append(OneQubitOneParamGate(pi), [0])

        eq_lib.add_equivalence(gate, equiv)

        theta = Parameter("theta")
        gate = OneQubitOneParamGate(theta)
        equiv = QuantumCircuit(1)
        equiv.append(OneQubitTwoParamGate(theta, pi / 2), [0])

        eq_lib.add_equivalence(gate, equiv)

        # Path 2: 1q0p -> 1q1p_prime(pi/2) -> 1q2p(2 * pi/2, pi/2)

        gate = OneQubitZeroParamGate()
        equiv = QuantumCircuit(1)
        equiv.append(OneQubitOneParamPrimeGate(pi / 2), [0])

        eq_lib.add_equivalence(gate, equiv)

        alpha = Parameter("alpha")
        gate = OneQubitOneParamPrimeGate(alpha)
        equiv = QuantumCircuit(1)
        equiv.append(OneQubitTwoParamGate(2 * alpha, pi / 2), [0])

        eq_lib.add_equivalence(gate, equiv)

        qc = QuantumCircuit(1)
        qc.append(OneQubitZeroParamGate(), [0])
        dag = circuit_to_dag(qc)

        expected = QuantumCircuit(1)
        expected.append(OneQubitTwoParamGate(pi, pi / 2), [0])
        expected_dag = circuit_to_dag(expected)

        pass_ = BasisTranslator(eq_lib, ["1q2p"])
        actual = pass_.run(dag)

        self.assertEqual(actual, expected_dag)

    def test_if_else(self):
        """Test a simple if-else with parameters."""
        qubits = [Qubit(), Qubit()]
        clbits = [Clbit(), Clbit()]
        alpha = Parameter("alpha")
        beta = Parameter("beta")
        gate = OneQubitOneParamGate(alpha)
        equiv = QuantumCircuit([qubits[0]])
        equiv.append(OneQubitZeroParamGate(name="1q0p_2"), [qubits[0]])
        equiv.append(OneQubitOneParamGate(alpha, name="1q1p_2"), [qubits[0]])

        eq_lib = EquivalenceLibrary()
        eq_lib.add_equivalence(gate, equiv)

        circ = QuantumCircuit(qubits, clbits)
        circ.append(OneQubitOneParamGate(beta), [qubits[0]])
        circ.measure(qubits[0], clbits[1])
        with circ.if_test((clbits[1], 0)) as else_:
            circ.append(OneQubitOneParamGate(alpha), [qubits[0]])
            circ.append(TwoQubitZeroParamGate(), qubits)
        with else_:
            circ.append(TwoQubitZeroParamGate(), [qubits[1], qubits[0]])
        dag = circuit_to_dag(circ)
        dag_translated = BasisTranslator(eq_lib, ["if_else", "1q0p_2", "1q1p_2", "2q0p"]).run(dag)

        expected = QuantumCircuit(qubits, clbits)
        expected.append(OneQubitZeroParamGate(name="1q0p_2"), [qubits[0]])
        expected.append(OneQubitOneParamGate(beta, name="1q1p_2"), [qubits[0]])
        expected.measure(qubits[0], clbits[1])
        with expected.if_test((clbits[1], 0)) as else_:
            expected.append(OneQubitZeroParamGate(name="1q0p_2"), [qubits[0]])
            expected.append(OneQubitOneParamGate(alpha, name="1q1p_2"), [qubits[0]])
            expected.append(TwoQubitZeroParamGate(), qubits)
        with else_:
            expected.append(TwoQubitZeroParamGate(), [qubits[1], qubits[0]])
        dag_expected = circuit_to_dag(expected)
        self.assertEqual(dag_translated, dag_expected)

    def test_nested_loop(self):
        """Test a simple if-else with parameters."""
        qubits = [Qubit(), Qubit()]
        clbits = [Clbit(), Clbit()]
        cr = ClassicalRegister(bits=clbits)
        index1 = Parameter("index1")
        alpha = Parameter("alpha")

        gate = OneQubitOneParamGate(alpha)
        equiv = QuantumCircuit([qubits[0]])
        equiv.append(OneQubitZeroParamGate(name="1q0p_2"), [qubits[0]])
        equiv.append(OneQubitOneParamGate(alpha, name="1q1p_2"), [qubits[0]])

        eq_lib = EquivalenceLibrary()
        eq_lib.add_equivalence(gate, equiv)

        circ = QuantumCircuit(qubits, cr)
        with circ.for_loop(range(3), loop_parameter=index1) as ind:
            with circ.while_loop((cr, 0)):
                circ.append(OneQubitOneParamGate(alpha * ind), [qubits[0]])
        dag = circuit_to_dag(circ)
        dag_translated = BasisTranslator(
            eq_lib, ["if_else", "for_loop", "while_loop", "1q0p_2", "1q1p_2"]
        ).run(dag)

        expected = QuantumCircuit(qubits, cr)
        with expected.for_loop(range(3), loop_parameter=index1) as ind:
            with expected.while_loop((cr, 0)):
                expected.append(OneQubitZeroParamGate(name="1q0p_2"), [qubits[0]])
                expected.append(OneQubitOneParamGate(alpha * ind, name="1q1p_2"), [qubits[0]])
        dag_expected = circuit_to_dag(expected)
        self.assertEqual(dag_translated, dag_expected)

    def test_different_bits(self):
        """Test that the basis translator correctly works when the inner blocks of control-flow
        operations are not over the same bits as the outer blocks."""
        base = QuantumCircuit([Qubit() for _ in [None] * 4], [Clbit()])
        for_body = QuantumCircuit([Qubit(), Qubit()])
        for_body.h(0)
        for_body.cz(0, 1)
        base.for_loop((1,), None, for_body, [1, 2], [])

        while_body = QuantumCircuit([Qubit(), Qubit(), Clbit()])
        while_body.cz(0, 1)

        true_body = QuantumCircuit([Qubit(), Qubit(), Clbit()])
        true_body.measure(0, 0)
        true_body.while_loop((0, True), while_body, [0, 1], [0])
        false_body = QuantumCircuit([Qubit(), Qubit(), Clbit()])
        false_body.cz(0, 1)
        base.if_else((0, True), true_body, false_body, [0, 3], [0])

        basis = {"rz", "sx", "cx", "for_loop", "if_else", "while_loop", "measure"}
        out = BasisTranslator(std_eqlib, basis).run(circuit_to_dag(base))
        self.assertEqual(set(out.count_ops(recurse=True)), basis)


class TestUnrollerCompatability(QiskitTestCase):
    """Tests backward compatability with the Unroller pass.

    Duplicate of TestUnroller from test.python.transpiler.test_unroller with
    Unroller replaced by UnrollCustomDefinitions -> BasisTranslator.
    """

    def test_basic_unroll(self):
        """Test decompose a single H into u2."""
        qr = QuantumRegister(1, "qr")
        circuit = QuantumCircuit(qr)
        circuit.h(qr[0])
        dag = circuit_to_dag(circuit)
        pass_ = UnrollCustomDefinitions(std_eqlib, ["u2"])
        dag = pass_.run(dag)
        pass_ = BasisTranslator(std_eqlib, ["u2"])
        unrolled_dag = pass_.run(dag)
        op_nodes = unrolled_dag.op_nodes()
        self.assertEqual(len(op_nodes), 1)
        self.assertEqual(op_nodes[0].name, "u2")

    def test_unroll_toffoli(self):
        """Test unroll toffoli on multi regs to h, t, tdg, cx."""
        qr1 = QuantumRegister(2, "qr1")
        qr2 = QuantumRegister(1, "qr2")
        circuit = QuantumCircuit(qr1, qr2)
        circuit.ccx(qr1[0], qr1[1], qr2[0])
        dag = circuit_to_dag(circuit)
        pass_ = UnrollCustomDefinitions(std_eqlib, ["h", "t", "tdg", "cx"])
        dag = pass_.run(dag)
        pass_ = BasisTranslator(std_eqlib, ["h", "t", "tdg", "cx"])
        unrolled_dag = pass_.run(dag)
        op_nodes = unrolled_dag.op_nodes()
        self.assertEqual(len(op_nodes), 15)
        for node in op_nodes:
            self.assertIn(node.name, ["h", "t", "tdg", "cx"])

    def test_basic_unroll_min_qubits(self):
        """Test decompose a single H into u2."""
        qr = QuantumRegister(1, "qr")
        circuit = QuantumCircuit(qr)
        circuit.h(qr[0])
        dag = circuit_to_dag(circuit)
        pass_ = UnrollCustomDefinitions(std_eqlib, ["u2"], min_qubits=3)
        dag = pass_.run(dag)
        pass_ = BasisTranslator(std_eqlib, ["u2"], min_qubits=3)
        unrolled_dag = pass_.run(dag)
        op_nodes = unrolled_dag.op_nodes()
        self.assertEqual(len(op_nodes), 1)
        self.assertEqual(op_nodes[0].name, "h")

    def test_unroll_toffoli_min_qubits(self):
        """Test unroll toffoli on multi regs to h, t, tdg, cx."""
        qr1 = QuantumRegister(2, "qr1")
        qr2 = QuantumRegister(1, "qr2")
        circuit = QuantumCircuit(qr1, qr2)
        circuit.ccx(qr1[0], qr1[1], qr2[0])
        circuit.sx(qr1[0])
        dag = circuit_to_dag(circuit)
        pass_ = UnrollCustomDefinitions(std_eqlib, ["h", "t", "tdg", "cx"], min_qubits=3)
        dag = pass_.run(dag)
        pass_ = BasisTranslator(std_eqlib, ["h", "t", "tdg", "cx"], min_qubits=3)
        unrolled_dag = pass_.run(dag)
        op_nodes = unrolled_dag.op_nodes()
        self.assertEqual(len(op_nodes), 16)
        for node in op_nodes:
            self.assertIn(node.name, ["h", "t", "tdg", "cx", "sx"])

    def test_unroll_1q_chain_conditional(self):
        """Test unroll chain of 1-qubit gates interrupted by conditional."""

        #     ┌───┐┌─────┐┌───┐┌───┐┌─────────┐┌─────────┐┌─────────┐┌─┐ ┌───┐  ┌───┐ »
        # qr: ┤ H ├┤ Tdg ├┤ Z ├┤ T ├┤ Ry(0.5) ├┤ Rz(0.3) ├┤ Rx(0.1) ├┤M├─┤ X ├──┤ Y ├─»
        #     └───┘└─────┘└───┘└───┘└─────────┘└─────────┘└─────────┘└╥┘ └─╥─┘  └─╥─┘ »
        #                                                             ║ ┌──╨──┐┌──╨──┐»
        # cr: 1/══════════════════════════════════════════════════════╩═╡ 0x1 ╞╡ 0x1 ╞»
        #                                                             0 └─────┘└─────┘»
        # «       ┌───┐
        # «  qr: ─┤ Z ├─
        # «       └─╥─┘
        # «      ┌──╨──┐
        # «cr: 1/╡ 0x1 ╞
        # «      └─────┘
        qr = QuantumRegister(1, "qr")
        cr = ClassicalRegister(1, "cr")
        circuit = QuantumCircuit(qr, cr)
        circuit.h(qr)
        circuit.tdg(qr)
        circuit.z(qr)
        circuit.t(qr)
        circuit.ry(0.5, qr)
        circuit.rz(0.3, qr)
        circuit.rx(0.1, qr)
        circuit.measure(qr, cr)
        circuit.x(qr).c_if(cr, 1)
        circuit.y(qr).c_if(cr, 1)
        circuit.z(qr).c_if(cr, 1)
        dag = circuit_to_dag(circuit)
        pass_ = UnrollCustomDefinitions(std_eqlib, ["u1", "u2", "u3"])
        dag = pass_.run(dag)

        pass_ = BasisTranslator(std_eqlib, ["u1", "u2", "u3"])
        unrolled_dag = pass_.run(dag)

        # Pick up -1 * 0.3 / 2 global phase for one RZ -> U1.
        #
        # global phase: 6.1332
        #     ┌─────────┐┌──────────┐┌───────┐┌─────────┐┌─────────────┐┌─────────┐»
        # qr: ┤ U2(0,π) ├┤ U1(-π/4) ├┤ U1(π) ├┤ U1(π/4) ├┤ U3(0.5,0,0) ├┤ U1(0.3) ├»
        #     └─────────┘└──────────┘└───────┘└─────────┘└─────────────┘└─────────┘»
        # cr: 1/═══════════════════════════════════════════════════════════════════»
        #                                                                          »
        # «      ┌──────────────────┐┌─┐┌───────────┐┌───────────────┐┌───────┐
        # «  qr: ┤ U3(0.1,-π/2,π/2) ├┤M├┤ U3(π,0,π) ├┤ U3(π,π/2,π/2) ├┤ U1(π) ├
        # «      └──────────────────┘└╥┘└─────╥─────┘└───────╥───────┘└───╥───┘
        # «                           ║    ┌──╨──┐        ┌──╨──┐      ┌──╨──┐
        # «cr: 1/═════════════════════╩════╡ 0x1 ╞════════╡ 0x1 ╞══════╡ 0x1 ╞═
        # «                           0    └─────┘        └─────┘      └─────┘
        ref_circuit = QuantumCircuit(qr, cr, global_phase=-0.3 / 2)
        ref_circuit.append(U2Gate(0, pi), [qr[0]])
        ref_circuit.append(U1Gate(-pi / 4), [qr[0]])
        ref_circuit.append(U1Gate(pi), [qr[0]])
        ref_circuit.append(U1Gate(pi / 4), [qr[0]])
        ref_circuit.append(U3Gate(0.5, 0, 0), [qr[0]])
        ref_circuit.append(U1Gate(0.3), [qr[0]])
        ref_circuit.append(U3Gate(0.1, -pi / 2, pi / 2), [qr[0]])
        ref_circuit.measure(qr[0], cr[0])
        ref_circuit.append(U3Gate(pi, 0, pi), [qr[0]]).c_if(cr, 1)
        ref_circuit.append(U3Gate(pi, pi / 2, pi / 2), [qr[0]]).c_if(cr, 1)
        ref_circuit.append(U1Gate(pi), [qr[0]]).c_if(cr, 1)
        ref_dag = circuit_to_dag(ref_circuit)

        self.assertEqual(unrolled_dag, ref_dag)

    def test_unroll_no_basis(self):
        """Test when a given gate has no decompositions."""
        qr = QuantumRegister(1, "qr")
        cr = ClassicalRegister(1, "cr")
        circuit = QuantumCircuit(qr, cr)
        circuit.h(qr)
        dag = circuit_to_dag(circuit)
        pass_ = UnrollCustomDefinitions(std_eqlib, [])
        dag = pass_.run(dag)

        pass_ = BasisTranslator(std_eqlib, [])

        with self.assertRaises(QiskitError):
            pass_.run(dag)

    def test_unroll_all_instructions(self):
        """Test unrolling a circuit containing all standard instructions."""

        qr = QuantumRegister(3, "qr")
        cr = ClassicalRegister(3, "cr")
        circuit = QuantumCircuit(qr, cr)
        circuit.crx(0.5, qr[1], qr[2])
        circuit.cry(0.5, qr[1], qr[2])
        circuit.ccx(qr[0], qr[1], qr[2])
        circuit.ch(qr[0], qr[2])
        circuit.crz(0.5, qr[1], qr[2])
        circuit.cswap(qr[1], qr[0], qr[2])
        circuit.append(CU1Gate(0.1), [qr[0], qr[2]])
        circuit.append(CU3Gate(0.2, 0.1, 0.0), [qr[1], qr[2]])
        circuit.cx(qr[1], qr[0])
        circuit.cy(qr[1], qr[2])
        circuit.cz(qr[2], qr[0])
        circuit.h(qr[1])
        circuit.id(qr[0])
        circuit.rx(0.1, qr[0])
        circuit.ry(0.2, qr[1])
        circuit.rz(0.3, qr[2])
        circuit.rzz(0.6, qr[1], qr[0])
        circuit.s(qr[0])
        circuit.sdg(qr[1])
        circuit.swap(qr[1], qr[2])
        circuit.t(qr[2])
        circuit.tdg(qr[0])
        circuit.append(U1Gate(0.1), [qr[1]])
        circuit.append(U2Gate(0.2, -0.1), [qr[0]])
        circuit.append(U3Gate(0.3, 0.0, -0.1), [qr[2]])
        circuit.x(qr[2])
        circuit.y(qr[1])
        circuit.z(qr[0])
        # circuit.snapshot('0')
        # circuit.measure(qr, cr)
        dag = circuit_to_dag(circuit)
        pass_ = UnrollCustomDefinitions(std_eqlib, ["u3", "cx", "id"])
        dag = pass_.run(dag)

        pass_ = BasisTranslator(std_eqlib, ["u3", "cx", "id"])
        unrolled_dag = pass_.run(dag)

        ref_circuit = QuantumCircuit(qr, cr)
        ref_circuit.append(U3Gate(0, 0, pi / 2), [qr[2]])
        ref_circuit.cx(qr[1], qr[2])
        ref_circuit.append(U3Gate(-0.25, 0, 0), [qr[2]])
        ref_circuit.cx(qr[1], qr[2])
        ref_circuit.append(U3Gate(0.25, -pi / 2, 0), [qr[2]])
        ref_circuit.append(U3Gate(0.25, 0, 0), [qr[2]])
        ref_circuit.cx(qr[1], qr[2])
        ref_circuit.append(U3Gate(-0.25, 0, 0), [qr[2]])
        ref_circuit.cx(qr[1], qr[2])
        ref_circuit.append(U3Gate(pi / 2, 0, pi), [qr[2]])
        ref_circuit.cx(qr[1], qr[2])
        ref_circuit.append(U3Gate(0, 0, -pi / 4), [qr[2]])
        ref_circuit.cx(qr[0], qr[2])
        ref_circuit.append(U3Gate(0, 0, pi / 4), [qr[2]])
        ref_circuit.cx(qr[1], qr[2])
        ref_circuit.append(U3Gate(0, 0, pi / 4), [qr[1]])
        ref_circuit.append(U3Gate(0, 0, -pi / 4), [qr[2]])
        ref_circuit.cx(qr[0], qr[2])
        ref_circuit.cx(qr[0], qr[1])
        ref_circuit.append(U3Gate(0, 0, pi / 4), [qr[0]])
        ref_circuit.append(U3Gate(0, 0, -pi / 4), [qr[1]])
        ref_circuit.cx(qr[0], qr[1])
        ref_circuit.append(U3Gate(0, 0, pi / 4), [qr[2]])
        ref_circuit.append(U3Gate(pi / 2, 0, pi), [qr[2]])
        ref_circuit.append(U3Gate(0, 0, pi / 2), [qr[2]])
        ref_circuit.append(U3Gate(pi / 2, 0, pi), [qr[2]])
        ref_circuit.append(U3Gate(0, 0, pi / 4), [qr[2]])
        ref_circuit.cx(qr[0], qr[2])
        ref_circuit.append(U3Gate(0, 0, -pi / 4), [qr[2]])
        ref_circuit.append(U3Gate(pi / 2, 0, pi), [qr[2]])
        ref_circuit.append(U3Gate(0, 0, -pi / 2), [qr[2]])
        ref_circuit.append(U3Gate(0, 0, 0.25), [qr[2]])
        ref_circuit.cx(qr[1], qr[2])
        ref_circuit.append(U3Gate(0, 0, -0.25), [qr[2]])
        ref_circuit.cx(qr[1], qr[2])
        ref_circuit.cx(qr[2], qr[0])
        ref_circuit.append(U3Gate(pi / 2, 0, pi), [qr[2]])
        ref_circuit.cx(qr[0], qr[2])
        ref_circuit.append(U3Gate(0, 0, -pi / 4), [qr[2]])
        ref_circuit.cx(qr[1], qr[2])
        ref_circuit.append(U3Gate(0, 0, pi / 4), [qr[2]])
        ref_circuit.cx(qr[0], qr[2])
        ref_circuit.append(U3Gate(0, 0, pi / 4), [qr[0]])
        ref_circuit.append(U3Gate(0, 0, -pi / 4), [qr[2]])
        ref_circuit.cx(qr[1], qr[2])
        ref_circuit.cx(qr[1], qr[0])
        ref_circuit.append(U3Gate(0, 0, -pi / 4), [qr[0]])
        ref_circuit.append(U3Gate(0, 0, pi / 4), [qr[1]])
        ref_circuit.cx(qr[1], qr[0])
        ref_circuit.append(U3Gate(0, 0, 0.05), [qr[1]])
        ref_circuit.append(U3Gate(0, 0, pi / 4), [qr[2]])
        ref_circuit.append(U3Gate(pi / 2, 0, pi), [qr[2]])
        ref_circuit.cx(qr[2], qr[0])
        ref_circuit.append(U3Gate(0, 0, 0.05), [qr[0]])
        ref_circuit.cx(qr[0], qr[2])
        ref_circuit.append(U3Gate(0, 0, -0.05), [qr[2]])
        ref_circuit.cx(qr[0], qr[2])
        ref_circuit.append(U3Gate(0, 0, 0.05), [qr[2]])
        ref_circuit.append(U3Gate(0, 0, -0.05), [qr[2]])
        ref_circuit.cx(qr[1], qr[2])
        ref_circuit.append(U3Gate(-0.1, 0, -0.05), [qr[2]])
        ref_circuit.cx(qr[1], qr[2])
        ref_circuit.cx(qr[1], qr[0])
        ref_circuit.append(U3Gate(pi / 2, 0, pi), [qr[0]])
        ref_circuit.append(U3Gate(0.1, 0.1, 0), [qr[2]])
        ref_circuit.append(U3Gate(0, 0, -pi / 2), [qr[2]])
        ref_circuit.cx(qr[1], qr[2])
        ref_circuit.append(U3Gate(pi / 2, 0, pi), [qr[1]])
        ref_circuit.append(U3Gate(0.2, 0, 0), [qr[1]])
        ref_circuit.append(U3Gate(0, 0, pi / 2), [qr[2]])
        ref_circuit.cx(qr[2], qr[0])
        ref_circuit.append(U3Gate(pi / 2, 0, pi), [qr[0]])
        ref_circuit.id(qr[0])
        ref_circuit.append(U3Gate(0.1, -pi / 2, pi / 2), [qr[0]])
        ref_circuit.cx(qr[1], qr[0])
        ref_circuit.append(U3Gate(0, 0, 0.6), [qr[0]])
        ref_circuit.cx(qr[1], qr[0])
        ref_circuit.append(U3Gate(0, 0, pi / 2), [qr[0]])
        ref_circuit.append(U3Gate(0, 0, -pi / 4), [qr[0]])
        ref_circuit.append(U3Gate(pi / 2, 0.2, -0.1), [qr[0]])
        ref_circuit.append(U3Gate(0, 0, pi), [qr[0]])
        ref_circuit.append(U3Gate(0, 0, -pi / 2), [qr[1]])
        ref_circuit.append(U3Gate(0, 0, 0.3), [qr[2]])
        ref_circuit.cx(qr[1], qr[2])
        ref_circuit.cx(qr[2], qr[1])
        ref_circuit.cx(qr[1], qr[2])
        ref_circuit.append(U3Gate(0, 0, 0.1), [qr[1]])
        ref_circuit.append(U3Gate(pi, pi / 2, pi / 2), [qr[1]])
        ref_circuit.append(U3Gate(0, 0, pi / 4), [qr[2]])
        ref_circuit.append(U3Gate(0.3, 0.0, -0.1), [qr[2]])
        ref_circuit.append(U3Gate(pi, 0, pi), [qr[2]])
        # ref_circuit.snapshot('0')
        # ref_circuit.measure(qr, cr)
        # ref_dag = circuit_to_dag(ref_circuit)

        self.assertTrue(Operator(dag_to_circuit(unrolled_dag)).equiv(ref_circuit))

    def test_simple_unroll_parameterized_without_expressions(self):
        """Verify unrolling parameterized gates without expressions."""
        qr = QuantumRegister(1)
        qc = QuantumCircuit(qr)

        theta = Parameter("theta")

        qc.rz(theta, qr[0])
        dag = circuit_to_dag(qc)

        pass_ = UnrollCustomDefinitions(std_eqlib, ["u1", "cx"])
        dag = pass_.run(dag)

        unrolled_dag = BasisTranslator(std_eqlib, ["u1", "cx"]).run(dag)

        expected = QuantumCircuit(qr, global_phase=-theta / 2)
        expected.append(U1Gate(theta), [qr[0]])

        self.assertEqual(circuit_to_dag(expected), unrolled_dag)

    def test_simple_unroll_parameterized_with_expressions(self):
        """Verify unrolling parameterized gates with expressions."""
        qr = QuantumRegister(1)
        qc = QuantumCircuit(qr)

        theta = Parameter("theta")
        phi = Parameter("phi")
        sum_ = theta + phi

        qc.rz(sum_, qr[0])
        dag = circuit_to_dag(qc)
        pass_ = UnrollCustomDefinitions(std_eqlib, ["p", "cx"])
        dag = pass_.run(dag)

        unrolled_dag = BasisTranslator(std_eqlib, ["p", "cx"]).run(dag)

        expected = QuantumCircuit(qr, global_phase=-sum_ / 2)
        expected.p(sum_, qr[0])

        self.assertEqual(circuit_to_dag(expected), unrolled_dag)

    def test_definition_unroll_parameterized(self):
        """Verify that unrolling complex gates with parameters does not raise."""
        qr = QuantumRegister(2)
        qc = QuantumCircuit(qr)

        theta = Parameter("theta")

        qc.cp(theta, qr[1], qr[0])
        qc.cp(theta * theta, qr[0], qr[1])
        dag = circuit_to_dag(qc)
        pass_ = UnrollCustomDefinitions(std_eqlib, ["p", "cx"])
        dag = pass_.run(dag)

        out_dag = BasisTranslator(std_eqlib, ["p", "cx"]).run(dag)

        self.assertEqual(out_dag.count_ops(), {"p": 6, "cx": 4})

    def test_unrolling_parameterized_composite_gates(self):
        """Verify unrolling circuits with parameterized composite gates."""
        mock_sel = EquivalenceLibrary(base=std_eqlib)

        qr1 = QuantumRegister(2)
        subqc = QuantumCircuit(qr1)

        theta = Parameter("theta")

        subqc.rz(theta, qr1[0])
        subqc.cx(qr1[0], qr1[1])
        subqc.rz(theta, qr1[1])

        # Expanding across register with shared parameter
        qr2 = QuantumRegister(4)
        qc = QuantumCircuit(qr2)

        sub_instr = circuit_to_instruction(subqc, equivalence_library=mock_sel)
        qc.append(sub_instr, [qr2[0], qr2[1]])
        qc.append(sub_instr, [qr2[2], qr2[3]])

        dag = circuit_to_dag(qc)
        pass_ = UnrollCustomDefinitions(mock_sel, ["p", "cx"])
        dag = pass_.run(dag)

        out_dag = BasisTranslator(mock_sel, ["p", "cx"]).run(dag)

        # Pick up -1 * theta / 2 global phase four twice (once for each RZ -> P
        # in each of the two sub_instr instructions).
        expected = QuantumCircuit(qr2, global_phase=-1 * 4 * theta / 2.0)
        expected.p(theta, qr2[0])
        expected.p(theta, qr2[2])
        expected.cx(qr2[0], qr2[1])
        expected.cx(qr2[2], qr2[3])
        expected.p(theta, qr2[1])
        expected.p(theta, qr2[3])

        self.assertEqual(circuit_to_dag(expected), out_dag)

        # Expanding across register with shared parameter
        qc = QuantumCircuit(qr2)

        phi = Parameter("phi")
        gamma = Parameter("gamma")

        sub_instr = circuit_to_instruction(subqc, {theta: phi}, mock_sel)
        qc.append(sub_instr, [qr2[0], qr2[1]])
        sub_instr = circuit_to_instruction(subqc, {theta: gamma}, mock_sel)
        qc.append(sub_instr, [qr2[2], qr2[3]])

        dag = circuit_to_dag(qc)
        pass_ = UnrollCustomDefinitions(mock_sel, ["p", "cx"])
        dag = pass_.run(dag)

        out_dag = BasisTranslator(mock_sel, ["p", "cx"]).run(dag)

        expected = QuantumCircuit(qr2, global_phase=-1 * (2 * phi + 2 * gamma) / 2.0)
        expected.p(phi, qr2[0])
        expected.p(gamma, qr2[2])
        expected.cx(qr2[0], qr2[1])
        expected.cx(qr2[2], qr2[3])
        expected.p(phi, qr2[1])
        expected.p(gamma, qr2[3])

        self.assertEqual(circuit_to_dag(expected), out_dag)


class TestBasisExamples(QiskitTestCase):
    """Test example circuits targeting example bases over the StandardEquivalenceLibrary."""

    def test_cx_bell_to_cz(self):
        """Verify we can translate a CX bell circuit to CZ,RX,RZ."""
        bell = QuantumCircuit(2)
        bell.h(0)
        bell.cx(0, 1)

        in_dag = circuit_to_dag(bell)
        out_dag = BasisTranslator(std_eqlib, ["cz", "rx", "rz"]).run(in_dag)

        self.assertTrue(set(out_dag.count_ops()).issubset(["cz", "rx", "rz"]))
        self.assertEqual(Operator(bell), Operator(dag_to_circuit(out_dag)))

    def test_cx_bell_to_iswap(self):
        """Verify we can translate a CX bell to iSwap,U3."""
        bell = QuantumCircuit(2)
        bell.h(0)
        bell.cx(0, 1)

        in_dag = circuit_to_dag(bell)
        out_dag = BasisTranslator(std_eqlib, ["iswap", "u"]).run(in_dag)

        self.assertTrue(set(out_dag.count_ops()).issubset(["iswap", "u"]))
        self.assertEqual(Operator(bell), Operator(dag_to_circuit(out_dag)))

    def test_cx_bell_to_ecr(self):
        """Verify we can translate a CX bell to ECR,U."""
        bell = QuantumCircuit(2)
        bell.h(0)
        bell.cx(0, 1)

        in_dag = circuit_to_dag(bell)
        out_dag = BasisTranslator(std_eqlib, ["ecr", "u"]).run(in_dag)

        qr = QuantumRegister(2, "q")
        expected = QuantumCircuit(2)
        expected.u(pi / 2, 0, pi, qr[0])
        expected.u(0, 0, -pi / 2, qr[0])
        expected.u(pi, 0, 0, qr[0])
        expected.u(pi / 2, -pi / 2, pi / 2, qr[1])
        expected.ecr(0, 1)
        expected_dag = circuit_to_dag(expected)

        self.assertEqual(out_dag, expected_dag)
        self.assertEqual(
            Operator.from_circuit(bell), Operator.from_circuit(dag_to_circuit(out_dag))
        )

    def test_cx_bell_to_cp(self):
        """Verify we can translate a CX bell to CP,U."""
        bell = QuantumCircuit(2)
        bell.h(0)
        bell.cx(0, 1)

        in_dag = circuit_to_dag(bell)
        out_dag = BasisTranslator(std_eqlib, ["cp", "u"]).run(in_dag)

        self.assertTrue(set(out_dag.count_ops()).issubset(["cp", "u"]))
        self.assertEqual(Operator(bell), Operator(dag_to_circuit(out_dag)))

        qr = QuantumRegister(2, "q")
        expected = QuantumCircuit(qr)
        expected.u(pi / 2, 0, pi, 0)
        expected.u(pi / 2, 0, pi, 1)
        expected.cp(pi, 0, 1)
        expected.u(pi / 2, 0, pi, 1)
        expected_dag = circuit_to_dag(expected)

        self.assertEqual(out_dag, expected_dag)

    def test_cx_bell_to_crz(self):
        """Verify we can translate a CX bell to CRZ,U."""
        bell = QuantumCircuit(2)
        bell.h(0)
        bell.cx(0, 1)

        in_dag = circuit_to_dag(bell)
        out_dag = BasisTranslator(std_eqlib, ["crz", "u"]).run(in_dag)

        self.assertTrue(set(out_dag.count_ops()).issubset(["crz", "u"]))
        self.assertEqual(Operator(bell), Operator(dag_to_circuit(out_dag)))

        qr = QuantumRegister(2, "q")
        expected = QuantumCircuit(qr)
        expected.u(pi / 2, 0, pi, 0)
        expected.u(0, 0, pi / 2, 0)
        expected.u(pi / 2, 0, pi, 1)
        expected.crz(pi, 0, 1)
        expected.u(pi / 2, 0, pi, 1)
        expected_dag = circuit_to_dag(expected)

        self.assertEqual(out_dag, expected_dag)

    def test_global_phase(self):
        """Verify global phase preserved in basis translation"""
        circ = QuantumCircuit(1)
        gate_angle = pi / 5
        circ_angle = pi / 3
        circ.rz(gate_angle, 0)
        circ.global_phase = circ_angle
        in_dag = circuit_to_dag(circ)
        out_dag = BasisTranslator(std_eqlib, ["p"]).run(in_dag)

        qr = QuantumRegister(1, "q")
        expected = QuantumCircuit(qr)
        expected.p(gate_angle, qr)
        expected.global_phase = circ_angle - gate_angle / 2
        expected_dag = circuit_to_dag(expected)
        self.assertEqual(out_dag, expected_dag)
        self.assertAlmostEqual(
            float(out_dag.global_phase), float(expected_dag.global_phase), places=14
        )
        self.assertEqual(Operator(dag_to_circuit(out_dag)), Operator(expected))

    def test_condition_set_substitute_node(self):
        """Verify condition is set in BasisTranslator on substitute_node"""

        #      ┌───┐         ┌───┐
        # q_0: ┤ H ├──■──────┤ H ├─
        #      └───┘┌─┴─┐┌─┐ └─╥─┘
        # q_1: ─────┤ X ├┤M├───╫───
        #           └───┘└╥┘┌──╨──┐
        # c: 2/═══════════╩═╡ 0x1 ╞
        #                 1 └─────┘
        qr = QuantumRegister(2, "q")
        cr = ClassicalRegister(2, "c")
        circ = QuantumCircuit(qr, cr)
        circ.h(0)
        circ.cx(0, 1)
        circ.measure(1, 1)
        circ.h(0).c_if(cr, 1)
        circ_transpiled = transpile(circ, optimization_level=3, basis_gates=["cx", "id", "u"])

        #      ┌────────────┐        ┌────────────┐
        # q_0: ┤ U(π/2,0,π) ├──■─────┤ U(π/2,0,π) ├
        #      └────────────┘┌─┴─┐┌─┐└─────╥──────┘
        # q_1: ──────────────┤ X ├┤M├──────╫───────
        #                    └───┘└╥┘   ┌──╨──┐
        # c: 2/════════════════════╩════╡ 0x1 ╞════
        #                          1    └─────┘
        qr = QuantumRegister(2, "q")
        cr = ClassicalRegister(2, "c")
        expected = QuantumCircuit(qr, cr)
        expected.u(pi / 2, 0, pi, 0)
        expected.cx(0, 1)
        expected.measure(1, 1)
        expected.u(pi / 2, 0, pi, 0).c_if(cr, 1)

        self.assertEqual(circ_transpiled, expected)

    def test_skip_target_basis_equivalences_1(self):
        """Test that BasisTranslator skips gates in the target_basis - #6085"""
        circ = QuantumCircuit()
        qasm_file = os.path.join(
            os.path.dirname(os.path.dirname(os.path.abspath(__file__))),
            "qasm",
            "TestBasisTranslator_skip_target.qasm",
        )
        circ = circ.from_qasm_file(qasm_file)
        circ_transpiled = transpile(
            circ,
            basis_gates=["id", "rz", "sx", "x", "cx"],
            seed_transpiler=42,
        )
        self.assertEqual(circ_transpiled.count_ops(), {"cx": 91, "rz": 66, "sx": 22})


class TestBasisTranslatorWithTarget(QiskitTestCase):
    """Test the basis translator when running with a Target."""

    def setUp(self):
        super().setUp()
        self.target = Target()

        # U gate in qubit 0.
        self.theta = Parameter("theta")
        self.phi = Parameter("phi")
        self.lam = Parameter("lambda")
        u_props = {
            (0,): InstructionProperties(duration=5.23e-8, error=0.00038115),
        }
        self.target.add_instruction(UGate(self.theta, self.phi, self.lam), u_props)

        # Rz gate in qubit 1.
        rz_props = {
            (1,): InstructionProperties(duration=0.0, error=0),
        }
        self.target.add_instruction(RZGate(self.phi), rz_props)

        # X gate in qubit 1.
        x_props = {
            (1,): InstructionProperties(
                duration=3.5555555555555554e-08, error=0.00020056469709026198
            ),
        }
        self.target.add_instruction(XGate(), x_props)

        # SX gate in qubit 1.
        sx_props = {
            (1,): InstructionProperties(
                duration=3.5555555555555554e-08, error=0.00020056469709026198
            ),
        }
        self.target.add_instruction(SXGate(), sx_props)

        cx_props = {
            (0, 1): InstructionProperties(duration=5.23e-7, error=0.00098115),
            (1, 0): InstructionProperties(duration=4.52e-7, error=0.00132115),
        }
        self.target.add_instruction(CXGate(), cx_props)

    def test_2q_with_non_global_1q(self):
        """Test translation works with a 2q gate on a non-global 1q basis."""
        qc = QuantumCircuit(2)
        qc.cz(0, 1)

        bt_pass = BasisTranslator(std_eqlib, target_basis=None, target=self.target)
        output = bt_pass(qc)
<<<<<<< HEAD
        # We need a second run of BasisTranslator to correct gates outside
        # the target basis. This is a known issue, see:
        # https://github.com/Qiskit/qiskit/issues/11339
        # TODO: remove the second bt_pass call once fixed.
=======
        # We need a second run of BasisTranslator to correct gates outside of
        # the target basis. This is a known isssue, see:
        #  https://docs.quantum.ibm.com/api/qiskit/release-notes/0.33#known-issues
>>>>>>> 8509d941
        output = bt_pass(output)
        expected = QuantumCircuit(2)
        expected.rz(pi, 1)
        expected.sx(1)
        expected.rz(3 * pi / 2, 1)
        expected.sx(1)
        expected.rz(3 * pi, 1)
        expected.cx(0, 1)
        expected.rz(pi, 1)
        expected.sx(1)
        expected.rz(3 * pi / 2, 1)
        expected.sx(1)
        expected.rz(3 * pi, 1)
        self.assertEqual(output, expected)<|MERGE_RESOLUTION|>--- conflicted
+++ resolved
@@ -1110,16 +1110,10 @@
 
         bt_pass = BasisTranslator(std_eqlib, target_basis=None, target=self.target)
         output = bt_pass(qc)
-<<<<<<< HEAD
         # We need a second run of BasisTranslator to correct gates outside
         # the target basis. This is a known issue, see:
         # https://github.com/Qiskit/qiskit/issues/11339
         # TODO: remove the second bt_pass call once fixed.
-=======
-        # We need a second run of BasisTranslator to correct gates outside of
-        # the target basis. This is a known isssue, see:
-        #  https://docs.quantum.ibm.com/api/qiskit/release-notes/0.33#known-issues
->>>>>>> 8509d941
         output = bt_pass(output)
         expected = QuantumCircuit(2)
         expected.rz(pi, 1)
