--- conflicted
+++ resolved
@@ -1316,14 +1316,7 @@
     def test_with_no_backend(self, optimization_level):
         """Test a passmanager is constructed with no backend and optimization level."""
         target = GenericBackendV2(num_qubits=7, coupling_map=LAGOS_CMAP, seed=42)
-<<<<<<< HEAD
-        with self.assertWarnsRegex(
-            DeprecationWarning,
-            expected_regex="The `target` parameter should be used instead",
-        ):
-=======
         with self.assertWarns(DeprecationWarning):
->>>>>>> 19c5c065
             pm = generate_preset_pass_manager(
                 optimization_level,
                 coupling_map=target.coupling_map,
