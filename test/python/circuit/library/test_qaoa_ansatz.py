# This code is part of Qiskit.
#
# (C) Copyright IBM 2021.
#
# This code is licensed under the Apache License, Version 2.0. You may
# obtain a copy of this license in the LICENSE.txt file in the root directory
# of this source tree or at http://www.apache.org/licenses/LICENSE-2.0.
#
# Any modifications or derivative works of this code must retain this
# copyright notice, and modified files need to carry a notice indicating
# that they have been altered from the originals.

"""Test QAOA ansatz from the library."""

<<<<<<< HEAD
from qiskit import transpile
from qiskit.circuit.quantumcircuit import QuantumCircuit
from qiskit.circuit.library.n_local.qaoa_ansatz import QAOAAnsatz, QAOAGate
=======
import numpy as np
from qiskit.circuit import QuantumCircuit, Parameter
from qiskit.circuit.library.n_local.qaoa_ansatz import QAOAAnsatz
>>>>>>> c432df20
from qiskit.circuit.library import HGate, RXGate, YGate, RYGate, RZGate
from qiskit.opflow import I, Y, Z
from qiskit.test import QiskitTestCase


class TestQAOAAnsatz(QiskitTestCase):
    """Test QAOAAnsatz."""

    def test_default_qaoa(self):
        """Test construction of the default circuit."""
        circuit = QAOAAnsatz(I, 1)

        parameters = circuit.parameters

        circuit = circuit.decompose()
        self.assertEqual(1, len(parameters))
        self.assertIsInstance(circuit.data[0][0], HGate)
        self.assertIsInstance(circuit.data[1][0], RXGate)

    def test_custom_initial_state(self):
        """Test circuit with a custom initial state."""
        initial_state = QuantumCircuit(1)
        initial_state.y(0)
        circuit = QAOAAnsatz(initial_state=initial_state, cost_operator=I, reps=1)

        parameters = circuit.parameters
        circuit = circuit.decompose()
        self.assertEqual(1, len(parameters))
        self.assertIsInstance(circuit.data[0][0], YGate)
        self.assertIsInstance(circuit.data[1][0], RXGate)

    def test_invalid_reps(self):
        """Test negative reps."""
        with self.assertRaises(ValueError):
            _ = QAOAAnsatz(I, reps=-1)

    def test_zero_reps(self):
        """Test zero reps."""
        circuit = QAOAAnsatz(I ^ 4, reps=0)
        reference = QuantumCircuit(4)
        reference.h(range(4))
        self.assertEqual(circuit.decompose(), reference)

    def test_custom_circuit_mixer(self):
        """Test circuit with a custom mixer as a circuit"""
        mixer = QuantumCircuit(1)
        mixer.ry(1, 0)
        circuit = QAOAAnsatz(cost_operator=I, reps=1, mixer_operator=mixer)

        parameters = circuit.parameters
        circuit = circuit.decompose()
        self.assertEqual(0, len(parameters))
        self.assertIsInstance(circuit.data[0][0], HGate)
        self.assertIsInstance(circuit.data[1][0], RYGate)

    def test_custom_operator_mixer(self):
        """Test circuit with a custom mixer as an operator."""
        mixer = Y
        circuit = QAOAAnsatz(cost_operator=I, reps=1, mixer_operator=mixer)

        parameters = circuit.parameters
        circuit = circuit.decompose()
        self.assertEqual(1, len(parameters))
        self.assertIsInstance(circuit.data[0][0], HGate)
        self.assertIsInstance(circuit.data[1][0], RYGate)

    def test_parameter_bounds(self):
        """Test the parameter bounds."""
        circuit = QAOAAnsatz(Z, reps=2)
        bounds = circuit.parameter_bounds

        for lower, upper in bounds[:2]:
            self.assertAlmostEqual(lower, 0)
            self.assertAlmostEqual(upper, 2 * np.pi)

        for lower, upper in bounds[2:]:
            self.assertIsNone(lower)
            self.assertIsNone(upper)

    def test_all_custom_parameters(self):
        """Test circuit with all custom parameters."""
        initial_state = QuantumCircuit(1)
        initial_state.y(0)
        mixer = Z

        circuit = QAOAAnsatz(
            cost_operator=I, reps=2, initial_state=initial_state, mixer_operator=mixer
        )

        parameters = circuit.parameters
        circuit = circuit.decompose()
        self.assertEqual(2, len(parameters))
        self.assertIsInstance(circuit.data[0][0], YGate)
        self.assertIsInstance(circuit.data[1][0], RZGate)
        self.assertIsInstance(circuit.data[2][0], RZGate)

    def test_configuration(self):
        """Test configuration checks."""
        mixer = QuantumCircuit(2)
        circuit = QAOAAnsatz(cost_operator=I, reps=1, mixer_operator=mixer)

        self.assertRaises(ValueError, lambda: circuit.parameters)

    def test_rebuild(self):
        """Test how a circuit can be rebuilt."""
        circuit = QAOAAnsatz(cost_operator=Z ^ I)  # circuit with 2 qubits
        # force circuit to be built
        _ = circuit.parameters

        circuit.cost_operator = Z  # now it only has 1 qubit
        circuit.reps = 5  # and now 5 repetitions
        # rebuild the circuit
        self.assertEqual(1, circuit.num_qubits)
        self.assertEqual(10, circuit.num_parameters)

<<<<<<< HEAD
    def test_qaoa_gate_inserted(self):
        """Test the ``QAOAGate`` is used an we can retrieve the operator information."""
        qaoa = QAOAAnsatz(Z ^ Z ^ I, reps=2)

        with self.subTest(msg="QAOAGate as only instruction"):
            self.assertIsInstance(qaoa.data[0][0], QAOAGate)

        with self.subTest(msg="extract operator info from gate"):
            gate = qaoa.data[0][0]
            self.assertEqual(gate.cost_operator, Z ^ Z ^ I)
            self.assertIsNotNone(gate.mixer_operator)

    def test_parameters(self):
        """Test that the parameter instances don't change between construction and definition."""
        qaoa = QAOAAnsatz(Z ^ Z ^ I, reps=2)
        parameters = qaoa.parameters

        with self.subTest(msg="test number of parameters"):
            self.assertEqual(len(parameters), 4)

        circuit = transpile(qaoa, basis_gates=['u', 'cx'])
        with self.subTest(msg="test number of parameters of transpiled circuit"):
            self.assertEqual(circuit.num_parameters, 4)

        with self.subTest(msg="test binding parameters per instance"):
            bound = circuit.bind_parameters(dict(zip(parameters, list(range(4)))))
            self.assertEqual(bound.num_parameters, 0)
=======
    def test_circuit_mixer(self):
        """Test using a parameterized circuit as mixer."""
        x1, x2 = Parameter("x1"), Parameter("x2")
        mixer = QuantumCircuit(2)
        mixer.rx(x1, 0)
        mixer.ry(x2, 1)

        reps = 4
        circuit = QAOAAnsatz(cost_operator=Z ^ Z, mixer_operator=mixer, reps=reps)
        self.assertEqual(circuit.num_parameters, 3 * reps)
>>>>>>> c432df20
<|MERGE_RESOLUTION|>--- conflicted
+++ resolved
@@ -12,15 +12,10 @@
 
 """Test QAOA ansatz from the library."""
 
-<<<<<<< HEAD
+import numpy as np
 from qiskit import transpile
-from qiskit.circuit.quantumcircuit import QuantumCircuit
+from qiskit.circuit import QuantumCircuit, Parameter
 from qiskit.circuit.library.n_local.qaoa_ansatz import QAOAAnsatz, QAOAGate
-=======
-import numpy as np
-from qiskit.circuit import QuantumCircuit, Parameter
-from qiskit.circuit.library.n_local.qaoa_ansatz import QAOAAnsatz
->>>>>>> c432df20
 from qiskit.circuit.library import HGate, RXGate, YGate, RYGate, RZGate
 from qiskit.opflow import I, Y, Z
 from qiskit.test import QiskitTestCase
@@ -136,7 +131,6 @@
         self.assertEqual(1, circuit.num_qubits)
         self.assertEqual(10, circuit.num_parameters)
 
-<<<<<<< HEAD
     def test_qaoa_gate_inserted(self):
         """Test the ``QAOAGate`` is used an we can retrieve the operator information."""
         qaoa = QAOAAnsatz(Z ^ Z ^ I, reps=2)
@@ -157,14 +151,14 @@
         with self.subTest(msg="test number of parameters"):
             self.assertEqual(len(parameters), 4)
 
-        circuit = transpile(qaoa, basis_gates=['u', 'cx'])
+        circuit = transpile(qaoa, basis_gates=["u", "cx"])
         with self.subTest(msg="test number of parameters of transpiled circuit"):
             self.assertEqual(circuit.num_parameters, 4)
 
         with self.subTest(msg="test binding parameters per instance"):
             bound = circuit.bind_parameters(dict(zip(parameters, list(range(4)))))
             self.assertEqual(bound.num_parameters, 0)
-=======
+
     def test_circuit_mixer(self):
         """Test using a parameterized circuit as mixer."""
         x1, x2 = Parameter("x1"), Parameter("x2")
@@ -174,5 +168,4 @@
 
         reps = 4
         circuit = QAOAAnsatz(cost_operator=Z ^ Z, mixer_operator=mixer, reps=reps)
-        self.assertEqual(circuit.num_parameters, 3 * reps)
->>>>>>> c432df20
+        self.assertEqual(circuit.num_parameters, 3 * reps)