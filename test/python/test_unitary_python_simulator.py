#!/usr/bin/env python
import unittest
import time
import numpy as np
import os
import sys
import cProfile
import pstats
import io
import logging
#import matplotlib.pyplot as plt
#from matplotlib.backends.backend_pdf import PdfPages
#from matplotlib.ticker import MaxNLocator
try:
    import qiskit
except ImportError as ierr:
    sys.path.append(os.path.join(os.path.dirname(__file__), '../..'))
    import qiskit
from qiskit import QuantumProgram
from qiskit.backends._unitarysimulator import UnitarySimulator
import qiskit.qasm as qasm
import qiskit.unroll as unroll
if __name__ == '__main__':
    from _random_qasm_generator import RandomQasmGenerator
else:
    from test.python._random_qasm_generator import RandomQasmGenerator
import json

class LocalUnitarySimulatorTest(unittest.TestCase):
    """Test local unitary simulator."""

    @classmethod
    def setUpClass(cls):
        cls.moduleName = os.path.splitext(__file__)[0]
        cls.log = logging.getLogger(__name__)
        cls.log.setLevel(logging.INFO)
        logFileName = cls.moduleName + '.log'
        handler = logging.FileHandler(logFileName)
        handler.setLevel(logging.INFO)
        log_fmt = ('{}.%(funcName)s:%(levelname)s:%(asctime)s:'
                   ' %(message)s'.format(cls.__name__))
        formatter = logging.Formatter(log_fmt)
        handler.setFormatter(formatter)
        cls.log.addHandler(handler)

    def setUp(self):
        self.seed = 88
        self.qasmFileName = os.path.join(qiskit.__path__[0],
                                         '../test/python/qasm/example.qasm')
        self.modulePath = os.path.dirname(__file__)
        self.qp = QuantumProgram()

    def tearDown(self):
        pass

    def test_unitary_simulator(self):
        """test generation of circuit unitary"""
        shots = 1024
        self.qp.load_qasm_file(self.qasmFileName, name='example')
        basis_gates = []  # unroll to base gates
        unroller = unroll.Unroller(
            qasm.Qasm(data=self.qp.get_qasm('example')).parse(),
                      unroll.JsonBackend(basis_gates))
        circuit = unroller.execute()
        #strip measurements from circuit to avoid warnings
        circuit['operations'] = [op for op in circuit['operations']
                                 if op['name'] != 'measure']
	# the simulator is expecting a JSON format, so we need to convert it back to JSON
        qobj = {'id': 'unitary',
                'config': {
                    'max_credits': None,
                    'shots': 1,
                    'backend': 'local_unitary_simulator'
                    },
                'circuits': [
                    {
                        'name': 'test',
<<<<<<< HEAD
                        'compiled_circuit': json.dumps(circuit).encode(),
=======
                        'compiled_circuit': circuit,
>>>>>>> 03222c96
                        'compiled_circuit_qasm': self.qp.get_qasm('example'),
                        'config': {
                            'coupling_map': None,
                            'basis_gates': None,
                            'layout': None,
                            'seed': None
                            }
                    }
                ]
        }
        # numpy.savetxt currently prints complex numbers in a way
        # loadtxt can't read. To save file do,
        # fmtstr=['% .4g%+.4gj' for i in range(numCols)]
        # np.savetxt('example_unitary_matrix.dat', numpyMatrix, fmt=fmtstr, delimiter=',')
        expected = np.loadtxt(os.path.join(self.modulePath,
                                           'example_unitary_matrix.dat'),
                              dtype='complex', delimiter=',')
        result = UnitarySimulator(qobj).run()
        self.assertTrue(np.allclose(result.get_data('test')['unitary'],
                                    expected,
                                    rtol=1e-3))

    def profile_unitary_simulator(self):
        """Profile randomly generated circuits.

        Writes profile results to <this_module>.prof as well as recording
        to the log file.

        number of circuits = 100.
        number of operations/circuit in [1, 40]
        number of qubits in [1, 5]
        """
        nCircuits = 100
        maxDepth = 40
        maxQubits = 5
        pr = cProfile.Profile()
        randomCircuits = RandomQasmGenerator(seed=self.seed,
                                             maxDepth=maxDepth,
                                             maxQubits=maxQubits)
        randomCircuits.add_circuits(nCircuits, doMeasure=False)
        self.qp = randomCircuits.getProgram()
        pr.enable()
        self.qp.execute(self.qp.get_circuit_names(),
                        backend='local_unitary_simulator')
        pr.disable()
        sout = io.StringIO()
        ps = pstats.Stats(pr, stream=sout).sort_stats('cumulative')
        self.log.info('------- start profiling UnitarySimulator -----------')
        ps.print_stats()
        self.log.info(sout.getvalue())
        self.log.info('------- stop profiling UnitarySimulator -----------')
        sout.close()
        pr.dump_stats(self.moduleName + '.prof')

if __name__ == '__main__':
    unittest.main()<|MERGE_RESOLUTION|>--- conflicted
+++ resolved
@@ -75,11 +75,7 @@
                 'circuits': [
                     {
                         'name': 'test',
-<<<<<<< HEAD
-                        'compiled_circuit': json.dumps(circuit).encode(),
-=======
                         'compiled_circuit': circuit,
->>>>>>> 03222c96
                         'compiled_circuit_qasm': self.qp.get_qasm('example'),
                         'config': {
                             'coupling_map': None,
