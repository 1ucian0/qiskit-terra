# This code is part of Qiskit.
#
# (C) Copyright IBM 2020, 2024.
#
# This code is licensed under the Apache License, Version 2.0. You may
# obtain a copy of this license in the LICENSE.txt file in the root directory
# of this source tree or at http://www.apache.org/licenses/LICENSE-2.0.
#
# Any modifications or derivative works of this code must retain this
# copyright notice, and modified files need to carry a notice indicating
# that they have been altered from the originals.

"""Tests for circuit MPL drawer"""

import unittest

import os
import math
from pathlib import Path
import numpy as np
from numpy import pi

from qiskit import QuantumCircuit, QuantumRegister, ClassicalRegister, transpile
from qiskit.providers.fake_provider import GenericBackendV2
from qiskit.visualization.circuit.circuit_visualization import circuit_drawer
from qiskit.circuit.library import (
    XGate,
    MCXGate,
    HGate,
    RZZGate,
    SwapGate,
    DCXGate,
    ZGate,
    SGate,
    SXGate,
    HamiltonianGate,
    Isometry,
    iqp,
)
from qiskit.circuit.library import MCXVChain
from qiskit.circuit.annotated_operation import (
    AnnotatedOperation,
    InverseModifier,
    ControlModifier,
    PowerModifier,
)
from qiskit.circuit import Parameter, Qubit, Clbit, IfElseOp, SwitchCaseOp
from qiskit.circuit.classical import expr, types
from qiskit.quantum_info import random_clifford
from qiskit.quantum_info.random import random_unitary
from qiskit.utils import optionals
from test.visual import VisualTestUtilities  # pylint: disable=wrong-import-order
from test import QiskitTestCase  # pylint: disable=wrong-import-order
from test.python.legacy_cmaps import (  # pylint: disable=wrong-import-order
    TENERIFE_CMAP,
    YORKTOWN_CMAP,
)

if optionals.HAS_MATPLOTLIB:
    from matplotlib.pyplot import close as mpl_close
else:
    raise ImportError('Must have Matplotlib installed. To install, run "pip install matplotlib".')

BASE_DIR = Path(__file__).parent
RESULT_DIR = Path(BASE_DIR) / "circuit_results"
TEST_REFERENCE_DIR = Path(BASE_DIR) / "references"
FAILURE_DIFF_DIR = Path(BASE_DIR).parent / "visual_test_failures"
FAILURE_PREFIX = "circuit_failure_"


class TestCircuitMatplotlibDrawer(QiskitTestCase):
    """Circuit MPL visualization"""

    def setUp(self):
        super().setUp()
        self.threshold = 0.9999
        self.circuit_drawer = VisualTestUtilities.save_data_wrap(
            circuit_drawer, str(self), RESULT_DIR
        )

        if not os.path.exists(FAILURE_DIFF_DIR):
            os.makedirs(FAILURE_DIFF_DIR)

        if not os.path.exists(RESULT_DIR):
            os.makedirs(RESULT_DIR)

    def tearDown(self):
        super().tearDown()
        mpl_close("all")

    @staticmethod
    def _image_path(image_name):
        return os.path.join(RESULT_DIR, image_name)

    @staticmethod
    def _reference_path(image_name):
        return os.path.join(TEST_REFERENCE_DIR, image_name)

    def test_empty_circuit(self):
        """Test empty circuit"""
        circuit = QuantumCircuit()

        fname = "empty_circut.png"
        self.circuit_drawer(circuit, output="mpl", filename=fname, idle_wires=True)

        ratio = VisualTestUtilities._save_diff(
            self._image_path(fname),
            self._reference_path(fname),
            fname,
            FAILURE_DIFF_DIR,
            FAILURE_PREFIX,
        )
        self.assertGreaterEqual(ratio, self.threshold)

    def test_calibrations(self):
        """Test calibrations annotations
        See https://github.com/Qiskit/qiskit-terra/issues/5920
        """

        circuit = QuantumCircuit(2, 2)
        circuit.h(0)

        from qiskit import pulse

        with self.assertWarns(DeprecationWarning):
            with pulse.build(name="hadamard") as h_q0:
                pulse.play(
                    pulse.library.Gaussian(duration=128, amp=0.1, sigma=16), pulse.DriveChannel(0)
                )

            circuit.add_calibration("h", [0], h_q0)

        fname = "calibrations.png"
        self.circuit_drawer(circuit, output="mpl", filename=fname, idle_wires=True)

        ratio = VisualTestUtilities._save_diff(
            self._image_path(fname),
            self._reference_path(fname),
            fname,
            FAILURE_DIFF_DIR,
            FAILURE_PREFIX,
        )
        self.assertGreaterEqual(ratio, self.threshold)

    def test_calibrations_with_control_gates(self):
        """Test calibrations annotations
        See https://github.com/Qiskit/qiskit-terra/issues/5920
        """

        circuit = QuantumCircuit(2, 2)
        circuit.cx(0, 1)
        circuit.ch(0, 1)

        from qiskit import pulse

        with self.assertWarns(DeprecationWarning):
            with pulse.build(name="cnot") as cx_q01:
                pulse.play(
                    pulse.library.Gaussian(duration=128, amp=0.1, sigma=16), pulse.DriveChannel(1)
                )

            circuit.add_calibration("cx", [0, 1], cx_q01)

            with pulse.build(name="ch") as ch_q01:
                pulse.play(
                    pulse.library.Gaussian(duration=128, amp=0.1, sigma=16), pulse.DriveChannel(1)
                )

            circuit.add_calibration("ch", [0, 1], ch_q01)

        fname = "calibrations_with_control_gates.png"
        self.circuit_drawer(circuit, output="mpl", filename=fname, idle_wires=True)

        ratio = VisualTestUtilities._save_diff(
            self._image_path(fname),
            self._reference_path(fname),
            fname,
            FAILURE_DIFF_DIR,
            FAILURE_PREFIX,
        )
        self.assertGreaterEqual(ratio, self.threshold)

    def test_calibrations_with_swap_and_reset(self):
        """Test calibrations annotations
        See https://github.com/Qiskit/qiskit-terra/issues/5920
        """

        circuit = QuantumCircuit(2, 2)
        circuit.swap(0, 1)
        circuit.reset(0)

        from qiskit import pulse

        with self.assertWarns(DeprecationWarning):
            with pulse.build(name="swap") as swap_q01:
                pulse.play(
                    pulse.library.Gaussian(duration=128, amp=0.1, sigma=16), pulse.DriveChannel(1)
                )

            circuit.add_calibration("swap", [0, 1], swap_q01)

            with pulse.build(name="reset") as reset_q0:
                pulse.play(
                    pulse.library.Gaussian(duration=128, amp=0.1, sigma=16), pulse.DriveChannel(1)
                )

            circuit.add_calibration("reset", [0], reset_q0)

        fname = "calibrations_with_swap_and_reset.png"
        self.circuit_drawer(circuit, output="mpl", filename=fname, idle_wires=True)

        ratio = VisualTestUtilities._save_diff(
            self._image_path(fname),
            self._reference_path(fname),
            fname,
            FAILURE_DIFF_DIR,
            FAILURE_PREFIX,
        )
        self.assertGreaterEqual(ratio, self.threshold)

    def test_calibrations_with_rzz_and_rxx(self):
        """Test calibrations annotations
        See https://github.com/Qiskit/qiskit-terra/issues/5920
        """
        circuit = QuantumCircuit(2, 2)
        circuit.rzz(pi, 0, 1)
        circuit.rxx(pi, 0, 1)

        from qiskit import pulse

        with self.assertWarns(DeprecationWarning):
            with pulse.build(name="rzz") as rzz_q01:
                pulse.play(
                    pulse.library.Gaussian(duration=128, amp=0.1, sigma=16), pulse.DriveChannel(1)
                )

            circuit.add_calibration("rzz", [0, 1], rzz_q01)

            with pulse.build(name="rxx") as rxx_q01:
                pulse.play(
                    pulse.library.Gaussian(duration=128, amp=0.1, sigma=16), pulse.DriveChannel(1)
                )

            circuit.add_calibration("rxx", [0, 1], rxx_q01)

        fname = "calibrations_with_rzz_and_rxx.png"
        self.circuit_drawer(circuit, output="mpl", filename=fname, idle_wires=True)

        ratio = VisualTestUtilities._save_diff(
            self._image_path(fname),
            self._reference_path(fname),
            fname,
            FAILURE_DIFF_DIR,
            FAILURE_PREFIX,
        )
        self.assertGreaterEqual(ratio, self.threshold)

    def test_no_ops(self):
        """Test circuit with no ops.
        See https://github.com/Qiskit/qiskit-terra/issues/5393"""
        circuit = QuantumCircuit(2, 3)

        fname = "no_op_circut.png"
        self.circuit_drawer(circuit, output="mpl", filename=fname, idle_wires=True)

        ratio = VisualTestUtilities._save_diff(
            self._image_path(fname),
            self._reference_path(fname),
            fname,
            FAILURE_DIFF_DIR,
            FAILURE_PREFIX,
        )
        self.assertGreaterEqual(ratio, self.threshold)

    def test_long_name(self):
        """Test to see that long register names can be seen completely
        As reported in #2605
        """

        # add a register with a very long name
        qr = QuantumRegister(4, "veryLongQuantumRegisterName")
        # add another to make sure adjustments are made based on longest
        qrr = QuantumRegister(1, "q0")
        circuit = QuantumCircuit(qr, qrr)

        # check gates are shifted over accordingly
        circuit.h(qr)
        circuit.h(qr)
        circuit.h(qr)

        fname = "long_name.png"
        self.circuit_drawer(circuit, output="mpl", filename=fname, idle_wires=True)

        ratio = VisualTestUtilities._save_diff(
            self._image_path(fname),
            self._reference_path(fname),
            fname,
            FAILURE_DIFF_DIR,
            FAILURE_PREFIX,
        )
        self.assertGreaterEqual(ratio, self.threshold)

    def test_multi_underscore_reg_names(self):
        """Test that multi-underscores in register names display properly"""
        q_reg1 = QuantumRegister(1, "q1_re__g__g")
        q_reg3 = QuantumRegister(3, "q3_re_g__g")
        c_reg1 = ClassicalRegister(1, "c1_re_g__g")
        c_reg3 = ClassicalRegister(3, "c3_re_g__g")
        circuit = QuantumCircuit(q_reg1, q_reg3, c_reg1, c_reg3)

        fname = "multi_underscore_true.png"
        self.circuit_drawer(circuit, output="mpl", cregbundle=True, filename=fname, idle_wires=True)

        ratio = VisualTestUtilities._save_diff(
            self._image_path(fname),
            self._reference_path(fname),
            fname,
            FAILURE_DIFF_DIR,
            FAILURE_PREFIX,
        )
        fname2 = "multi_underscore_false.png"
        self.circuit_drawer(
            circuit, output="mpl", cregbundle=False, filename=fname2, idle_wires=True
        )

        ratio2 = VisualTestUtilities._save_diff(
            self._image_path(fname2),
            self._reference_path(fname2),
            fname2,
            FAILURE_DIFF_DIR,
            FAILURE_PREFIX,
        )

        self.assertGreaterEqual(ratio, self.threshold)
        self.assertGreaterEqual(ratio2, self.threshold)

<<<<<<< HEAD
    def test_conditional(self):
        """Test that circuits with conditionals draw correctly"""
        qr = QuantumRegister(2, "q")
        cr = ClassicalRegister(2, "c")
        circuit = QuantumCircuit(qr, cr)

        # check gates are shifted over accordingly
        circuit.h(qr)
        circuit.measure(qr, cr)
        with self.assertWarns(DeprecationWarning):
            circuit.h(qr[0]).c_if(cr, 2)

        fname = "reg_conditional.png"
        self.circuit_drawer(circuit, output="mpl", filename=fname, idle_wires=True)

        ratio = VisualTestUtilities._save_diff(
            self._image_path(fname),
            self._reference_path(fname),
            fname,
            FAILURE_DIFF_DIR,
            FAILURE_PREFIX,
        )
        self.assertGreaterEqual(ratio, self.threshold)

    def test_bit_conditional_with_cregbundle(self):
        """Test that circuits with single bit conditionals draw correctly
        with cregbundle=True."""
        qr = QuantumRegister(2, "q")
        cr = ClassicalRegister(2, "c")
        circuit = QuantumCircuit(qr, cr)

        circuit.x(qr[0])
        circuit.measure(qr, cr)
        with self.assertWarns(DeprecationWarning):
            circuit.h(qr[0]).c_if(cr[0], 1)
        with self.assertWarns(DeprecationWarning):
            circuit.x(qr[1]).c_if(cr[1], 0)

        fname = "bit_conditional_bundle.png"
        self.circuit_drawer(circuit, output="mpl", filename=fname, idle_wires=True)

        ratio = VisualTestUtilities._save_diff(
            self._image_path(fname),
            self._reference_path(fname),
            fname,
            FAILURE_DIFF_DIR,
            FAILURE_PREFIX,
        )
        self.assertGreaterEqual(ratio, self.threshold)

    def test_bit_conditional_no_cregbundle(self):
        """Test that circuits with single bit conditionals draw correctly
        with cregbundle=False."""
        qr = QuantumRegister(2, "q")
        cr = ClassicalRegister(2, "c")
        circuit = QuantumCircuit(qr, cr)

        circuit.x(qr[0])
        circuit.measure(qr, cr)
        with self.assertWarns(DeprecationWarning):
            circuit.h(qr[0]).c_if(cr[0], 1)
        with self.assertWarns(DeprecationWarning):
            circuit.x(qr[1]).c_if(cr[1], 0)

        fname = "bit_conditional_no_bundle.png"
        self.circuit_drawer(
            circuit, output="mpl", filename=fname, cregbundle=False, idle_wires=True
        )

        ratio = VisualTestUtilities._save_diff(
            self._image_path(fname),
            self._reference_path(fname),
            fname,
            FAILURE_DIFF_DIR,
            FAILURE_PREFIX,
        )
        self.assertGreaterEqual(ratio, self.threshold)

=======
>>>>>>> 29aa2bd7
    def test_plot_partial_barrier(self):
        """Test plotting of partial barriers."""

        # generate a circuit with barrier and other barrier like instructions in
        q = QuantumRegister(2, "q")
        c = ClassicalRegister(2, "c")
        circuit = QuantumCircuit(q, c)

        # check for barriers
        circuit.h(q[0])
        circuit.barrier(0)
        circuit.h(q[0])

        fname = "plot_partial_barrier.png"
        self.circuit_drawer(
            circuit, output="mpl", filename=fname, plot_barriers=True, idle_wires=True
        )

        ratio = VisualTestUtilities._save_diff(
            self._image_path(fname),
            self._reference_path(fname),
            fname,
            FAILURE_DIFF_DIR,
            FAILURE_PREFIX,
        )
        self.assertGreaterEqual(ratio, self.threshold)

    def test_plot_barriers(self):
        """Test to see that plotting barriers works.
        If it is set to False, no blank columns are introduced"""

        # generate a circuit with barriers and other barrier like instructions in
        q = QuantumRegister(2, "q")
        c = ClassicalRegister(2, "c")
        circuit = QuantumCircuit(q, c)

        # check for barriers
        circuit.h(q[0])
        circuit.barrier()

        # check for other barrier like commands
        circuit.h(q[1])

        # check the barriers plot properly when plot_barriers= True
        fname = "plot_barriers_true.png"
        self.circuit_drawer(
            circuit, output="mpl", filename=fname, plot_barriers=True, idle_wires=True
        )

        ratio = VisualTestUtilities._save_diff(
            self._image_path(fname),
            self._reference_path(fname),
            fname,
            FAILURE_DIFF_DIR,
            FAILURE_PREFIX,
        )
        fname2 = "plot_barriers_false.png"
        self.circuit_drawer(
            circuit, output="mpl", filename=fname2, plot_barriers=False, idle_wires=True
        )

        ratio2 = VisualTestUtilities._save_diff(
            self._image_path(fname2),
            self._reference_path(fname2),
            fname2,
            FAILURE_DIFF_DIR,
            FAILURE_PREFIX,
        )

        self.assertGreaterEqual(ratio, self.threshold)
        self.assertGreaterEqual(ratio2, self.threshold)

    def test_no_barriers_false(self):
        """Generate the same circuit as test_plot_barriers but without the barrier commands
        as this is what the circuit should look like when displayed with plot barriers false"""
        q1 = QuantumRegister(2, "q")
        c1 = ClassicalRegister(2, "c")
        circuit = QuantumCircuit(q1, c1)
        circuit.h(q1[0])
        circuit.h(q1[1])

        fname = "no_barriers.png"
        self.circuit_drawer(
            circuit, output="mpl", filename=fname, plot_barriers=False, idle_wires=True
        )

        ratio = VisualTestUtilities._save_diff(
            self._image_path(fname),
            self._reference_path(fname),
            fname,
            FAILURE_DIFF_DIR,
            FAILURE_PREFIX,
        )
        self.assertGreaterEqual(ratio, self.threshold)

    def test_fold_minus1(self):
        """Test to see that fold=-1 is no folding"""
        qr = QuantumRegister(2, "q")
        cr = ClassicalRegister(1, "c")
        circuit = QuantumCircuit(qr, cr)
        for _ in range(3):
            circuit.h(0)
            circuit.x(0)

        fname = "fold_minus1.png"
        self.circuit_drawer(circuit, output="mpl", fold=-1, filename=fname, idle_wires=True)

        ratio = VisualTestUtilities._save_diff(
            self._image_path(fname),
            self._reference_path(fname),
            fname,
            FAILURE_DIFF_DIR,
            FAILURE_PREFIX,
        )
        self.assertGreaterEqual(ratio, self.threshold)

    def test_fold_4(self):
        """Test to see that fold=4 is folding"""
        qr = QuantumRegister(2, "q")
        cr = ClassicalRegister(1, "c")
        circuit = QuantumCircuit(qr, cr)
        for _ in range(3):
            circuit.h(0)
            circuit.x(0)

        fname = "fold_4.png"
        self.circuit_drawer(circuit, output="mpl", fold=4, filename=fname, idle_wires=True)

        ratio = VisualTestUtilities._save_diff(
            self._image_path(fname),
            self._reference_path(fname),
            fname,
            FAILURE_DIFF_DIR,
            FAILURE_PREFIX,
        )
        self.assertGreaterEqual(ratio, self.threshold)

    def test_big_gates(self):
        """Test large gates with params"""
        qr = QuantumRegister(6, "q")
        circuit = QuantumCircuit(qr)
        circuit.append(iqp([[6, 5, 3], [5, 4, 5], [3, 5, 1]]), [0, 1, 2])

        desired_vector = [
            1 / math.sqrt(16) * complex(0, 1),
            1 / math.sqrt(8) * complex(1, 0),
            1 / math.sqrt(16) * complex(1, 1),
            0,
            0,
            1 / math.sqrt(8) * complex(1, 2),
            1 / math.sqrt(16) * complex(1, 0),
            0,
        ]

        circuit.initialize(desired_vector, [qr[3], qr[4], qr[5]])
        circuit.unitary([[1, 0], [0, 1]], [qr[0]])
        matrix = np.zeros((4, 4))
        theta = Parameter("theta")
        circuit.append(HamiltonianGate(matrix, theta), [qr[1], qr[2]])
        circuit = circuit.assign_parameters({theta: 1})
        circuit.append(Isometry(np.eye(4, 4), 0, 0), list(range(3, 5)))

        fname = "big_gates.png"
        self.circuit_drawer(circuit, output="mpl", filename=fname, idle_wires=True)

        ratio = VisualTestUtilities._save_diff(
            self._image_path(fname),
            self._reference_path(fname),
            fname,
            FAILURE_DIFF_DIR,
            FAILURE_PREFIX,
        )
        self.assertGreaterEqual(ratio, self.threshold)

    def test_cnot(self):
        """Test different cnot gates (ccnot, mcx, etc)"""
        qr = QuantumRegister(6, "q")
        circuit = QuantumCircuit(qr)
        circuit.x(0)
        circuit.cx(0, 1)
        circuit.ccx(0, 1, 2)
        circuit.append(XGate().control(3, ctrl_state="010"), [qr[2], qr[3], qr[0], qr[1]])
        circuit.append(MCXGate(num_ctrl_qubits=3, ctrl_state="101"), [qr[0], qr[1], qr[2], qr[4]])
        circuit.append(MCXVChain(3, dirty_ancillas=True), [qr[0], qr[1], qr[2], qr[3], qr[5]])

        fname = "cnot.png"
        self.circuit_drawer(circuit, output="mpl", filename=fname, idle_wires=True)

        ratio = VisualTestUtilities._save_diff(
            self._image_path(fname),
            self._reference_path(fname),
            fname,
            FAILURE_DIFF_DIR,
            FAILURE_PREFIX,
        )
        self.assertGreaterEqual(ratio, self.threshold)

    def test_cz(self):
        """Test Z and Controlled-Z Gates"""
        qr = QuantumRegister(4, "q")
        circuit = QuantumCircuit(qr)
        circuit.z(0)
        circuit.cz(0, 1)
        circuit.append(ZGate().control(3, ctrl_state="101"), [0, 1, 2, 3])
        circuit.append(ZGate().control(2), [1, 2, 3])
        circuit.append(ZGate().control(1, ctrl_state="0", label="CZ Gate"), [2, 3])

        fname = "cz.png"
        self.circuit_drawer(circuit, output="mpl", filename=fname, idle_wires=True)

        ratio = VisualTestUtilities._save_diff(
            self._image_path(fname),
            self._reference_path(fname),
            fname,
            FAILURE_DIFF_DIR,
            FAILURE_PREFIX,
        )
        self.assertGreaterEqual(ratio, self.threshold)

    def test_pauli_clifford(self):
        """Test Pauli(green) and Clifford(blue) gates"""
        qr = QuantumRegister(5, "q")
        circuit = QuantumCircuit(qr)
        circuit.x(0)
        circuit.y(0)
        circuit.z(0)
        circuit.id(0)
        circuit.h(1)
        circuit.cx(1, 2)
        circuit.cy(1, 2)
        circuit.cz(1, 2)
        circuit.swap(3, 4)
        circuit.s(3)
        circuit.sdg(3)
        circuit.iswap(3, 4)
        circuit.dcx(3, 4)

        fname = "pauli_clifford.png"
        self.circuit_drawer(circuit, output="mpl", filename=fname, idle_wires=True)

        ratio = VisualTestUtilities._save_diff(
            self._image_path(fname),
            self._reference_path(fname),
            fname,
            FAILURE_DIFF_DIR,
            FAILURE_PREFIX,
        )
        self.assertGreaterEqual(ratio, self.threshold)

    def test_creg_initial(self):
        """Test cregbundle and initial state options"""
        qr = QuantumRegister(2, "q")
        cr = ClassicalRegister(2, "c")
        circuit = QuantumCircuit(qr, cr)
        circuit.x(0)
        circuit.h(0)
        circuit.x(1)

        fname = "creg_initial_true.png"
        self.circuit_drawer(
            circuit,
            output="mpl",
            filename=fname,
            cregbundle=True,
            initial_state=True,
            idle_wires=True,
        )

        ratio = VisualTestUtilities._save_diff(
            self._image_path(fname),
            self._reference_path(fname),
            fname,
            FAILURE_DIFF_DIR,
            FAILURE_PREFIX,
        )
        fname2 = "creg_initial_false.png"
        self.circuit_drawer(
            circuit,
            output="mpl",
            filename=fname2,
            cregbundle=False,
            initial_state=False,
            idle_wires=True,
        )

        ratio2 = VisualTestUtilities._save_diff(
            self._image_path(fname2),
            self._reference_path(fname2),
            fname2,
            FAILURE_DIFF_DIR,
            FAILURE_PREFIX,
        )

        self.assertGreaterEqual(ratio, self.threshold)
        self.assertGreaterEqual(ratio2, self.threshold)

    def test_r_gates(self):
        """Test all R gates"""
        qr = QuantumRegister(4, "q")
        circuit = QuantumCircuit(qr)
        circuit.r(3 * pi / 4, 3 * pi / 8, 0)
        circuit.rx(pi / 2, 1)
        circuit.ry(-pi / 2, 2)
        circuit.rz(3 * pi / 4, 3)
        circuit.rxx(pi / 2, 0, 1)
        circuit.ryy(3 * pi / 4, 2, 3)
        circuit.rzx(-pi / 2, 0, 1)
        circuit.rzz(pi / 2, 2, 3)

        fname = "r_gates.png"
        self.circuit_drawer(circuit, output="mpl", filename=fname, idle_wires=True)

        ratio = VisualTestUtilities._save_diff(
            self._image_path(fname),
            self._reference_path(fname),
            fname,
            FAILURE_DIFF_DIR,
            FAILURE_PREFIX,
        )
        self.assertGreaterEqual(ratio, self.threshold)

    def test_ctrl_labels(self):
        """Test control labels"""
        qr = QuantumRegister(4, "q")
        circuit = QuantumCircuit(qr)
        circuit.cy(1, 0, label="Bottom Y label")
        circuit.cu(pi / 2, pi / 2, pi / 2, 0, 2, 3, label="Top U label")
        circuit.ch(0, 1, label="Top H label")
        circuit.append(
            HGate(label="H gate label").control(3, label="H control label", ctrl_state="010"),
            [qr[1], qr[2], qr[3], qr[0]],
        )

        fname = "ctrl_labels.png"
        self.circuit_drawer(circuit, output="mpl", filename=fname, idle_wires=True)

        ratio = VisualTestUtilities._save_diff(
            self._image_path(fname),
            self._reference_path(fname),
            fname,
            FAILURE_DIFF_DIR,
            FAILURE_PREFIX,
        )
        self.assertGreaterEqual(ratio, self.threshold)

    def test_cswap_rzz(self):
        """Test controlled swap and rzz gates"""
        qr = QuantumRegister(5, "q")
        circuit = QuantumCircuit(qr)
        circuit.cswap(0, 1, 2)
        circuit.append(RZZGate(3 * pi / 4).control(3, ctrl_state="010"), [2, 1, 4, 3, 0])

        fname = "cswap_rzz.png"
        self.circuit_drawer(circuit, output="mpl", filename=fname, idle_wires=True)

        ratio = VisualTestUtilities._save_diff(
            self._image_path(fname),
            self._reference_path(fname),
            fname,
            FAILURE_DIFF_DIR,
            FAILURE_PREFIX,
        )
        self.assertGreaterEqual(ratio, self.threshold)

    def test_ghz_to_gate(self):
        """Test controlled GHZ to_gate circuit"""
        qr = QuantumRegister(5, "q")
        circuit = QuantumCircuit(qr)
        ghz_circuit = QuantumCircuit(3, name="this is a WWWWWWWWWWWide name Ctrl-GHZ Circuit")
        ghz_circuit.h(0)
        ghz_circuit.cx(0, 1)
        ghz_circuit.cx(1, 2)
        ghz = ghz_circuit.to_gate()
        ccghz = ghz.control(2, ctrl_state="10")
        circuit.append(ccghz, [4, 0, 1, 3, 2])

        fname = "ghz_to_gate.png"
        self.circuit_drawer(circuit, output="mpl", filename=fname, idle_wires=True)

        ratio = VisualTestUtilities._save_diff(
            self._image_path(fname),
            self._reference_path(fname),
            fname,
            FAILURE_DIFF_DIR,
            FAILURE_PREFIX,
        )
        self.assertGreaterEqual(ratio, self.threshold)

    def test_scale(self):
        """Tests scale
        See: https://github.com/Qiskit/qiskit-terra/issues/4179"""
        circuit = QuantumCircuit(5)
        circuit.unitary(random_unitary(2**5), circuit.qubits)

        fname = "scale_default.png"
        self.circuit_drawer(circuit, output="mpl", filename=fname, idle_wires=True)

        ratio = VisualTestUtilities._save_diff(
            self._image_path(fname),
            self._reference_path(fname),
            fname,
            FAILURE_DIFF_DIR,
            FAILURE_PREFIX,
        )
        fname2 = "scale_half.png"
        self.circuit_drawer(circuit, output="mpl", filename=fname2, scale=0.5, idle_wires=True)

        ratio2 = VisualTestUtilities._save_diff(
            self._image_path(fname2),
            self._reference_path(fname2),
            fname2,
            FAILURE_DIFF_DIR,
            FAILURE_PREFIX,
        )

        fname3 = "scale_double.png"
        self.circuit_drawer(circuit, output="mpl", filename=fname3, scale=2, idle_wires=True)

        ratio3 = VisualTestUtilities._save_diff(
            self._image_path(fname3),
            self._reference_path(fname3),
            fname3,
            FAILURE_DIFF_DIR,
            FAILURE_PREFIX,
        )

        self.assertGreaterEqual(ratio, self.threshold)
        self.assertGreaterEqual(ratio2, self.threshold)
        self.assertGreaterEqual(ratio3, self.threshold)

    def test_pi_param_expr(self):
        """Test pi in circuit with parameter expression."""
        x, y = Parameter("x"), Parameter("y")
        circuit = QuantumCircuit(1)
        circuit.rx((pi - x) * (pi - y), 0)

        fname = "pi_in_param_expr.png"
        self.circuit_drawer(circuit, output="mpl", filename=fname, idle_wires=True)

        ratio = VisualTestUtilities._save_diff(
            self._image_path(fname),
            self._reference_path(fname),
            fname,
            FAILURE_DIFF_DIR,
            FAILURE_PREFIX,
        )
        self.assertGreaterEqual(ratio, self.threshold)

    def test_partial_layout(self):
        """Tests partial_layout
        See: https://github.com/Qiskit/qiskit-terra/issues/4757"""
        circuit = QuantumCircuit(3)
        circuit.h(1)
        transpiled = transpile(
            circuit,
            backend=GenericBackendV2(5, coupling_map=TENERIFE_CMAP),
            basis_gates=["id", "cx", "rz", "sx", "x"],
            optimization_level=0,
            initial_layout=[1, 2, 0],
            seed_transpiler=0,
        )

        fname = "partial_layout.png"
        self.circuit_drawer(transpiled, output="mpl", filename=fname, idle_wires=True)

        ratio = VisualTestUtilities._save_diff(
            self._image_path(fname),
            self._reference_path(fname),
            fname,
            FAILURE_DIFF_DIR,
            FAILURE_PREFIX,
        )
        self.assertGreaterEqual(ratio, self.threshold)

    def test_init_reset(self):
        """Test reset and initialize with 1 and 2 qubits"""
        circuit = QuantumCircuit(2)
        circuit.initialize([0, 1], 0)
        circuit.reset(1)
        circuit.initialize([0, 1, 0, 0], [0, 1])

        fname = "init_reset.png"
        self.circuit_drawer(circuit, output="mpl", filename=fname, idle_wires=True)

        ratio = VisualTestUtilities._save_diff(
            self._image_path(fname),
            self._reference_path(fname),
            fname,
            FAILURE_DIFF_DIR,
            FAILURE_PREFIX,
        )
        self.assertGreaterEqual(ratio, self.threshold)

    def test_with_global_phase(self):
        """Tests with global phase"""
        circuit = QuantumCircuit(3, global_phase=1.57079632679)
        circuit.h(range(3))

        fname = "global_phase.png"
        self.circuit_drawer(circuit, output="mpl", filename=fname, idle_wires=True)

        ratio = VisualTestUtilities._save_diff(
            self._image_path(fname),
            self._reference_path(fname),
            fname,
            FAILURE_DIFF_DIR,
            FAILURE_PREFIX,
        )
        self.assertGreaterEqual(ratio, self.threshold)

    def test_alternative_colors(self):
        """Tests alternative color schemes"""
        for style in ["iqp", "iqp-dark", "textbook", "clifford"]:
            with self.subTest(style=style):
                circuit = QuantumCircuit(7)
                circuit.h(0)
                circuit.x(0)
                circuit.cx(0, 1)
                circuit.ccx(0, 1, 2)
                circuit.swap(0, 1)
                circuit.iswap(2, 3)
                circuit.cswap(0, 1, 2)
                circuit.append(SwapGate().control(2), [0, 1, 2, 3])
                circuit.dcx(0, 1)
                circuit.append(DCXGate().control(1), [0, 1, 2])
                circuit.append(DCXGate().control(2), [0, 1, 2, 3])
                circuit.z(4)
                circuit.s(4)
                circuit.sdg(4)
                circuit.t(4)
                circuit.tdg(4)
                circuit.p(pi / 2, 4)
                circuit.cz(5, 6)
                circuit.cp(pi / 2, 5, 6)
                circuit.mcp(pi / 5, [0, 1, 2, 3], 4)
                circuit.y(5)
                circuit.rx(pi / 3, 5)
                circuit.rz(pi / 6, 6)
                circuit.rzx(pi / 2, 5, 6)
                circuit.rzz(pi / 4, 5, 6)
                circuit.u(pi / 2, pi / 2, pi / 2, 5)
                circuit.barrier(5, 6)
                circuit.reset(5)

                fname = f"{style}_color.png"
                self.circuit_drawer(
                    circuit, output="mpl", style={"name": style}, filename=fname, idle_wires=True
                )

                ratio = VisualTestUtilities._save_diff(
                    self._image_path(fname),
                    self._reference_path(fname),
                    fname,
                    FAILURE_DIFF_DIR,
                    FAILURE_PREFIX,
                )
                self.assertGreaterEqual(ratio, self.threshold)

    def test_reverse_bits(self):
        """Tests reverse_bits parameter"""
        circuit = QuantumCircuit(3)
        circuit.h(0)
        circuit.cx(0, 1)
        circuit.ccx(2, 1, 0)

        fname = "reverse_bits.png"
        self.circuit_drawer(
            circuit, output="mpl", reverse_bits=True, filename=fname, idle_wires=True
        )

        ratio = VisualTestUtilities._save_diff(
            self._image_path(fname),
            self._reference_path(fname),
            fname,
            FAILURE_DIFF_DIR,
            FAILURE_PREFIX,
        )
        self.assertGreaterEqual(ratio, self.threshold)

    def test_bw(self):
        """Tests black and white style parameter"""
        circuit = QuantumCircuit(3, 3)
        circuit.h(0)
        circuit.x(1)
        circuit.sdg(2)
        circuit.cx(0, 1)
        circuit.ccx(2, 1, 0)
        circuit.swap(1, 2)
        circuit.measure_all()

        fname = "bw.png"
        self.circuit_drawer(
            circuit, output="mpl", style={"name": "bw"}, filename=fname, idle_wires=True
        )

        ratio = VisualTestUtilities._save_diff(
            self._image_path(fname),
            self._reference_path(fname),
            fname,
            FAILURE_DIFF_DIR,
            FAILURE_PREFIX,
        )
        self.assertGreaterEqual(ratio, self.threshold)

    def test_user_style(self):
        """Tests loading a user style"""
        circuit = QuantumCircuit(7)
        circuit.h(0)
        circuit.append(HGate(label="H2"), [1])
        circuit.x(0)
        circuit.cx(0, 1)
        circuit.ccx(0, 1, 2)
        circuit.swap(0, 1)
        circuit.cswap(0, 1, 2)
        circuit.append(SwapGate().control(2), [0, 1, 2, 3])
        circuit.dcx(0, 1)
        circuit.append(DCXGate().control(1), [0, 1, 2])
        circuit.append(DCXGate().control(2), [0, 1, 2, 3])
        circuit.z(4)
        circuit.append(SGate(label="S1"), [4])
        circuit.sdg(4)
        circuit.t(4)
        circuit.tdg(4)
        circuit.p(pi / 2, 4)
        circuit.cz(5, 6)
        circuit.cp(pi / 2, 5, 6)
        circuit.y(5)
        circuit.rx(pi / 3, 5)
        circuit.rzx(pi / 2, 5, 6)
        circuit.u(pi / 2, pi / 2, pi / 2, 5)
        circuit.barrier(5, 6)
        circuit.reset(5)

        style = {
            "name": "user_style",
            "displaytext": {"H2": "H_2"},
            "displaycolor": {"H2": ("#EEDD00", "#FF0000")},
        }
        fname = "user_style.png"
        self.circuit_drawer(circuit, output="mpl", style=style, filename=fname, idle_wires=True)

        ratio = VisualTestUtilities._save_diff(
            self._image_path(fname),
            self._reference_path(fname),
            fname,
            FAILURE_DIFF_DIR,
            FAILURE_PREFIX,
        )

        with self.subTest(msg="check image"):
            self.assertGreaterEqual(ratio, self.threshold)

        with self.subTest(msg="check style dict unchanged"):
            self.assertEqual(
                style,
                {
                    "name": "user_style",
                    "displaytext": {"H2": "H_2"},
                    "displaycolor": {"H2": ("#EEDD00", "#FF0000")},
                },
            )

    def test_subfont_change(self):
        """Tests changing the subfont size"""
        circuit = QuantumCircuit(3)
        circuit.h(0)
        circuit.x(0)
        circuit.u(pi / 2, pi / 2, pi / 2, 1)
        circuit.p(pi / 2, 2)
        style = {"name": "iqp", "subfontsize": 11}

        fname = "subfont.png"
        self.circuit_drawer(circuit, output="mpl", style=style, filename=fname, idle_wires=True)
        self.assertEqual(style, {"name": "iqp", "subfontsize": 11})  # check does not change style

        ratio = VisualTestUtilities._save_diff(
            self._image_path(fname),
            self._reference_path(fname),
            fname,
            FAILURE_DIFF_DIR,
            FAILURE_PREFIX,
        )
        self.assertGreaterEqual(ratio, self.threshold)

<<<<<<< HEAD
    def test_meas_condition(self):
        """Tests measure with a condition"""
        qr = QuantumRegister(2, "qr")
        cr = ClassicalRegister(2, "cr")
        circuit = QuantumCircuit(qr, cr)
        circuit.h(qr[0])
        circuit.measure(qr[0], cr[0])
        with self.assertWarns(DeprecationWarning):
            circuit.h(qr[1]).c_if(cr, 1)

        fname = "meas_condition.png"
        self.circuit_drawer(circuit, output="mpl", filename=fname, idle_wires=True)

        ratio = VisualTestUtilities._save_diff(
            self._image_path(fname),
            self._reference_path(fname),
            fname,
            FAILURE_DIFF_DIR,
            FAILURE_PREFIX,
        )
        self.assertGreaterEqual(ratio, self.threshold)

    def test_reverse_bits_condition(self):
        """Tests reverse_bits with a condition and gate above"""
        cr = ClassicalRegister(2, "cr")
        cr2 = ClassicalRegister(1, "cr2")
        qr = QuantumRegister(3, "qr")
        circuit = QuantumCircuit(qr, cr, cr2)
        circuit.h(0)
        circuit.h(1)
        circuit.h(2)
        circuit.x(0)
        circuit.x(0)
        circuit.measure(2, 1)
        with self.assertWarns(DeprecationWarning):
            circuit.x(2).c_if(cr, 2)

        fname = "reverse_bits_cond_true.png"
        self.circuit_drawer(
            circuit,
            output="mpl",
            cregbundle=False,
            reverse_bits=True,
            filename=fname,
            idle_wires=True,
        )

        ratio = VisualTestUtilities._save_diff(
            self._image_path(fname),
            self._reference_path(fname),
            fname,
            FAILURE_DIFF_DIR,
            FAILURE_PREFIX,
        )
        fname2 = "reverse_bits_cond_false.png"
        self.circuit_drawer(
            circuit,
            output="mpl",
            cregbundle=False,
            reverse_bits=False,
            filename=fname2,
            idle_wires=True,
        )

        ratio2 = VisualTestUtilities._save_diff(
            self._image_path(fname2),
            self._reference_path(fname2),
            fname2,
            FAILURE_DIFF_DIR,
            FAILURE_PREFIX,
        )

        self.assertGreaterEqual(ratio, self.threshold)
        self.assertGreaterEqual(ratio2, self.threshold)

=======
>>>>>>> 29aa2bd7
    def test_style_custom_gates(self):
        """Tests style for custom gates"""

        def cnotnot(gate_label):
            gate_circuit = QuantumCircuit(3, name=gate_label)
            gate_circuit.cx(0, 1)
            gate_circuit.cx(0, 2)
            gate = gate_circuit.to_gate()
            return gate

        q = QuantumRegister(3, name="q")

        circuit = QuantumCircuit(q)

        circuit.append(cnotnot("CNOTNOT"), [q[0], q[1], q[2]])
        circuit.append(cnotnot("CNOTNOT_PRIME"), [q[0], q[1], q[2]])
        circuit.h(q[0])

        fname = "style_custom_gates.png"
        self.circuit_drawer(
            circuit,
            output="mpl",
            style={
                "displaycolor": {"CNOTNOT": ("#000000", "#FFFFFF"), "h": ("#A1A1A1", "#043812")},
                "displaytext": {"CNOTNOT_PRIME": "$\\mathrm{CNOTNOT}'$"},
            },
            filename=fname,
            idle_wires=True,
        )

        ratio = VisualTestUtilities._save_diff(
            self._image_path(fname),
            self._reference_path(fname),
            fname,
            FAILURE_DIFF_DIR,
            FAILURE_PREFIX,
        )
        self.assertGreaterEqual(ratio, self.threshold)

    def test_6095(self):
        """Tests controlled-phase gate style
        See https://github.com/Qiskit/qiskit-terra/issues/6095"""
        circuit = QuantumCircuit(2)
        circuit.cp(1.0, 0, 1)
        circuit.h(1)

        fname = "6095.png"
        self.circuit_drawer(
            circuit,
            output="mpl",
            style={"displaycolor": {"cp": ("#A27486", "#000000"), "h": ("#A27486", "#000000")}},
            filename=fname,
            idle_wires=True,
        )

        ratio = VisualTestUtilities._save_diff(
            self._image_path(fname),
            self._reference_path(fname),
            fname,
            FAILURE_DIFF_DIR,
            FAILURE_PREFIX,
        )
        self.assertGreaterEqual(ratio, self.threshold)

    def test_instruction_1q_1c(self):
        """Tests q0-cr0 instruction on a circuit"""
        qr = QuantumRegister(2, "qr")
        cr = ClassicalRegister(2, "cr")
        circuit = QuantumCircuit(qr, cr)
        inst = QuantumCircuit(1, 1, name="Inst").to_instruction()
        circuit.append(inst, [qr[0]], [cr[0]])

        fname = "instruction_1q_1c.png"
        self.circuit_drawer(circuit, output="mpl", filename=fname, idle_wires=True)

        ratio = VisualTestUtilities._save_diff(
            self._image_path(fname),
            self._reference_path(fname),
            fname,
            FAILURE_DIFF_DIR,
            FAILURE_PREFIX,
        )
        self.assertGreaterEqual(ratio, self.threshold)

    def test_instruction_3q_3c_circ1(self):
        """Tests q0-q1-q2-cr_20-cr0-cr1 instruction on a circuit"""
        qr = QuantumRegister(4, "qr")
        cr = ClassicalRegister(2, "cr")
        cr2 = ClassicalRegister(2, "cr2")
        circuit = QuantumCircuit(qr, cr, cr2)
        inst = QuantumCircuit(3, 3, name="Inst").to_instruction()
        circuit.append(inst, [qr[0], qr[1], qr[2]], [cr2[0], cr[0], cr[1]])

        fname = "instruction_3q_3c_circ1.png"
        self.circuit_drawer(circuit, output="mpl", filename=fname, idle_wires=True)

        ratio = VisualTestUtilities._save_diff(
            self._image_path(fname),
            self._reference_path(fname),
            fname,
            FAILURE_DIFF_DIR,
            FAILURE_PREFIX,
        )
        self.assertGreaterEqual(ratio, self.threshold)

    def test_instruction_3q_3c_circ2(self):
        """Tests q3-q0-q2-cr0-cr1-cr_20 instruction on a circuit"""
        qr = QuantumRegister(4, "qr")
        cr = ClassicalRegister(2, "cr")
        cr2 = ClassicalRegister(2, "cr2")
        circuit = QuantumCircuit(qr, cr, cr2)
        inst = QuantumCircuit(3, 3, name="Inst").to_instruction()
        circuit.append(inst, [qr[3], qr[0], qr[2]], [cr[0], cr[1], cr2[0]])

        fname = "instruction_3q_3c_circ2.png"
        self.circuit_drawer(circuit, output="mpl", filename=fname, idle_wires=True)

        ratio = VisualTestUtilities._save_diff(
            self._image_path(fname),
            self._reference_path(fname),
            fname,
            FAILURE_DIFF_DIR,
            FAILURE_PREFIX,
        )
        self.assertGreaterEqual(ratio, self.threshold)

    def test_instruction_3q_3c_circ3(self):
        """Tests q3-q1-q2-cr_31-cr1-cr_30 instruction on a circuit"""
        qr = QuantumRegister(4, "qr")
        cr = ClassicalRegister(2, "cr")
        cr2 = ClassicalRegister(1, "cr2")
        cr3 = ClassicalRegister(2, "cr3")
        circuit = QuantumCircuit(qr, cr, cr2, cr3)
        inst = QuantumCircuit(3, 3, name="Inst").to_instruction()
        circuit.append(inst, [qr[3], qr[1], qr[2]], [cr3[1], cr[1], cr3[0]])

        fname = "instruction_3q_3c_circ3.png"
        self.circuit_drawer(circuit, output="mpl", filename=fname, idle_wires=True)

        ratio = VisualTestUtilities._save_diff(
            self._image_path(fname),
            self._reference_path(fname),
            fname,
            FAILURE_DIFF_DIR,
            FAILURE_PREFIX,
        )
        self.assertGreaterEqual(ratio, self.threshold)

    def test_overwide_gates(self):
        """Test gates don't exceed width of default fold"""
        circuit = QuantumCircuit(5)
        initial_state = np.zeros(2**5)
        initial_state[5] = 1
        circuit.initialize(initial_state)

        fname = "wide_params.png"
        self.circuit_drawer(circuit, output="mpl", filename=fname, idle_wires=True)

        ratio = VisualTestUtilities._save_diff(
            self._image_path(fname),
            self._reference_path(fname),
            fname,
            FAILURE_DIFF_DIR,
            FAILURE_PREFIX,
        )
        self.assertGreaterEqual(ratio, self.threshold)

    def test_one_bit_regs(self):
        """Test registers with only one bit display without number"""
        qr1 = QuantumRegister(1, "qr1")
        qr2 = QuantumRegister(2, "qr2")
        cr1 = ClassicalRegister(1, "cr1")
        cr2 = ClassicalRegister(2, "cr2")
        circuit = QuantumCircuit(qr1, qr2, cr1, cr2)
        circuit.h(0)
        circuit.measure(0, 0)

        fname = "one_bit_regs.png"
        self.circuit_drawer(
            circuit, output="mpl", cregbundle=False, filename=fname, idle_wires=True
        )

        ratio = VisualTestUtilities._save_diff(
            self._image_path(fname),
            self._reference_path(fname),
            fname,
            FAILURE_DIFF_DIR,
            FAILURE_PREFIX,
        )
        self.assertGreaterEqual(ratio, self.threshold)

    def test_user_ax_subplot(self):
        """Test for when user supplies ax for a subplot"""
        import matplotlib.pyplot as plt

        fig = plt.figure(1, figsize=(6, 4))
        fig.patch.set_facecolor("white")
        ax1 = fig.add_subplot(1, 2, 1)
        ax2 = fig.add_subplot(1, 2, 2)
        ax1.plot([1, 2, 3])

        circuit = QuantumCircuit(4)
        circuit.h(0)
        circuit.cx(0, 1)
        circuit.h(1)
        circuit.cx(1, 2)
        plt.close(fig)

        fname = "user_ax.png"
        self.circuit_drawer(circuit, output="mpl", ax=ax2, filename=fname, idle_wires=True)

        ratio = VisualTestUtilities._save_diff(
            self._image_path(fname),
            self._reference_path(fname),
            fname,
            FAILURE_DIFF_DIR,
            FAILURE_PREFIX,
        )
        self.assertGreaterEqual(ratio, self.threshold)

    def test_figwidth(self):
        """Test style dict 'figwidth'"""
        circuit = QuantumCircuit(3)
        circuit.h(0)
        circuit.cx(0, 1)
        circuit.x(1)
        circuit.cx(1, 2)
        circuit.x(2)

        fname = "figwidth.png"
        self.circuit_drawer(
            circuit, output="mpl", style={"figwidth": 5}, filename=fname, idle_wires=True
        )

        ratio = VisualTestUtilities._save_diff(
            self._image_path(fname),
            self._reference_path(fname),
            fname,
            FAILURE_DIFF_DIR,
            FAILURE_PREFIX,
        )
        self.assertGreaterEqual(ratio, self.threshold)

    def test_registerless_one_bit(self):
        """Test circuit with one-bit registers and registerless bits."""
        qrx = QuantumRegister(2, "qrx")
        qry = QuantumRegister(1, "qry")
        crx = ClassicalRegister(2, "crx")
        circuit = QuantumCircuit(qrx, [Qubit(), Qubit()], qry, [Clbit(), Clbit()], crx)

        fname = "registerless_one_bit.png"
        self.circuit_drawer(circuit, output="mpl", filename=fname, idle_wires=True)

        ratio = VisualTestUtilities._save_diff(
            self._image_path(fname),
            self._reference_path(fname),
            fname,
            FAILURE_DIFF_DIR,
            FAILURE_PREFIX,
        )
        self.assertGreaterEqual(ratio, self.threshold)

<<<<<<< HEAD
    def test_measures_with_conditions(self):
        """Test that a measure containing a condition displays"""
        qr = QuantumRegister(2, "qr")
        cr1 = ClassicalRegister(2, "cr1")
        cr2 = ClassicalRegister(2, "cr2")
        circuit = QuantumCircuit(qr, cr1, cr2)
        circuit.h(0)
        circuit.h(1)
        circuit.measure(0, cr1[1])
        with self.assertWarns(DeprecationWarning):
            circuit.measure(1, cr2[0]).c_if(cr1, 1)
        with self.assertWarns(DeprecationWarning):
            circuit.h(0).c_if(cr2, 3)

        fname = "measure_cond_false.png"
        self.circuit_drawer(
            circuit, output="mpl", cregbundle=False, filename=fname, idle_wires=True
        )

        ratio = VisualTestUtilities._save_diff(
            self._image_path(fname),
            self._reference_path(fname),
            fname,
            FAILURE_DIFF_DIR,
            FAILURE_PREFIX,
        )
        fname2 = "measure_cond_true.png"
        self.circuit_drawer(
            circuit, output="mpl", cregbundle=True, filename=fname2, idle_wires=True
        )

        ratio2 = VisualTestUtilities._save_diff(
            self._image_path(fname2),
            self._reference_path(fname2),
            fname2,
            FAILURE_DIFF_DIR,
            FAILURE_PREFIX,
        )

        self.assertGreaterEqual(ratio, self.threshold)
        self.assertGreaterEqual(ratio2, self.threshold)

    def test_conditions_measures_with_bits(self):
        """Test that gates with conditions and measures work with bits"""
        bits = [Qubit(), Qubit(), Clbit(), Clbit()]
        cr = ClassicalRegister(2, "cr")
        crx = ClassicalRegister(3, "cs")
        circuit = QuantumCircuit(bits, cr, [Clbit()], crx)
        with self.assertWarns(DeprecationWarning):
            circuit.x(0).c_if(crx[1], 0)
        circuit.measure(0, bits[3])

        fname = "measure_cond_bits_false.png"
        self.circuit_drawer(
            circuit, output="mpl", cregbundle=False, filename=fname, idle_wires=True
        )

        ratio = VisualTestUtilities._save_diff(
            self._image_path(fname),
            self._reference_path(fname),
            fname,
            FAILURE_DIFF_DIR,
            FAILURE_PREFIX,
        )
        fname2 = "measure_cond_bits_true.png"
        self.circuit_drawer(
            circuit, output="mpl", cregbundle=True, filename=fname2, idle_wires=True
        )

        ratio2 = VisualTestUtilities._save_diff(
            self._image_path(fname2),
            self._reference_path(fname2),
            fname2,
            FAILURE_DIFF_DIR,
            FAILURE_PREFIX,
        )

        self.assertGreaterEqual(ratio, self.threshold)
        self.assertGreaterEqual(ratio2, self.threshold)

    def test_conditional_gates_right_of_measures_with_bits(self):
        """Test that gates with conditions draw to right of measures when same bit"""
        qr = QuantumRegister(3, "qr")
        cr = ClassicalRegister(2, "cr")
        circuit = QuantumCircuit(qr, cr)
        circuit.h(qr[0])
        circuit.measure(qr[0], cr[1])
        with self.assertWarns(DeprecationWarning):
            circuit.h(qr[1]).c_if(cr[1], 0)
        with self.assertWarns(DeprecationWarning):
            circuit.h(qr[2]).c_if(cr[0], 0)

        fname = "measure_cond_bits_right.png"
        self.circuit_drawer(
            circuit, output="mpl", cregbundle=False, filename=fname, idle_wires=True
        )

        ratio = VisualTestUtilities._save_diff(
            self._image_path(fname),
            self._reference_path(fname),
            fname,
            FAILURE_DIFF_DIR,
            FAILURE_PREFIX,
        )
        self.assertGreaterEqual(ratio, self.threshold)

    def test_conditions_with_bits_reverse(self):
        """Test that gates with conditions work with bits reversed"""
        bits = [Qubit(), Qubit(), Clbit(), Clbit()]
        cr = ClassicalRegister(2, "cr")
        crx = ClassicalRegister(2, "cs")
        circuit = QuantumCircuit(bits, cr, [Clbit()], crx)
        with self.assertWarns(DeprecationWarning):
            circuit.x(0).c_if(bits[3], 0)

        fname = "cond_bits_reverse.png"
        self.circuit_drawer(
            circuit,
            output="mpl",
            cregbundle=False,
            reverse_bits=True,
            filename=fname,
            idle_wires=True,
        )

        ratio = VisualTestUtilities._save_diff(
            self._image_path(fname),
            self._reference_path(fname),
            fname,
            FAILURE_DIFF_DIR,
            FAILURE_PREFIX,
        )
        self.assertGreaterEqual(ratio, self.threshold)

    def test_sidetext_with_condition(self):
        """Test that sidetext gates align properly with conditions"""
        qr = QuantumRegister(2, "q")
        cr = ClassicalRegister(2, "c")
        circuit = QuantumCircuit(qr, cr)
        with self.assertWarns(DeprecationWarning):
            circuit.append(CPhaseGate(pi / 2), [qr[0], qr[1]]).c_if(cr[1], 1)

        fname = "sidetext_condition.png"
        self.circuit_drawer(
            circuit,
            output="mpl",
            cregbundle=False,
            filename=fname,
            idle_wires=True,
        )

        ratio = VisualTestUtilities._save_diff(
            self._image_path(fname),
            self._reference_path(fname),
            fname,
            FAILURE_DIFF_DIR,
            FAILURE_PREFIX,
        )
        self.assertGreaterEqual(ratio, self.threshold)

    def test_fold_with_conditions(self):
        """Test that gates with conditions draw correctly when folding"""
        qr = QuantumRegister(3, "qr")
        cr = ClassicalRegister(5, "cr")
        circuit = QuantumCircuit(qr, cr)

        with self.assertWarns(DeprecationWarning):
            circuit.append(U1Gate(0).control(1), [1, 0]).c_if(cr, 1)
        with self.assertWarns(DeprecationWarning):
            circuit.append(U1Gate(0).control(1), [1, 0]).c_if(cr, 3)
        with self.assertWarns(DeprecationWarning):
            circuit.append(U1Gate(0).control(1), [1, 0]).c_if(cr, 5)
        with self.assertWarns(DeprecationWarning):
            circuit.append(U1Gate(0).control(1), [1, 0]).c_if(cr, 7)
        with self.assertWarns(DeprecationWarning):
            circuit.append(U1Gate(0).control(1), [1, 0]).c_if(cr, 9)
        with self.assertWarns(DeprecationWarning):
            circuit.append(U1Gate(0).control(1), [1, 0]).c_if(cr, 11)
        with self.assertWarns(DeprecationWarning):
            circuit.append(U1Gate(0).control(1), [1, 0]).c_if(cr, 13)
        with self.assertWarns(DeprecationWarning):
            circuit.append(U1Gate(0).control(1), [1, 0]).c_if(cr, 15)
        with self.assertWarns(DeprecationWarning):
            circuit.append(U1Gate(0).control(1), [1, 0]).c_if(cr, 17)
        with self.assertWarns(DeprecationWarning):
            circuit.append(U1Gate(0).control(1), [1, 0]).c_if(cr, 19)
        with self.assertWarns(DeprecationWarning):
            circuit.append(U1Gate(0).control(1), [1, 0]).c_if(cr, 21)
        with self.assertWarns(DeprecationWarning):
            circuit.append(U1Gate(0).control(1), [1, 0]).c_if(cr, 23)
        with self.assertWarns(DeprecationWarning):
            circuit.append(U1Gate(0).control(1), [1, 0]).c_if(cr, 25)
        with self.assertWarns(DeprecationWarning):
            circuit.append(U1Gate(0).control(1), [1, 0]).c_if(cr, 27)
        with self.assertWarns(DeprecationWarning):
            circuit.append(U1Gate(0).control(1), [1, 0]).c_if(cr, 29)
        with self.assertWarns(DeprecationWarning):
            circuit.append(U1Gate(0).control(1), [1, 0]).c_if(cr, 31)

        fname = "fold_with_conditions.png"
        self.circuit_drawer(
            circuit, output="mpl", cregbundle=False, filename=fname, idle_wires=True
        )

        ratio = VisualTestUtilities._save_diff(
            self._image_path(fname),
            self._reference_path(fname),
            fname,
            FAILURE_DIFF_DIR,
            FAILURE_PREFIX,
        )
        self.assertGreaterEqual(ratio, self.threshold)

=======
>>>>>>> 29aa2bd7
    def test_idle_wires_barrier(self):
        """Test that idle_wires False works with barrier"""
        circuit = QuantumCircuit(4, 4)
        circuit.x(2)
        circuit.barrier()

        fname = "idle_wires_barrier.png"
        self.circuit_drawer(
            circuit, output="mpl", cregbundle=False, filename=fname, idle_wires=False
        )

        ratio = VisualTestUtilities._save_diff(
            self._image_path(fname),
            self._reference_path(fname),
            fname,
            FAILURE_DIFF_DIR,
            FAILURE_PREFIX,
        )
        self.assertGreaterEqual(ratio, self.threshold)

    def test_wire_order(self):
        """Test the wire_order option"""
        qr = QuantumRegister(4, "q")
        cr = ClassicalRegister(4, "c")
        cr2 = ClassicalRegister(2, "cx")
        circuit = QuantumCircuit(qr, cr, cr2)
        circuit.h(0)
        circuit.h(3)
        circuit.x(1)
        with circuit.if_test((cr, 10)):
            circuit.x(3)

        fname = "wire_order.png"
        self.circuit_drawer(
            circuit,
            output="mpl",
            cregbundle=False,
            wire_order=[2, 1, 3, 0, 6, 8, 9, 5, 4, 7],
            filename=fname,
            idle_wires=True,
        )

        ratio = VisualTestUtilities._save_diff(
            self._image_path(fname),
            self._reference_path(fname),
            fname,
            FAILURE_DIFF_DIR,
            FAILURE_PREFIX,
        )
        self.assertGreaterEqual(ratio, self.threshold)

    def test_barrier_label(self):
        """Test the barrier label"""
        circuit = QuantumCircuit(2)
        circuit.x(0)
        circuit.y(1)
        circuit.barrier()
        circuit.y(0)
        circuit.x(1)
        circuit.barrier(label="End Y/X")

        fname = "barrier_label.png"
        self.circuit_drawer(circuit, output="mpl", filename=fname, idle_wires=True)

        ratio = VisualTestUtilities._save_diff(
            self._image_path(fname),
            self._reference_path(fname),
            fname,
            FAILURE_DIFF_DIR,
            FAILURE_PREFIX,
        )
        self.assertGreaterEqual(ratio, self.threshold)

    def test_if_op(self):
        """Test the IfElseOp with if only"""
        qr = QuantumRegister(4, "q")
        cr = ClassicalRegister(2, "cr")
        circuit = QuantumCircuit(qr, cr)

        with circuit.if_test((cr[1], 1)):
            circuit.h(0)
            circuit.cx(0, 1)

        fname = "if_op.png"
        self.circuit_drawer(
            circuit, output="mpl", cregbundle=False, filename=fname, idle_wires=True
        )

        ratio = VisualTestUtilities._save_diff(
            self._image_path(fname),
            self._reference_path(fname),
            fname,
            FAILURE_DIFF_DIR,
            FAILURE_PREFIX,
        )
        self.assertGreaterEqual(ratio, self.threshold)

    def test_if_else_op_bundle_false(self):
        """Test the IfElseOp with else with cregbundle False"""
        qr = QuantumRegister(4, "q")
        cr = ClassicalRegister(2, "cr")
        circuit = QuantumCircuit(qr, cr)

        with circuit.if_test((cr[1], 1)) as _else:
            circuit.h(0)
            circuit.cx(0, 1)
        with _else:
            circuit.cx(0, 1)

        fname = "if_else_op_false.png"
        self.circuit_drawer(
            circuit, output="mpl", cregbundle=False, filename=fname, idle_wires=True
        )

        ratio = VisualTestUtilities._save_diff(
            self._image_path(fname),
            self._reference_path(fname),
            fname,
            FAILURE_DIFF_DIR,
            FAILURE_PREFIX,
        )
        self.assertGreaterEqual(ratio, self.threshold)

    def test_if_else_op_bundle_true(self):
        """Test the IfElseOp with else with cregbundle True"""
        qr = QuantumRegister(4, "q")
        cr = ClassicalRegister(2, "cr")
        circuit = QuantumCircuit(qr, cr)

        circuit.h(0)
        with circuit.if_test((cr[1], 1)) as _else:
            circuit.h(0)
            circuit.cx(0, 1)
        with _else:
            circuit.cx(0, 1)

        fname = "if_else_op_true.png"
        self.circuit_drawer(circuit, output="mpl", cregbundle=True, filename=fname, idle_wires=True)

        ratio = VisualTestUtilities._save_diff(
            self._image_path(fname),
            self._reference_path(fname),
            fname,
            FAILURE_DIFF_DIR,
            FAILURE_PREFIX,
        )
        self.assertGreaterEqual(ratio, self.threshold)

    def test_if_else_op_textbook_style(self):
        """Test the IfElseOp with else in textbook style"""
        qr = QuantumRegister(4, "q")
        cr = ClassicalRegister(2, "cr")
        circuit = QuantumCircuit(qr, cr)

        with circuit.if_test((cr[1], 1)) as _else:
            circuit.h(0)
            circuit.cx(0, 1)
        with _else:
            circuit.cx(0, 1)

        fname = "if_else_op_textbook.png"
        self.circuit_drawer(
            circuit,
            output="mpl",
            style="textbook",
            cregbundle=False,
            filename=fname,
            idle_wires=True,
        )

        ratio = VisualTestUtilities._save_diff(
            self._image_path(fname),
            self._reference_path(fname),
            fname,
            FAILURE_DIFF_DIR,
            FAILURE_PREFIX,
        )
        self.assertGreaterEqual(ratio, self.threshold)

    def test_if_else_with_body(self):
        """Test the IfElseOp with adding a body manually"""
        qr = QuantumRegister(4, "q")
        cr = ClassicalRegister(3, "cr")
        circuit = QuantumCircuit(qr, cr)
        circuit.h(0)
        circuit.h(1)
        circuit.measure(0, 1)
        circuit.measure(1, 2)
        circuit.x(2)
        circuit.x(2, label="XLabel")

        qr2 = QuantumRegister(3, "qr2")
        qc2 = QuantumCircuit(qr2, cr)
        qc2.x(1)
        qc2.y(1)
        qc2.z(0)
        qc2.x(0, label="X1i")

        circuit.if_else((cr[1], 1), qc2, None, [0, 1, 2], [0, 1, 2])
        circuit.x(0, label="X1i")

        fname = "if_else_body.png"
        self.circuit_drawer(
            circuit, output="mpl", cregbundle=False, filename=fname, idle_wires=True
        )

        ratio = VisualTestUtilities._save_diff(
            self._image_path(fname),
            self._reference_path(fname),
            fname,
            FAILURE_DIFF_DIR,
            FAILURE_PREFIX,
        )
        self.assertGreaterEqual(ratio, self.threshold)

    def test_if_else_op_nested(self):
        """Test the IfElseOp with complex nested if/else"""
        qr = QuantumRegister(4, "q")
        cr = ClassicalRegister(3, "cr")
        circuit = QuantumCircuit(qr, cr)

        circuit.h(0)
        with circuit.if_test((cr[1], 1)) as _else:
            circuit.x(0, label="X")
            with circuit.if_test((cr[2], 1)):
                circuit.z(0)
                circuit.y(1)
                with circuit.if_test((cr[1], 1)):
                    circuit.y(1)
                    circuit.z(2)
                    with circuit.if_test((cr[2], 1)):
                        circuit.cx(0, 1)
                        with circuit.if_test((cr[1], 1)):
                            circuit.h(0)
                            circuit.x(1)
        with _else:
            circuit.y(1)
            with circuit.if_test((cr[2], 1)):
                circuit.x(0)
                circuit.x(1)
            inst = QuantumCircuit(2, 2, name="Inst").to_instruction()
            circuit.append(inst, [qr[0], qr[1]], [cr[0], cr[1]])
        circuit.x(0)

        fname = "if_else_op_nested.png"
        self.circuit_drawer(circuit, output="mpl", cregbundle=True, filename=fname, idle_wires=True)

        ratio = VisualTestUtilities._save_diff(
            self._image_path(fname),
            self._reference_path(fname),
            fname,
            FAILURE_DIFF_DIR,
            FAILURE_PREFIX,
        )
        self.assertGreaterEqual(ratio, self.threshold)

    def test_if_else_op_wire_order(self):
        """Test the IfElseOp with complex nested if/else and wire_order"""
        qr = QuantumRegister(4, "q")
        cr = ClassicalRegister(3, "cr")
        circuit = QuantumCircuit(qr, cr)

        circuit.h(0)
        with circuit.if_test((cr[1], 1)) as _else:
            circuit.x(0, label="X")
            with circuit.if_test((cr[2], 1)):
                circuit.z(0)
                circuit.y(1)
                with circuit.if_test((cr[1], 1)):
                    circuit.y(1)
                    circuit.z(2)
                    with circuit.if_test((cr[2], 1)):
                        circuit.cx(0, 1)
                        with circuit.if_test((cr[1], 1)):
                            circuit.h(0)
                            circuit.x(1)
        with _else:
            circuit.y(1)
            with circuit.if_test((cr[2], 1)):
                circuit.x(0)
                circuit.x(1)
            inst = QuantumCircuit(2, 2, name="Inst").to_instruction()
            circuit.append(inst, [qr[0], qr[1]], [cr[0], cr[1]])
        circuit.x(0)

        fname = "if_else_op_wire_order.png"
        self.circuit_drawer(
            circuit,
            output="mpl",
            cregbundle=False,
            wire_order=[2, 0, 3, 1, 4, 5, 6],
            filename=fname,
            idle_wires=True,
        )

        ratio = VisualTestUtilities._save_diff(
            self._image_path(fname),
            self._reference_path(fname),
            fname,
            FAILURE_DIFF_DIR,
            FAILURE_PREFIX,
        )
        self.assertGreaterEqual(ratio, self.threshold)

    def test_if_else_op_fold(self):
        """Test the IfElseOp with complex nested if/else and fold"""
        qr = QuantumRegister(4, "q")
        cr = ClassicalRegister(3, "cr")
        circuit = QuantumCircuit(qr, cr)

        circuit.h(0)
        with circuit.if_test((cr[1], 1)) as _else:
            circuit.x(0, label="X")
            with circuit.if_test((cr[2], 1)):
                circuit.z(0)
                circuit.y(1)
                with circuit.if_test((cr[1], 1)):
                    circuit.y(1)
                    circuit.z(2)
                    with circuit.if_test((cr[2], 1)):
                        circuit.cx(0, 1)
                        with circuit.if_test((cr[1], 1)):
                            circuit.h(0)
                            circuit.x(1)
        with _else:
            circuit.y(1)
            with circuit.if_test((cr[2], 1)):
                circuit.x(0)
                circuit.x(1)
            inst = QuantumCircuit(2, 2, name="Inst").to_instruction()
            circuit.append(inst, [qr[0], qr[1]], [cr[0], cr[1]])
        circuit.x(0)

        fname = "if_else_op_fold.png"
        self.circuit_drawer(circuit, output="mpl", fold=7, filename=fname, idle_wires=True)

        ratio = VisualTestUtilities._save_diff(
            self._image_path(fname),
            self._reference_path(fname),
            fname,
            FAILURE_DIFF_DIR,
            FAILURE_PREFIX,
        )
        self.assertGreaterEqual(ratio, self.threshold)

    def test_while_loop_op(self):
        """Test the WhileLoopOp"""
        qr = QuantumRegister(4, "q")
        cr = ClassicalRegister(3, "cr")
        circuit = QuantumCircuit(qr, cr)

        circuit.h(0)
        circuit.measure(0, 2)
        with circuit.while_loop((cr[0], 0)):
            circuit.h(0)
            circuit.cx(0, 1)
            circuit.measure(0, 0)
            with circuit.if_test((cr[2], 1)):
                circuit.x(0)

        fname = "while_loop.png"
        self.circuit_drawer(
            circuit, output="mpl", cregbundle=False, filename=fname, idle_wires=True
        )

        ratio = VisualTestUtilities._save_diff(
            self._image_path(fname),
            self._reference_path(fname),
            fname,
            FAILURE_DIFF_DIR,
            FAILURE_PREFIX,
        )
        self.assertGreaterEqual(ratio, self.threshold)

    def test_for_loop_op(self):
        """Test the ForLoopOp"""
        qr = QuantumRegister(4, "q")
        cr = ClassicalRegister(3, "cr")
        circuit = QuantumCircuit(qr, cr)

        a = Parameter("a")
        circuit.h(0)
        circuit.measure(0, 2)
        with circuit.for_loop((2, 4, 8, 16), loop_parameter=a):
            circuit.h(0)
            circuit.cx(0, 1)
            circuit.rx(pi / a, 1)
            circuit.measure(0, 0)
            with circuit.if_test((cr[2], 1)):
                circuit.z(0)

        fname = "for_loop.png"
        self.circuit_drawer(
            circuit, output="mpl", cregbundle=False, filename=fname, idle_wires=True
        )

        ratio = VisualTestUtilities._save_diff(
            self._image_path(fname),
            self._reference_path(fname),
            fname,
            FAILURE_DIFF_DIR,
            FAILURE_PREFIX,
        )
        self.assertGreaterEqual(ratio, self.threshold)

    def test_for_loop_op_range(self):
        """Test the ForLoopOp with a range"""
        qr = QuantumRegister(4, "q")
        cr = ClassicalRegister(3, "cr")
        circuit = QuantumCircuit(qr, cr)

        a = Parameter("a")
        circuit.h(0)
        circuit.measure(0, 2)
        with circuit.for_loop(range(10, 20), loop_parameter=a):
            circuit.h(0)
            circuit.cx(0, 1)
            circuit.rx(pi / a, 1)
            circuit.measure(0, 0)
            with circuit.if_test((cr[2], 1)):
                circuit.z(0)

        fname = "for_loop_range.png"
        self.circuit_drawer(
            circuit, output="mpl", cregbundle=False, filename=fname, idle_wires=True
        )

        ratio = VisualTestUtilities._save_diff(
            self._image_path(fname),
            self._reference_path(fname),
            fname,
            FAILURE_DIFF_DIR,
            FAILURE_PREFIX,
        )
        self.assertGreaterEqual(ratio, self.threshold)

    def test_for_loop_op_1_qarg(self):
        """Test the ForLoopOp with 1 qarg"""
        qr = QuantumRegister(4, "q")
        cr = ClassicalRegister(3, "cr")
        circuit = QuantumCircuit(qr, cr)

        a = Parameter("a")
        circuit.h(0)
        circuit.measure(0, 2)
        with circuit.for_loop((2, 4, 8, 16), loop_parameter=a):
            circuit.h(0)
            circuit.rx(pi / a, 0)
            circuit.measure(0, 0)
            with circuit.if_test((cr[2], 1)):
                circuit.z(0)

        fname = "for_loop_1_qarg.png"
        self.circuit_drawer(
            circuit, output="mpl", cregbundle=False, filename=fname, idle_wires=True
        )

        ratio = VisualTestUtilities._save_diff(
            self._image_path(fname),
            self._reference_path(fname),
            fname,
            FAILURE_DIFF_DIR,
            FAILURE_PREFIX,
        )
        self.assertGreaterEqual(ratio, self.threshold)

    def test_switch_case_op(self):
        """Test the SwitchCaseOp"""
        qreg = QuantumRegister(3, "q")
        creg = ClassicalRegister(3, "cr")
        circuit = QuantumCircuit(qreg, creg)

        circuit.h([0, 1, 2])
        circuit.measure([0, 1, 2], [0, 1, 2])

        with circuit.switch(creg) as case:
            with case(0, 1, 2):
                circuit.x(0)
            with case(3, 4, 5):
                circuit.y(1)
                circuit.y(0)
                circuit.y(0)
            with case(case.DEFAULT):
                circuit.cx(0, 1)
        circuit.h(0)

        fname = "switch_case.png"
        self.circuit_drawer(
            circuit, output="mpl", cregbundle=False, filename=fname, idle_wires=True
        )

        ratio = VisualTestUtilities._save_diff(
            self._image_path(fname),
            self._reference_path(fname),
            fname,
            FAILURE_DIFF_DIR,
            FAILURE_PREFIX,
        )
        self.assertGreaterEqual(ratio, self.threshold)

    def test_switch_case_op_1_qarg(self):
        """Test the SwitchCaseOp with 1 qarg"""
        qreg = QuantumRegister(3, "q")
        creg = ClassicalRegister(3, "cr")
        circuit = QuantumCircuit(qreg, creg)

        circuit.h([0, 1, 2])
        circuit.measure([0, 1, 2], [0, 1, 2])

        with circuit.switch(creg) as case:
            with case(0, 1, 2):
                circuit.x(0)
            with case(case.DEFAULT):
                circuit.y(0)
        circuit.h(0)

        fname = "switch_case_1_qarg.png"
        self.circuit_drawer(
            circuit, output="mpl", cregbundle=False, filename=fname, idle_wires=True
        )

        ratio = VisualTestUtilities._save_diff(
            self._image_path(fname),
            self._reference_path(fname),
            fname,
            FAILURE_DIFF_DIR,
            FAILURE_PREFIX,
        )
        self.assertGreaterEqual(ratio, self.threshold)

    def test_switch_case_op_empty_default(self):
        """Test the SwitchCaseOp with empty default case"""
        qreg = QuantumRegister(3, "q")
        creg = ClassicalRegister(3, "cr")
        circuit = QuantumCircuit(qreg, creg)

        circuit.h([0, 1, 2])
        circuit.measure([0, 1, 2], [0, 1, 2])

        with circuit.switch(creg) as case:
            with case(0, 1, 2):
                circuit.x(0)
            with case(case.DEFAULT):
                pass
        circuit.h(0)

        fname = "switch_case_empty_default.png"
        self.circuit_drawer(
            circuit, output="mpl", cregbundle=False, filename=fname, idle_wires=True
        )

        ratio = VisualTestUtilities._save_diff(
            self._image_path(fname),
            self._reference_path(fname),
            fname,
            FAILURE_DIFF_DIR,
            FAILURE_PREFIX,
        )
        self.assertGreaterEqual(ratio, self.threshold)

    def test_if_with_expression(self):
        """Test the IfElseOp with an expression"""
        qr = QuantumRegister(3, "qr")
        cr = ClassicalRegister(3, "cr")
        cr1 = ClassicalRegister(3, "cr1")
        cr2 = ClassicalRegister(3, "cr2")
        cr3 = ClassicalRegister(3, "cr3")
        circuit = QuantumCircuit(qr, cr, cr1, cr2, cr3)

        circuit.h(0)
        with circuit.if_test(expr.equal(expr.bit_and(cr1, expr.bit_and(cr2, cr3)), 3)):
            circuit.z(0)

        fname = "if_op_expr.png"
        self.circuit_drawer(circuit, output="mpl", filename=fname, idle_wires=True)

        ratio = VisualTestUtilities._save_diff(
            self._image_path(fname),
            self._reference_path(fname),
            fname,
            FAILURE_DIFF_DIR,
            FAILURE_PREFIX,
        )
        self.assertGreaterEqual(ratio, self.threshold)

    def test_if_with_expression_nested(self):
        """Test the IfElseOp with an expression for nested"""
        qr = QuantumRegister(3, "qr")
        cr = ClassicalRegister(3, "cr")
        cr1 = ClassicalRegister(3, "cr1")
        cr2 = ClassicalRegister(3, "cr2")
        cr3 = ClassicalRegister(3, "cr3")
        circuit = QuantumCircuit(qr, cr, cr1, cr2, cr3)

        circuit.h(0)
        with circuit.if_test(expr.equal(expr.bit_and(cr1, expr.bit_and(cr2, cr3)), 3)):
            circuit.x(0)
            with circuit.if_test(expr.equal(expr.bit_and(cr3, expr.bit_and(cr1, cr2)), 5)):
                circuit.z(1)

        fname = "if_op_expr_nested.png"
        self.circuit_drawer(circuit, output="mpl", filename=fname, idle_wires=True)

        ratio = VisualTestUtilities._save_diff(
            self._image_path(fname),
            self._reference_path(fname),
            fname,
            FAILURE_DIFF_DIR,
            FAILURE_PREFIX,
        )
        self.assertGreaterEqual(ratio, self.threshold)

    def test_switch_with_expression(self):
        """Test the SwitchCaseOp with an expression"""
        qr = QuantumRegister(3, "qr")
        cr = ClassicalRegister(3, "cr")
        cr1 = ClassicalRegister(3, "cr1")
        cr2 = ClassicalRegister(3, "cr2")
        cr3 = ClassicalRegister(3, "cr3")
        circuit = QuantumCircuit(qr, cr, cr1, cr2, cr3)

        circuit.h(0)
        with circuit.switch(expr.bit_and(cr1, expr.bit_and(cr2, cr3))) as case:
            with case(0, 1, 2, 3):
                circuit.x(0)
            with case(case.DEFAULT):
                circuit.cx(0, 1)

        fname = "switch_expr.png"
        self.circuit_drawer(circuit, output="mpl", filename=fname, idle_wires=True)

        ratio = VisualTestUtilities._save_diff(
            self._image_path(fname),
            self._reference_path(fname),
            fname,
            FAILURE_DIFF_DIR,
            FAILURE_PREFIX,
        )
        self.assertGreaterEqual(ratio, self.threshold)

    def test_control_flow_layout(self):
        """Test control flow with a layout set."""
        qreg = QuantumRegister(2, "qr")
        creg = ClassicalRegister(2, "cr")
        qc = QuantumCircuit(qreg, creg)
        qc.h([0, 1])
        qc.h([0, 1])
        qc.h([0, 1])
        qc.measure([0, 1], [0, 1])
        with qc.switch(creg) as case:
            with case(0):
                qc.z(0)
            with case(1, 2):
                qc.cx(0, 1)
            with case(case.DEFAULT):
                qc.h(0)
        backend = GenericBackendV2(5, coupling_map=YORKTOWN_CMAP, seed=16)
        backend.target.add_instruction(SwitchCaseOp, name="switch_case")
        tqc = transpile(qc, backend, optimization_level=2, seed_transpiler=671_42)
        fname = "layout_control_flow.png"
        self.circuit_drawer(tqc, output="mpl", filename=fname, idle_wires=True)

        ratio = VisualTestUtilities._save_diff(
            self._image_path(fname),
            self._reference_path(fname),
            fname,
            FAILURE_DIFF_DIR,
            FAILURE_PREFIX,
        )
        self.assertGreaterEqual(ratio, self.threshold)

    def test_control_flow_nested_layout(self):
        """Test nested control flow with a layout set."""
        qreg = QuantumRegister(2, "qr")
        creg = ClassicalRegister(2, "cr")
        qc = QuantumCircuit(qreg, creg)
        qc.h([0, 1])
        qc.h([0, 1])
        qc.h([0, 1])
        qc.measure([0, 1], [0, 1])
        with qc.switch(creg) as case:
            with case(0):
                qc.z(0)
            with case(1, 2):
                with qc.if_test((creg[0], 0)):
                    qc.cx(0, 1)
            with case(case.DEFAULT):
                with qc.if_test((creg[1], 0)):
                    qc.h(0)
        backend = GenericBackendV2(5, coupling_map=YORKTOWN_CMAP, seed=0)
        backend.target.add_instruction(SwitchCaseOp, name="switch_case")
        backend.target.add_instruction(IfElseOp, name="if_else")
        tqc = transpile(qc, backend, optimization_level=2, seed_transpiler=671_42)

        fname = "nested_layout_control_flow.png"
        self.circuit_drawer(tqc, output="mpl", filename=fname, idle_wires=True)

        ratio = VisualTestUtilities._save_diff(
            self._image_path(fname),
            self._reference_path(fname),
            fname,
            FAILURE_DIFF_DIR,
            FAILURE_PREFIX,
        )
        self.assertGreaterEqual(ratio, self.threshold)

    def test_control_flow_with_fold_minus_one(self):
        """Test control flow works with fold=-1. Qiskit issue #12012"""
        qreg = QuantumRegister(2, "qr")
        creg = ClassicalRegister(2, "cr")
        circuit = QuantumCircuit(qreg, creg)
        with circuit.if_test((creg[1], 1)):
            circuit.h(0)
            circuit.cx(0, 1)

        fname = "control_flow_fold_minus_one.png"
        self.circuit_drawer(circuit, output="mpl", filename=fname, fold=-1, idle_wires=True)

        ratio = VisualTestUtilities._save_diff(
            self._image_path(fname),
            self._reference_path(fname),
            fname,
            FAILURE_DIFF_DIR,
            FAILURE_PREFIX,
        )
        self.assertGreaterEqual(ratio, self.threshold)

    def test_annotated_operation(self):
        """Test AnnotatedOperations and other non-Instructions."""
        circuit = QuantumCircuit(3)
        cliff = random_clifford(2)
        circuit.append(cliff, [0, 1])
        circuit.x(0)
        circuit.h(1)
        circuit.append(SGate().control(2, ctrl_state=1), [0, 2, 1])
        circuit.ccx(0, 1, 2)
        op1 = AnnotatedOperation(
            SGate(), [InverseModifier(), ControlModifier(2, 1), PowerModifier(3.29)]
        )
        circuit.append(op1, [0, 1, 2])
        circuit.append(SXGate(), [1])
        fname = "annotated.png"
        self.circuit_drawer(circuit, output="mpl", filename=fname, idle_wires=True)

        ratio = VisualTestUtilities._save_diff(
            self._image_path(fname),
            self._reference_path(fname),
            fname,
            FAILURE_DIFF_DIR,
            FAILURE_PREFIX,
        )
        self.assertGreaterEqual(ratio, self.threshold)

    def test_no_qreg_names_after_layout(self):
        """Test that full register names are not shown after transpilation.
        See https://github.com/Qiskit/qiskit-terra/issues/11038"""
        backend = GenericBackendV2(5, coupling_map=YORKTOWN_CMAP, seed=42)

        qc = QuantumCircuit(3)
        qc.cx(0, 1)
        qc.cx(1, 2)
        qc.cx(2, 0)
        circuit = transpile(
            qc, backend, basis_gates=["rz", "sx", "cx"], layout_method="sabre", seed_transpiler=15
        )

        fname = "qreg_names_after_layout.png"
        self.circuit_drawer(circuit, output="mpl", filename=fname, idle_wires=True)

        ratio = VisualTestUtilities._save_diff(
            self._image_path(fname),
            self._reference_path(fname),
            fname,
            FAILURE_DIFF_DIR,
            FAILURE_PREFIX,
        )
        self.assertGreaterEqual(ratio, self.threshold)

    def test_if_else_standalone_var(self):
        """Test if/else with standalone Var."""
        a = expr.Var.new("a", types.Uint(8))
        qc = QuantumCircuit(2, 2, inputs=[a])
        b = qc.add_var("b", False)
        qc.store(a, 128)
        with qc.if_test(expr.logic_not(b)):
            # Mix old-style and new-style.
            with qc.if_test(expr.equal(b, qc.clbits[0])):
                qc.cx(0, 1)
            c = qc.add_var("c", b)
            with qc.if_test(expr.logic_and(c, expr.equal(a, 128))):
                qc.h(0)
        fname = "if_else_standalone_var.png"
        self.circuit_drawer(qc, output="mpl", filename=fname, idle_wires=True)

        ratio = VisualTestUtilities._save_diff(
            self._image_path(fname),
            self._reference_path(fname),
            fname,
            FAILURE_DIFF_DIR,
            FAILURE_PREFIX,
        )
        self.assertGreaterEqual(ratio, self.threshold)

    def test_switch_standalone_var(self):
        """Test switch with standalone Var."""
        a = expr.Var.new("a", types.Uint(8))
        qc = QuantumCircuit(2, 2, inputs=[a])
        b = qc.add_var("b", expr.lift(5, a.type))
        with qc.switch(expr.bit_not(a)) as case:
            with case(0):
                with qc.switch(b) as case2:
                    with case2(2):
                        qc.cx(0, 1)
                    with case2(case2.DEFAULT):
                        qc.cx(1, 0)
            with case(case.DEFAULT):
                c = qc.add_var("c", expr.equal(a, b))
                with qc.if_test(c):
                    qc.h(0)
        fname = "switch_standalone_var.png"
        self.circuit_drawer(qc, output="mpl", filename=fname, idle_wires=True)

        ratio = VisualTestUtilities._save_diff(
            self._image_path(fname),
            self._reference_path(fname),
            fname,
            FAILURE_DIFF_DIR,
            FAILURE_PREFIX,
        )
        self.assertGreaterEqual(ratio, self.threshold)


if __name__ == "__main__":
    unittest.main(verbosity=1)<|MERGE_RESOLUTION|>--- conflicted
+++ resolved
@@ -334,87 +334,7 @@
         self.assertGreaterEqual(ratio, self.threshold)
         self.assertGreaterEqual(ratio2, self.threshold)
 
-<<<<<<< HEAD
-    def test_conditional(self):
-        """Test that circuits with conditionals draw correctly"""
-        qr = QuantumRegister(2, "q")
-        cr = ClassicalRegister(2, "c")
-        circuit = QuantumCircuit(qr, cr)
-
-        # check gates are shifted over accordingly
-        circuit.h(qr)
-        circuit.measure(qr, cr)
-        with self.assertWarns(DeprecationWarning):
-            circuit.h(qr[0]).c_if(cr, 2)
-
-        fname = "reg_conditional.png"
-        self.circuit_drawer(circuit, output="mpl", filename=fname, idle_wires=True)
-
-        ratio = VisualTestUtilities._save_diff(
-            self._image_path(fname),
-            self._reference_path(fname),
-            fname,
-            FAILURE_DIFF_DIR,
-            FAILURE_PREFIX,
-        )
-        self.assertGreaterEqual(ratio, self.threshold)
-
-    def test_bit_conditional_with_cregbundle(self):
-        """Test that circuits with single bit conditionals draw correctly
-        with cregbundle=True."""
-        qr = QuantumRegister(2, "q")
-        cr = ClassicalRegister(2, "c")
-        circuit = QuantumCircuit(qr, cr)
-
-        circuit.x(qr[0])
-        circuit.measure(qr, cr)
-        with self.assertWarns(DeprecationWarning):
-            circuit.h(qr[0]).c_if(cr[0], 1)
-        with self.assertWarns(DeprecationWarning):
-            circuit.x(qr[1]).c_if(cr[1], 0)
-
-        fname = "bit_conditional_bundle.png"
-        self.circuit_drawer(circuit, output="mpl", filename=fname, idle_wires=True)
-
-        ratio = VisualTestUtilities._save_diff(
-            self._image_path(fname),
-            self._reference_path(fname),
-            fname,
-            FAILURE_DIFF_DIR,
-            FAILURE_PREFIX,
-        )
-        self.assertGreaterEqual(ratio, self.threshold)
-
-    def test_bit_conditional_no_cregbundle(self):
-        """Test that circuits with single bit conditionals draw correctly
-        with cregbundle=False."""
-        qr = QuantumRegister(2, "q")
-        cr = ClassicalRegister(2, "c")
-        circuit = QuantumCircuit(qr, cr)
-
-        circuit.x(qr[0])
-        circuit.measure(qr, cr)
-        with self.assertWarns(DeprecationWarning):
-            circuit.h(qr[0]).c_if(cr[0], 1)
-        with self.assertWarns(DeprecationWarning):
-            circuit.x(qr[1]).c_if(cr[1], 0)
-
-        fname = "bit_conditional_no_bundle.png"
-        self.circuit_drawer(
-            circuit, output="mpl", filename=fname, cregbundle=False, idle_wires=True
-        )
-
-        ratio = VisualTestUtilities._save_diff(
-            self._image_path(fname),
-            self._reference_path(fname),
-            fname,
-            FAILURE_DIFF_DIR,
-            FAILURE_PREFIX,
-        )
-        self.assertGreaterEqual(ratio, self.threshold)
-
-=======
->>>>>>> 29aa2bd7
+
     def test_plot_partial_barrier(self):
         """Test plotting of partial barriers."""
 
@@ -1099,84 +1019,7 @@
         )
         self.assertGreaterEqual(ratio, self.threshold)
 
-<<<<<<< HEAD
-    def test_meas_condition(self):
-        """Tests measure with a condition"""
-        qr = QuantumRegister(2, "qr")
-        cr = ClassicalRegister(2, "cr")
-        circuit = QuantumCircuit(qr, cr)
-        circuit.h(qr[0])
-        circuit.measure(qr[0], cr[0])
-        with self.assertWarns(DeprecationWarning):
-            circuit.h(qr[1]).c_if(cr, 1)
-
-        fname = "meas_condition.png"
-        self.circuit_drawer(circuit, output="mpl", filename=fname, idle_wires=True)
-
-        ratio = VisualTestUtilities._save_diff(
-            self._image_path(fname),
-            self._reference_path(fname),
-            fname,
-            FAILURE_DIFF_DIR,
-            FAILURE_PREFIX,
-        )
-        self.assertGreaterEqual(ratio, self.threshold)
-
-    def test_reverse_bits_condition(self):
-        """Tests reverse_bits with a condition and gate above"""
-        cr = ClassicalRegister(2, "cr")
-        cr2 = ClassicalRegister(1, "cr2")
-        qr = QuantumRegister(3, "qr")
-        circuit = QuantumCircuit(qr, cr, cr2)
-        circuit.h(0)
-        circuit.h(1)
-        circuit.h(2)
-        circuit.x(0)
-        circuit.x(0)
-        circuit.measure(2, 1)
-        with self.assertWarns(DeprecationWarning):
-            circuit.x(2).c_if(cr, 2)
-
-        fname = "reverse_bits_cond_true.png"
-        self.circuit_drawer(
-            circuit,
-            output="mpl",
-            cregbundle=False,
-            reverse_bits=True,
-            filename=fname,
-            idle_wires=True,
-        )
-
-        ratio = VisualTestUtilities._save_diff(
-            self._image_path(fname),
-            self._reference_path(fname),
-            fname,
-            FAILURE_DIFF_DIR,
-            FAILURE_PREFIX,
-        )
-        fname2 = "reverse_bits_cond_false.png"
-        self.circuit_drawer(
-            circuit,
-            output="mpl",
-            cregbundle=False,
-            reverse_bits=False,
-            filename=fname2,
-            idle_wires=True,
-        )
-
-        ratio2 = VisualTestUtilities._save_diff(
-            self._image_path(fname2),
-            self._reference_path(fname2),
-            fname2,
-            FAILURE_DIFF_DIR,
-            FAILURE_PREFIX,
-        )
-
-        self.assertGreaterEqual(ratio, self.threshold)
-        self.assertGreaterEqual(ratio2, self.threshold)
-
-=======
->>>>>>> 29aa2bd7
+
     def test_style_custom_gates(self):
         """Tests style for custom gates"""
 
@@ -1439,222 +1282,7 @@
         )
         self.assertGreaterEqual(ratio, self.threshold)
 
-<<<<<<< HEAD
-    def test_measures_with_conditions(self):
-        """Test that a measure containing a condition displays"""
-        qr = QuantumRegister(2, "qr")
-        cr1 = ClassicalRegister(2, "cr1")
-        cr2 = ClassicalRegister(2, "cr2")
-        circuit = QuantumCircuit(qr, cr1, cr2)
-        circuit.h(0)
-        circuit.h(1)
-        circuit.measure(0, cr1[1])
-        with self.assertWarns(DeprecationWarning):
-            circuit.measure(1, cr2[0]).c_if(cr1, 1)
-        with self.assertWarns(DeprecationWarning):
-            circuit.h(0).c_if(cr2, 3)
-
-        fname = "measure_cond_false.png"
-        self.circuit_drawer(
-            circuit, output="mpl", cregbundle=False, filename=fname, idle_wires=True
-        )
-
-        ratio = VisualTestUtilities._save_diff(
-            self._image_path(fname),
-            self._reference_path(fname),
-            fname,
-            FAILURE_DIFF_DIR,
-            FAILURE_PREFIX,
-        )
-        fname2 = "measure_cond_true.png"
-        self.circuit_drawer(
-            circuit, output="mpl", cregbundle=True, filename=fname2, idle_wires=True
-        )
-
-        ratio2 = VisualTestUtilities._save_diff(
-            self._image_path(fname2),
-            self._reference_path(fname2),
-            fname2,
-            FAILURE_DIFF_DIR,
-            FAILURE_PREFIX,
-        )
-
-        self.assertGreaterEqual(ratio, self.threshold)
-        self.assertGreaterEqual(ratio2, self.threshold)
-
-    def test_conditions_measures_with_bits(self):
-        """Test that gates with conditions and measures work with bits"""
-        bits = [Qubit(), Qubit(), Clbit(), Clbit()]
-        cr = ClassicalRegister(2, "cr")
-        crx = ClassicalRegister(3, "cs")
-        circuit = QuantumCircuit(bits, cr, [Clbit()], crx)
-        with self.assertWarns(DeprecationWarning):
-            circuit.x(0).c_if(crx[1], 0)
-        circuit.measure(0, bits[3])
-
-        fname = "measure_cond_bits_false.png"
-        self.circuit_drawer(
-            circuit, output="mpl", cregbundle=False, filename=fname, idle_wires=True
-        )
-
-        ratio = VisualTestUtilities._save_diff(
-            self._image_path(fname),
-            self._reference_path(fname),
-            fname,
-            FAILURE_DIFF_DIR,
-            FAILURE_PREFIX,
-        )
-        fname2 = "measure_cond_bits_true.png"
-        self.circuit_drawer(
-            circuit, output="mpl", cregbundle=True, filename=fname2, idle_wires=True
-        )
-
-        ratio2 = VisualTestUtilities._save_diff(
-            self._image_path(fname2),
-            self._reference_path(fname2),
-            fname2,
-            FAILURE_DIFF_DIR,
-            FAILURE_PREFIX,
-        )
-
-        self.assertGreaterEqual(ratio, self.threshold)
-        self.assertGreaterEqual(ratio2, self.threshold)
-
-    def test_conditional_gates_right_of_measures_with_bits(self):
-        """Test that gates with conditions draw to right of measures when same bit"""
-        qr = QuantumRegister(3, "qr")
-        cr = ClassicalRegister(2, "cr")
-        circuit = QuantumCircuit(qr, cr)
-        circuit.h(qr[0])
-        circuit.measure(qr[0], cr[1])
-        with self.assertWarns(DeprecationWarning):
-            circuit.h(qr[1]).c_if(cr[1], 0)
-        with self.assertWarns(DeprecationWarning):
-            circuit.h(qr[2]).c_if(cr[0], 0)
-
-        fname = "measure_cond_bits_right.png"
-        self.circuit_drawer(
-            circuit, output="mpl", cregbundle=False, filename=fname, idle_wires=True
-        )
-
-        ratio = VisualTestUtilities._save_diff(
-            self._image_path(fname),
-            self._reference_path(fname),
-            fname,
-            FAILURE_DIFF_DIR,
-            FAILURE_PREFIX,
-        )
-        self.assertGreaterEqual(ratio, self.threshold)
-
-    def test_conditions_with_bits_reverse(self):
-        """Test that gates with conditions work with bits reversed"""
-        bits = [Qubit(), Qubit(), Clbit(), Clbit()]
-        cr = ClassicalRegister(2, "cr")
-        crx = ClassicalRegister(2, "cs")
-        circuit = QuantumCircuit(bits, cr, [Clbit()], crx)
-        with self.assertWarns(DeprecationWarning):
-            circuit.x(0).c_if(bits[3], 0)
-
-        fname = "cond_bits_reverse.png"
-        self.circuit_drawer(
-            circuit,
-            output="mpl",
-            cregbundle=False,
-            reverse_bits=True,
-            filename=fname,
-            idle_wires=True,
-        )
-
-        ratio = VisualTestUtilities._save_diff(
-            self._image_path(fname),
-            self._reference_path(fname),
-            fname,
-            FAILURE_DIFF_DIR,
-            FAILURE_PREFIX,
-        )
-        self.assertGreaterEqual(ratio, self.threshold)
-
-    def test_sidetext_with_condition(self):
-        """Test that sidetext gates align properly with conditions"""
-        qr = QuantumRegister(2, "q")
-        cr = ClassicalRegister(2, "c")
-        circuit = QuantumCircuit(qr, cr)
-        with self.assertWarns(DeprecationWarning):
-            circuit.append(CPhaseGate(pi / 2), [qr[0], qr[1]]).c_if(cr[1], 1)
-
-        fname = "sidetext_condition.png"
-        self.circuit_drawer(
-            circuit,
-            output="mpl",
-            cregbundle=False,
-            filename=fname,
-            idle_wires=True,
-        )
-
-        ratio = VisualTestUtilities._save_diff(
-            self._image_path(fname),
-            self._reference_path(fname),
-            fname,
-            FAILURE_DIFF_DIR,
-            FAILURE_PREFIX,
-        )
-        self.assertGreaterEqual(ratio, self.threshold)
-
-    def test_fold_with_conditions(self):
-        """Test that gates with conditions draw correctly when folding"""
-        qr = QuantumRegister(3, "qr")
-        cr = ClassicalRegister(5, "cr")
-        circuit = QuantumCircuit(qr, cr)
-
-        with self.assertWarns(DeprecationWarning):
-            circuit.append(U1Gate(0).control(1), [1, 0]).c_if(cr, 1)
-        with self.assertWarns(DeprecationWarning):
-            circuit.append(U1Gate(0).control(1), [1, 0]).c_if(cr, 3)
-        with self.assertWarns(DeprecationWarning):
-            circuit.append(U1Gate(0).control(1), [1, 0]).c_if(cr, 5)
-        with self.assertWarns(DeprecationWarning):
-            circuit.append(U1Gate(0).control(1), [1, 0]).c_if(cr, 7)
-        with self.assertWarns(DeprecationWarning):
-            circuit.append(U1Gate(0).control(1), [1, 0]).c_if(cr, 9)
-        with self.assertWarns(DeprecationWarning):
-            circuit.append(U1Gate(0).control(1), [1, 0]).c_if(cr, 11)
-        with self.assertWarns(DeprecationWarning):
-            circuit.append(U1Gate(0).control(1), [1, 0]).c_if(cr, 13)
-        with self.assertWarns(DeprecationWarning):
-            circuit.append(U1Gate(0).control(1), [1, 0]).c_if(cr, 15)
-        with self.assertWarns(DeprecationWarning):
-            circuit.append(U1Gate(0).control(1), [1, 0]).c_if(cr, 17)
-        with self.assertWarns(DeprecationWarning):
-            circuit.append(U1Gate(0).control(1), [1, 0]).c_if(cr, 19)
-        with self.assertWarns(DeprecationWarning):
-            circuit.append(U1Gate(0).control(1), [1, 0]).c_if(cr, 21)
-        with self.assertWarns(DeprecationWarning):
-            circuit.append(U1Gate(0).control(1), [1, 0]).c_if(cr, 23)
-        with self.assertWarns(DeprecationWarning):
-            circuit.append(U1Gate(0).control(1), [1, 0]).c_if(cr, 25)
-        with self.assertWarns(DeprecationWarning):
-            circuit.append(U1Gate(0).control(1), [1, 0]).c_if(cr, 27)
-        with self.assertWarns(DeprecationWarning):
-            circuit.append(U1Gate(0).control(1), [1, 0]).c_if(cr, 29)
-        with self.assertWarns(DeprecationWarning):
-            circuit.append(U1Gate(0).control(1), [1, 0]).c_if(cr, 31)
-
-        fname = "fold_with_conditions.png"
-        self.circuit_drawer(
-            circuit, output="mpl", cregbundle=False, filename=fname, idle_wires=True
-        )
-
-        ratio = VisualTestUtilities._save_diff(
-            self._image_path(fname),
-            self._reference_path(fname),
-            fname,
-            FAILURE_DIFF_DIR,
-            FAILURE_PREFIX,
-        )
-        self.assertGreaterEqual(ratio, self.threshold)
-
-=======
->>>>>>> 29aa2bd7
+
     def test_idle_wires_barrier(self):
         """Test that idle_wires False works with barrier"""
         circuit = QuantumCircuit(4, 4)
